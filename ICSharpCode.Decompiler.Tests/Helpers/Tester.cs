﻿// Copyright (c) 2015 Daniel Grunwald
//
// Permission is hereby granted, free of charge, to any person obtaining a copy of this
// software and associated documentation files (the "Software"), to deal in the Software
// without restriction, including without limitation the rights to use, copy, modify, merge,
// publish, distribute, sublicense, and/or sell copies of the Software, and to permit persons
// to whom the Software is furnished to do so, subject to the following conditions:
//
// The above copyright notice and this permission notice shall be included in all copies or
// substantial portions of the Software.
//
// THE SOFTWARE IS PROVIDED "AS IS", WITHOUT WARRANTY OF ANY KIND, EXPRESS OR IMPLIED,
// INCLUDING BUT NOT LIMITED TO THE WARRANTIES OF MERCHANTABILITY, FITNESS FOR A PARTICULAR
// PURPOSE AND NONINFRINGEMENT. IN NO EVENT SHALL THE AUTHORS OR COPYRIGHT HOLDERS BE LIABLE
// FOR ANY CLAIM, DAMAGES OR OTHER LIABILITY, WHETHER IN AN ACTION OF CONTRACT, TORT OR
// OTHERWISE, ARISING FROM, OUT OF OR IN CONNECTION WITH THE SOFTWARE OR THE USE OR OTHER
// DEALINGS IN THE SOFTWARE.

using System;
using System.CodeDom.Compiler;
using System.Collections.Generic;
using System.Diagnostics;
using System.IO;
using System.Linq;
using System.Reflection.PortableExecutable;
using System.Text;
using System.Text.RegularExpressions;
using System.Threading;
using System.Threading.Tasks;
<<<<<<< HEAD
using dnlib.DotNet;
using System.Xml.Linq;
using System.Xml.XPath;
using DiffLib;
=======
using System.Xml.Linq;
using System.Xml.XPath;

>>>>>>> 41c99e47
using ICSharpCode.Decompiler.CSharp;
using ICSharpCode.Decompiler.CSharp.OutputVisitor;
using ICSharpCode.Decompiler.CSharp.Transforms;
using ICSharpCode.Decompiler.Disassembler;
using ICSharpCode.Decompiler.Metadata;
using ICSharpCode.Decompiler.TypeSystem;

using Microsoft.CodeAnalysis;
using Microsoft.CodeAnalysis.CSharp;
using Microsoft.CodeAnalysis.Emit;
using Microsoft.CodeAnalysis.Text;
<<<<<<< HEAD
using Microsoft.CSharp;
=======

>>>>>>> 41c99e47
using NUnit.Framework;

namespace ICSharpCode.Decompiler.Tests.Helpers
{
	[Flags]
	public enum CompilerOptions
	{
		None,
		Optimize = 0x1,
		UseDebug = 0x2,
		Force32Bit = 0x4,
		Library = 0x8,
		UseRoslyn1_3_2 = 0x10,
		UseMcs2_6_4 = 0x20,
		ReferenceVisualBasic = 0x40,
		ReferenceCore = 0x80,
		GeneratePdb = 0x100,
		Preview = 0x200,
		UseRoslyn2_10_0 = 0x400,
		UseRoslyn3_11_0 = 0x800,
		UseRoslynLatest = 0x1000,
		UseMcs5_23 = 0x2000,
		UseMcsMask = UseMcs2_6_4 | UseMcs5_23,
		UseRoslynMask = UseRoslyn1_3_2 | UseRoslyn2_10_0 | UseRoslyn3_11_0 | UseRoslynLatest
	}

	[Flags]
	public enum AssemblerOptions
	{
		None,
		UseDebug = 0x1,
		Force32Bit = 0x2,
		Library = 0x4,
		/// Testing our own disassembler, or working around a bug in ildasm.
		UseOwnDisassembler = 0x8,
		/// Work around bug in .NET 5 ilasm (https://github.com/dotnet/runtime/issues/32400)
		UseLegacyAssembler = 0x10,
	}

	public static partial class Tester
	{
		public static readonly string TestCasePath = Path.Combine(
			Path.GetDirectoryName(typeof(Tester).Assembly.Location),
			"../../../TestCases");

		static readonly string PackagesPropsFile = Path.Combine(
			Path.GetDirectoryName(typeof(Tester).Assembly.Location),
			"../../../../packages.props");

		static readonly string RoslynLatestVersion = XDocument.Load(PackagesPropsFile)
			.XPathSelectElement("//RoslynVersion").Value;

		public static string AssembleIL(string sourceFileName, AssemblerOptions options = AssemblerOptions.UseDebug)
		{
			string ilasmPath;
			if (options.HasFlag(AssemblerOptions.UseLegacyAssembler))
			{
				ilasmPath = Path.Combine(Environment.GetEnvironmentVariable("windir"), @"Microsoft.NET\Framework\v4.0.30319\ilasm.exe");
			}
			else
			{
				ilasmPath = Path.Combine(
					Path.GetDirectoryName(typeof(Tester).Assembly.Location),
					"ilasm.exe");
			}
			string outputFile = Path.Combine(Path.GetDirectoryName(sourceFileName), Path.GetFileNameWithoutExtension(sourceFileName));
			string otherOptions = " ";
			if (options.HasFlag(AssemblerOptions.Force32Bit))
			{
				outputFile += ".32";
				otherOptions += "/32BitPreferred ";
			}
			if (options.HasFlag(AssemblerOptions.Library))
			{
				outputFile += ".dll";
				otherOptions += "/dll ";
			}
			else
			{
				outputFile += ".exe";
				otherOptions += "/exe ";
			}


<<<<<<< HEAD
			if (options.HasFlag(AssemblerOptions.UseDebug)) {
=======
			if (options.HasFlag(AssemblerOptions.UseDebug))
			{
>>>>>>> 41c99e47
				otherOptions += "/debug ";
			}

			ProcessStartInfo info = new ProcessStartInfo(ilasmPath);
			info.Arguments = $"/nologo {otherOptions}/output=\"{outputFile}\" \"{sourceFileName}\"";
			info.RedirectStandardError = true;
			info.RedirectStandardOutput = true;
			info.UseShellExecute = false;

			Process process = Process.Start(info);

			var outputTask = process.StandardOutput.ReadToEndAsync();
			var errorTask = process.StandardError.ReadToEndAsync();

			Task.WaitAll(outputTask, errorTask);
			process.WaitForExit();

			Console.WriteLine("output: " + outputTask.Result);
			Console.WriteLine("errors: " + errorTask.Result);
			Assert.AreEqual(0, process.ExitCode, "ilasm failed");

			return outputFile;
		}

		public static string Disassemble(string sourceFileName, string outputFile, AssemblerOptions asmOptions)
		{
<<<<<<< HEAD
			if (asmOptions.HasFlag(AssemblerOptions.UseOwnDisassembler)) {
				var resolver = new AssemblyResolver();
				resolver.DefaultModuleContext = new ModuleContext(resolver);
				using (ModuleDefMD module = ModuleDefMD.Load(sourceFileName, resolver.DefaultModuleContext))
				using (var writer = new StringWriter()) {
					module.EnableTypeDefFindCache = true;
					module.Name = Path.GetFileNameWithoutExtension(outputFile);
=======
			if (asmOptions.HasFlag(AssemblerOptions.UseOwnDisassembler))
			{
				using (var peFileStream = new FileStream(sourceFileName, FileMode.Open, FileAccess.Read))
				using (var peFile = new PEFile(sourceFileName, peFileStream))
				using (var writer = new StringWriter())
				{
					var metadata = peFile.Metadata;
>>>>>>> 41c99e47
					var output = new PlainTextOutput(writer);
					ReflectionDisassembler rd = new ReflectionDisassembler(output, CancellationToken.None);
					rd.AssemblyResolver = new UniversalAssemblyResolver(sourceFileName, true, null);
					rd.DetectControlStructure = false;
					rd.WriteAssemblyReferences(metadata);
					if (metadata.IsAssembly)
						rd.WriteAssemblyHeader(peFile);
					output.WriteLine();
					rd.WriteModuleHeader(peFile, skipMVID: true);
					output.WriteLine();
					rd.WriteModuleContents(peFile);

					File.WriteAllText(outputFile, ReplacePrivImplDetails(writer.ToString()));
				}
				return outputFile;
			}

			string ildasmPath = SdkUtility.GetSdkPath("ildasm.exe");

			ProcessStartInfo info = new ProcessStartInfo(ildasmPath);
			info.Arguments = $"/nobar /utf8 /out=\"{outputFile}\" \"{sourceFileName}\"";
			info.RedirectStandardError = true;
			info.RedirectStandardOutput = true;
			info.UseShellExecute = false;

			Process process = Process.Start(info);

			var outputTask = process.StandardOutput.ReadToEndAsync();
			var errorTask = process.StandardError.ReadToEndAsync();

			Task.WaitAll(outputTask, errorTask);
			process.WaitForExit();

			Console.WriteLine("output: " + outputTask.Result);
			Console.WriteLine("errors: " + errorTask.Result);

			// Unlike the .imagebase directive (which is a fixed value when compiling with /deterministic),
			// the image base comment still varies... ildasm putting a random number here?
			string il = File.ReadAllText(outputFile);
			il = Regex.Replace(il, @"^// Image base: 0x[0-9A-F]+\r?\n", "", RegexOptions.Multiline);
			// and while we're at it, also remove the MVID
			il = Regex.Replace(il, @"^// MVID: \{[0-9A-F-]+\}\r?\n", "", RegexOptions.Multiline);
			// and the ildasm version info (varies from system to system)
			il = Regex.Replace(il, @"^// +Microsoft .* Disassembler\. +Version.*\r?\n", "", RegexOptions.Multiline);
			// copyright header "All rights reserved" is dependent on system language
			il = Regex.Replace(il, @"^// +Copyright .* Microsoft.*\r?\n", "", RegexOptions.Multiline);
			// filename may contain full path
			il = Regex.Replace(il, @"^// WARNING: Created Win32 resource file.*\r?\n", "", RegexOptions.Multiline);
			il = ReplacePrivImplDetails(il);
			File.WriteAllText(outputFile, il);

			return outputFile;
		}

		private static string ReplacePrivImplDetails(string il)
		{
			return Regex.Replace(il, @"'<PrivateImplementationDetails>\{[0-9A-F-]+\}'", "'<PrivateImplementationDetails>'");
		}

		static readonly RoslynToolset roslynToolset = new RoslynToolset();

		static readonly string coreRefAsmPath = new DotNetCorePathFinder(TargetFrameworkIdentifier.NET,
<<<<<<< HEAD
				new Version(5, 0), "Microsoft.NETCore.App")
			.GetReferenceAssemblyPath(".NETCoreApp,Version = v6.0");
=======
			new Version(6, 0), "Microsoft.NETCore.App")
				.GetReferenceAssemblyPath(".NETCoreApp,Version=v6.0");
>>>>>>> 41c99e47

		static readonly string refAsmPath = Path.Combine(Environment.GetFolderPath(Environment.SpecialFolder.ProgramFilesX86),
			@"Reference Assemblies\Microsoft\Framework\.NETFramework\v4.7.2");

		static readonly Lazy<IEnumerable<string>> defaultReferences = new Lazy<IEnumerable<string>>(delegate {
			return new[]
			{
				"System.dll",
				"System.Core.dll",
				"System.Xml.dll",
				"Microsoft.CSharp.dll"
<<<<<<< HEAD
			};
		});

		static readonly Lazy<IEnumerable<string>> roslynDefaultReferences = new Lazy<IEnumerable<string>>(delegate {
			return new[]
			{
				Path.Combine(refAsmPath, "Facades\\netstandard.dll"),
				Path.Combine(refAsmPath, "mscorlib.dll"),
				Path.Combine(refAsmPath, "System.dll"),
				Path.Combine(refAsmPath, "System.Core.dll"),
				Path.Combine(refAsmPath, @"Facades\System.Runtime.dll"),
				Path.Combine(refAsmPath, "System.Xml.dll"),
				Path.Combine(refAsmPath, "Microsoft.CSharp.dll"),
				typeof(ValueTuple).Assembly.Location,
				typeof(ValueTask).Assembly.Location,
				typeof(Span<>).Assembly.Location,
			};
		});

		static readonly Lazy<IEnumerable<string>> coreDefaultReferences = new Lazy<IEnumerable<string>>(GetDefaultReferences);

		const string targetFrameworkAttributeSnippet = @"

[assembly: System.Runtime.Versioning.TargetFramework("".NETCoreApp, Version = v6.0"", FrameworkDisplayName = """")]

";

		static readonly Lazy<string> targetFrameworkAttributeSnippetFile = new Lazy<string>(GetTargetFrameworkAttributeSnippetFile);

		static string GetTargetFrameworkAttributeSnippetFile()
		{
			var tempFile = Path.GetTempFileName();
			File.WriteAllText(tempFile, targetFrameworkAttributeSnippet);
			return tempFile;
		}

		static IEnumerable<string> GetDefaultReferences()
		{
			foreach (var reference in Directory.EnumerateFiles(coreRefAsmPath, "*.dll"))
			{
				yield return reference;
			}
		}

		static readonly Lazy<IEnumerable<string>> visualBasic = new Lazy<IEnumerable<string>>(delegate {
			return new[] {
				Path.Combine(refAsmPath, "Microsoft.VisualBasic.dll")
			};
		});

		public static List<string> GetPreprocessorSymbols(CompilerOptions flags)
		{
			var preprocessorSymbols = new List<string>();
			if (flags.HasFlag(CompilerOptions.UseDebug)) {
				preprocessorSymbols.Add("DEBUG");
			}
			if (flags.HasFlag(CompilerOptions.Optimize)) {
				preprocessorSymbols.Add("OPT");
			}
			if (flags.HasFlag(CompilerOptions.ReferenceCore)) {
=======
			};
		});

		static readonly Lazy<IEnumerable<string>> roslynDefaultReferences = new Lazy<IEnumerable<string>>(delegate {
			return new[]
			{
				Path.Combine(refAsmPath, "Facades\\netstandard.dll"),
				Path.Combine(refAsmPath, "mscorlib.dll"),
				Path.Combine(refAsmPath, "System.dll"),
				Path.Combine(refAsmPath, "System.Core.dll"),
				Path.Combine(refAsmPath, @"Facades\System.Runtime.dll"),
				Path.Combine(refAsmPath, "System.Xml.dll"),
				Path.Combine(refAsmPath, "Microsoft.CSharp.dll"),
				typeof(ValueTuple).Assembly.Location,
				typeof(ValueTask).Assembly.Location,
				typeof(Span<>).Assembly.Location,
			};
		});

		static readonly Lazy<IEnumerable<string>> coreDefaultReferences = new Lazy<IEnumerable<string>>(GetDefaultReferences);

		const string targetFrameworkAttributeSnippet = @"

[assembly: System.Runtime.Versioning.TargetFramework("".NETCoreApp,Version=v6.0"", FrameworkDisplayName = """")]

";

		static readonly Lazy<string> targetFrameworkAttributeSnippetFile = new Lazy<string>(GetTargetFrameworkAttributeSnippetFile);

		static string GetTargetFrameworkAttributeSnippetFile()
		{
			var tempFile = Path.GetTempFileName();
			File.WriteAllText(tempFile, targetFrameworkAttributeSnippet);
			return tempFile;
		}

		static IEnumerable<string> GetDefaultReferences()
		{
			foreach (var reference in Directory.EnumerateFiles(coreRefAsmPath, "*.dll"))
			{
				yield return reference;
			}
		}

		static readonly Lazy<IEnumerable<string>> visualBasic = new Lazy<IEnumerable<string>>(delegate {
			return new[] {
				Path.Combine(refAsmPath, "Microsoft.VisualBasic.dll")
			};
		});

		public static List<string> GetPreprocessorSymbols(CompilerOptions flags)
		{
			var preprocessorSymbols = new List<string>();
			if (flags.HasFlag(CompilerOptions.UseDebug))
			{
				preprocessorSymbols.Add("DEBUG");
			}
			if (flags.HasFlag(CompilerOptions.Optimize))
			{
				preprocessorSymbols.Add("OPT");
			}
			if (flags.HasFlag(CompilerOptions.ReferenceCore))
			{
>>>>>>> 41c99e47
				preprocessorSymbols.Add("NETCORE");
			}
			if ((flags & CompilerOptions.UseRoslynMask) != 0)
			{
				preprocessorSymbols.Add("ROSLYN");
				preprocessorSymbols.Add("CS60");
				preprocessorSymbols.Add("VB11");
				preprocessorSymbols.Add("VB14");
				if (flags.HasFlag(CompilerOptions.UseRoslyn2_10_0)
					|| flags.HasFlag(CompilerOptions.UseRoslyn3_11_0)
					|| flags.HasFlag(CompilerOptions.UseRoslynLatest))
				{
					preprocessorSymbols.Add("ROSLYN2");
					preprocessorSymbols.Add("CS70");
					preprocessorSymbols.Add("CS71");
					preprocessorSymbols.Add("CS72");
					preprocessorSymbols.Add("CS73");
					preprocessorSymbols.Add("VB15");
				}
				if (flags.HasFlag(CompilerOptions.UseRoslyn3_11_0)
					|| flags.HasFlag(CompilerOptions.UseRoslynLatest))
				{
					preprocessorSymbols.Add("ROSLYN3");
					preprocessorSymbols.Add("CS80");
					preprocessorSymbols.Add("CS90");
					preprocessorSymbols.Add("VB16");
				}
				if (flags.HasFlag(CompilerOptions.UseRoslynLatest))
				{
					preprocessorSymbols.Add("ROSLYN4");
					preprocessorSymbols.Add("CS100");
					if (flags.HasFlag(CompilerOptions.Preview))
					{

					}
				}
			}
			else if ((flags & CompilerOptions.UseMcsMask) != 0)
			{
				preprocessorSymbols.Add("MCS");
				if (flags.HasFlag(CompilerOptions.UseMcs2_6_4))
				{
					preprocessorSymbols.Add("MCS2");
				}
				if (flags.HasFlag(CompilerOptions.UseMcs5_23))
				{
					preprocessorSymbols.Add("MCS5");
				}
			}
			else
			{
				preprocessorSymbols.Add("LEGACY_CSC");
				preprocessorSymbols.Add("LEGACY_VBC");
			}
			return preprocessorSymbols;
		}

		public static CompilerResults CompileCSharp(string sourceFileName, CompilerOptions flags = CompilerOptions.UseDebug, string outputFileName = null)
		{
			List<string> sourceFileNames = new List<string> { sourceFileName };
			foreach (Match match in Regex.Matches(File.ReadAllText(sourceFileName), @"#include ""([\w\d./]+)"""))
			{
				sourceFileNames.Add(Path.GetFullPath(Path.Combine(Path.GetDirectoryName(sourceFileName), match.Groups[1].Value)));
			}
			if (flags.HasFlag(CompilerOptions.ReferenceCore))
			{
				sourceFileNames.Add(targetFrameworkAttributeSnippetFile.Value);
			}

			var preprocessorSymbols = GetPreprocessorSymbols(flags);

			if ((flags & CompilerOptions.UseMcsMask) == 0)
			{
				CompilerResults results = new CompilerResults(new TempFileCollection());
				results.PathToAssembly = outputFileName ?? Path.GetTempFileName();

<<<<<<< HEAD
				var (roslynVersion, languageVersion) = (flags & CompilerOptions.UseRoslynMask) switch
				{
=======
				var (roslynVersion, languageVersion) = (flags & CompilerOptions.UseRoslynMask) switch {
>>>>>>> 41c99e47
					0 => ("legacy", "5"),
					CompilerOptions.UseRoslyn1_3_2 => ("1.3.2", "6"),
					CompilerOptions.UseRoslyn2_10_0 => ("2.10.0", "latest"),
					CompilerOptions.UseRoslyn3_11_0 => ("3.11.0", "latest"),
					_ => (RoslynLatestVersion, flags.HasFlag(CompilerOptions.Preview) ? "preview" : "latest")
				};

				var cscPath = roslynToolset.GetCSharpCompiler(roslynVersion);

				IEnumerable<string> references;
				if ((flags & CompilerOptions.UseRoslynMask) != 0)
				{
					if (flags.HasFlag(CompilerOptions.ReferenceCore))
					{
						references = coreDefaultReferences.Value.Select(r => "-r:\"" + r + "\"");
					}
					else
					{
						references = roslynDefaultReferences.Value.Select(r => "-r:\"" + r + "\"");
					}
				}
				else
				{
					references = defaultReferences.Value.Select(r => "-r:\"" + r + "\"");
				}
				if (flags.HasFlag(CompilerOptions.ReferenceVisualBasic))
				{
					if ((flags & CompilerOptions.UseRoslynMask) != 0)
					{
						references = references.Concat(visualBasic.Value.Select(r => "-r:\"" + r + "\""));
					}
					else
					{
						references = references.Concat(new[] { "-r:\"Microsoft.VisualBasic.dll\"" });
					}
				}
				string otherOptions = $"-noconfig " +
					$"-langversion:{languageVersion} " +
					$"-unsafe -o{(flags.HasFlag(CompilerOptions.Optimize) ? "+ " : "- ")}";

				// note: the /shared switch is undocumented. It allows us to use the VBCSCompiler.exe compiler
				// server to speed up testing
				if (roslynVersion != "legacy")
				{
					otherOptions += "/shared ";
				}

				if (flags.HasFlag(CompilerOptions.Library))
				{
					otherOptions += "-t:library ";
				}
				else
				{
					otherOptions += "-t:exe ";
				}

				if (flags.HasFlag(CompilerOptions.GeneratePdb))
				{
					otherOptions += "-debug:full ";
				}
				else
				{
					otherOptions += "-debug- ";
				}

				if (flags.HasFlag(CompilerOptions.Force32Bit))
				{
					otherOptions += "-platform:x86 ";
<<<<<<< HEAD
				}
				else
				{
					otherOptions += "-platform:anycpu ";
				}
				if (preprocessorSymbols.Count > 0)
				{
					otherOptions += " \"-d:" + string.Join(";", preprocessorSymbols) + "\" ";
				}
=======
				}
				else
				{
					otherOptions += "-platform:anycpu ";
				}
				if (preprocessorSymbols.Count > 0)
				{
					otherOptions += " \"-d:" + string.Join(";", preprocessorSymbols) + "\" ";
				}
>>>>>>> 41c99e47

				ProcessStartInfo info = new ProcessStartInfo(cscPath);
				info.Arguments = $"{otherOptions}{string.Join(" ", references)} -out:\"{Path.GetFullPath(results.PathToAssembly)}\" {string.Join(" ", sourceFileNames.Select(fn => '"' + Path.GetFullPath(fn) + '"'))}";
				info.RedirectStandardError = true;
				info.RedirectStandardOutput = true;
				info.UseShellExecute = false;

				Console.WriteLine($"\"{info.FileName}\" {info.Arguments}");

				Process process = Process.Start(info);

				var outputTask = process.StandardOutput.ReadToEndAsync();
				var errorTask = process.StandardError.ReadToEndAsync();

				Task.WaitAll(outputTask, errorTask);
				process.WaitForExit();

				Console.WriteLine("output: " + outputTask.Result);
				Console.WriteLine("errors: " + errorTask.Result);
				Assert.AreEqual(0, process.ExitCode, "csc failed");
				return results;
			}
			else
			{
				CompilerResults results = new CompilerResults(new TempFileCollection());
				results.PathToAssembly = outputFileName ?? Path.GetTempFileName();
				string testBasePath = RoundtripAssembly.TestDir;
				if (!Directory.Exists(testBasePath))
				{
					Assert.Ignore($"Compilation with mcs ignored: test directory '{testBasePath}' needs to be checked out separately." + Environment.NewLine +
			  $"git clone https://github.com/icsharpcode/ILSpy-tests \"{testBasePath}\"");
				}
				string mcsPath = (flags & CompilerOptions.UseMcsMask) switch {
					CompilerOptions.UseMcs5_23 => Path.Combine(testBasePath, @"mcs\5.23\bin\mcs.bat"),
					_ => Path.Combine(testBasePath, @"mcs\2.6.4\bin\gmcs.bat")
				};
				string otherOptions = " -unsafe -o" + (flags.HasFlag(CompilerOptions.Optimize) ? "+ " : "- ");

<<<<<<< HEAD
				if (flags.HasFlag(CompilerOptions.Library)) {
=======
				if (flags.HasFlag(CompilerOptions.Library))
				{
>>>>>>> 41c99e47
					otherOptions += "-t:library ";
				}
				else
				{
					otherOptions += "-t:exe ";
				}

<<<<<<< HEAD
				if (flags.HasFlag(CompilerOptions.UseDebug)) {
					otherOptions += "-g ";
				}

				if (flags.HasFlag(CompilerOptions.Force32Bit)) {
=======
				if (flags.HasFlag(CompilerOptions.UseDebug))
				{
					otherOptions += "-g ";
				}

				if (flags.HasFlag(CompilerOptions.Force32Bit))
				{
>>>>>>> 41c99e47
					otherOptions += "-platform:x86 ";
				}
				else
				{
					otherOptions += "-platform:anycpu ";
				}
				if (preprocessorSymbols.Count > 0)
				{
					otherOptions += " \"-d:" + string.Join(";", preprocessorSymbols) + "\" ";
				}

				ProcessStartInfo info = new ProcessStartInfo(mcsPath);
				info.Arguments = $"{otherOptions}-out:\"{Path.GetFullPath(results.PathToAssembly)}\" {string.Join(" ", sourceFileNames.Select(fn => '"' + Path.GetFullPath(fn) + '"'))}";
				info.RedirectStandardError = true;
				info.RedirectStandardOutput = true;
				info.UseShellExecute = false;

				Console.WriteLine($"\"{info.FileName}\" {info.Arguments}");

				Process process = Process.Start(info);

				var outputTask = process.StandardOutput.ReadToEndAsync();
				var errorTask = process.StandardError.ReadToEndAsync();

				Task.WaitAll(outputTask, errorTask);
				process.WaitForExit();

				Console.WriteLine("output: " + outputTask.Result);
				Console.WriteLine("errors: " + errorTask.Result);
				Assert.AreEqual(0, process.ExitCode, "mcs failed");
				return results;
<<<<<<< HEAD
			}
		}

		internal static DecompilerSettings GetSettings(CompilerOptions cscOptions)
		{
			if ((cscOptions & CompilerOptions.UseRoslynMask) != 0)
			{
				var langVersion = (cscOptions & CompilerOptions.UseRoslynMask) switch
				{
					CompilerOptions.UseRoslyn1_3_2 => CSharp.LanguageVersion.CSharp6,
					CompilerOptions.UseRoslyn2_10_0 => CSharp.LanguageVersion.CSharp7_3,
					CompilerOptions.UseRoslyn3_11_0 => CSharp.LanguageVersion.CSharp9_0,
					_ => cscOptions.HasFlag(CompilerOptions.Preview) ? CSharp.LanguageVersion.Latest : CSharp.LanguageVersion.CSharp10_0,
				};
				return new DecompilerSettings(langVersion) {
					// Never use file-scoped namespaces
					FileScopedNamespaces = false
				};
			}
			else
			{
				var settings = new DecompilerSettings(CSharp.LanguageVersion.CSharp5);
				if ((cscOptions & CompilerOptions.UseMcsMask) != 0)
				{
					// we don't recompile with mcs but with roslyn, so we can use ref locals
					settings.UseRefLocalsForAccurateOrderOfEvaluation = true;
				}
				return settings;
			}
		}

		public static void CompileCSharpWithPdb(string assemblyName, Dictionary<string, string> sourceFiles)
		{
			var parseOptions = new CSharpParseOptions(languageVersion: Microsoft.CodeAnalysis.CSharp.LanguageVersion.Latest);

			List<EmbeddedText> embeddedTexts = new List<EmbeddedText>();
			List<SyntaxTree> syntaxTrees = new List<SyntaxTree>();

			foreach (KeyValuePair<string, string> file in sourceFiles) {
				var sourceText = SourceText.From(file.Value, new UTF8Encoding(false), SourceHashAlgorithm.Sha256);
				syntaxTrees.Add(SyntaxFactory.ParseSyntaxTree(sourceText, parseOptions, file.Key));
				embeddedTexts.Add(EmbeddedText.FromSource(file.Key, sourceText));
			}

			var compilation = CSharpCompilation.Create(Path.GetFileNameWithoutExtension(assemblyName),
				syntaxTrees, roslynDefaultReferences.Value.Select(r => MetadataReference.CreateFromFile(r)),
				new CSharpCompilationOptions(
					OutputKind.DynamicallyLinkedLibrary,
					platform: Platform.AnyCpu,
					optimizationLevel: OptimizationLevel.Release,
					allowUnsafe: true,
					deterministic: true
				));
			using (FileStream peStream = File.Open(assemblyName + ".dll", FileMode.OpenOrCreate, FileAccess.ReadWrite))
			using (FileStream pdbStream = File.Open(assemblyName + ".pdb", FileMode.OpenOrCreate, FileAccess.ReadWrite)) {
				var emitResult = compilation.Emit(peStream, pdbStream, options: new EmitOptions(debugInformationFormat: DebugInformationFormat.PortablePdb, pdbFilePath: assemblyName + ".pdb"), embeddedTexts: embeddedTexts);
				if (!emitResult.Success) {
					StringBuilder b = new StringBuilder("Compiler error:");
					foreach (var diag in emitResult.Diagnostics) {
						b.AppendLine(diag.ToString());
					}
					throw new Exception(b.ToString());
				}
=======
			}
		}

		internal static DecompilerSettings GetSettings(CompilerOptions cscOptions)
		{
			if ((cscOptions & CompilerOptions.UseRoslynMask) != 0)
			{
				var langVersion = (cscOptions & CompilerOptions.UseRoslynMask) switch {
					CompilerOptions.UseRoslyn1_3_2 => CSharp.LanguageVersion.CSharp6,
					CompilerOptions.UseRoslyn2_10_0 => CSharp.LanguageVersion.CSharp7_3,
					CompilerOptions.UseRoslyn3_11_0 => CSharp.LanguageVersion.CSharp9_0,
					_ => cscOptions.HasFlag(CompilerOptions.Preview) ? CSharp.LanguageVersion.Latest : CSharp.LanguageVersion.CSharp10_0,
				};
				return new DecompilerSettings(langVersion) {
					// Never use file-scoped namespaces
					FileScopedNamespaces = false
				};
			}
			else
			{
				var settings = new DecompilerSettings(CSharp.LanguageVersion.CSharp5);
				if ((cscOptions & CompilerOptions.UseMcsMask) != 0)
				{
					// we don't recompile with mcs but with roslyn, so we can use ref locals
					settings.UseRefLocalsForAccurateOrderOfEvaluation = true;
				}
				return settings;
>>>>>>> 41c99e47
			}
		}

		public static void CompileCSharpWithPdb(string assemblyName, Dictionary<string, string> sourceFiles)
		{
<<<<<<< HEAD
			var syntaxTree = SyntaxFactory.ParseSyntaxTree(csharpText);
			var compilation = CSharpCompilation.Create(
				"TestAssembly",
				new[] { syntaxTree },
				roslynDefaultReferences.Value.Select(r => MetadataReference.CreateFromFile(r)),
				new CSharpCompilationOptions(OutputKind.DynamicallyLinkedLibrary));
			var peStream = new MemoryStream();
			var emitResult = compilation.Emit(peStream);
			peStream.Position = 0;

			var resolver = new AssemblyResolver();
			resolver.DefaultModuleContext = new ModuleContext(resolver);
			var moduleDefinition = ModuleDefMD.Load(peStream, resolver.DefaultModuleContext);
			moduleDefinition.EnableTypeDefFindCache = true;
			var decompiler = new CSharpDecompiler(moduleDefinition, new DecompilerSettings());

			return decompiler;
=======
			var parseOptions = new CSharpParseOptions(languageVersion: Microsoft.CodeAnalysis.CSharp.LanguageVersion.Latest);

			List<EmbeddedText> embeddedTexts = new List<EmbeddedText>();
			List<SyntaxTree> syntaxTrees = new List<SyntaxTree>();

			foreach (KeyValuePair<string, string> file in sourceFiles)
			{
				var sourceText = SourceText.From(file.Value, new UTF8Encoding(false), SourceHashAlgorithm.Sha256);
				syntaxTrees.Add(SyntaxFactory.ParseSyntaxTree(sourceText, parseOptions, file.Key));
				embeddedTexts.Add(EmbeddedText.FromSource(file.Key, sourceText));
			}

			var compilation = CSharpCompilation.Create(Path.GetFileNameWithoutExtension(assemblyName),
				syntaxTrees, roslynDefaultReferences.Value.Select(r => MetadataReference.CreateFromFile(r)),
				new CSharpCompilationOptions(
					OutputKind.DynamicallyLinkedLibrary,
					platform: Platform.AnyCpu,
					optimizationLevel: OptimizationLevel.Release,
					allowUnsafe: true,
					deterministic: true
				));
			using (FileStream peStream = File.Open(assemblyName + ".dll", FileMode.OpenOrCreate, FileAccess.ReadWrite))
			using (FileStream pdbStream = File.Open(assemblyName + ".pdb", FileMode.OpenOrCreate, FileAccess.ReadWrite))
			{
				var emitResult = compilation.Emit(peStream, pdbStream, options: new EmitOptions(debugInformationFormat: DebugInformationFormat.PortablePdb, pdbFilePath: assemblyName + ".pdb"), embeddedTexts: embeddedTexts);
				if (!emitResult.Success)
				{
					StringBuilder b = new StringBuilder("Compiler error:");
					foreach (var diag in emitResult.Diagnostics)
					{
						b.AppendLine(diag.ToString());
					}
					throw new Exception(b.ToString());
				}
			}
>>>>>>> 41c99e47
		}

		internal static string GetSuffix(CompilerOptions cscOptions)
		{
			string suffix = "";
			if ((cscOptions & CompilerOptions.Optimize) != 0)
				suffix += ".opt";
			if ((cscOptions & CompilerOptions.Force32Bit) != 0)
				suffix += ".32";
			if ((cscOptions & CompilerOptions.UseDebug) != 0)
				suffix += ".dbg";
			if ((cscOptions & CompilerOptions.UseRoslyn1_3_2) != 0)
				suffix += ".roslyn1";
			if ((cscOptions & CompilerOptions.UseRoslyn2_10_0) != 0)
				suffix += ".roslyn2";
			if ((cscOptions & CompilerOptions.UseRoslyn3_11_0) != 0)
				suffix += ".roslyn3";
			if ((cscOptions & CompilerOptions.UseRoslynLatest) != 0)
				suffix += ".roslyn";
			if ((cscOptions & CompilerOptions.UseMcs2_6_4) != 0)
				suffix += ".mcs2";
			if ((cscOptions & CompilerOptions.UseMcs5_23) != 0)
				suffix += ".mcs5";
			return suffix;
		}

		public static int Run(string assemblyFileName, out string output, out string error)
		{
			ProcessStartInfo info = new ProcessStartInfo(assemblyFileName);
			info.RedirectStandardError = true;
			info.RedirectStandardOutput = true;
			info.UseShellExecute = false;

			Process process = Process.Start(info);

			var outputTask = process.StandardOutput.ReadToEndAsync();
			var errorTask = process.StandardError.ReadToEndAsync();

			Task.WaitAll(outputTask, errorTask);
			process.WaitForExit();

			output = outputTask.Result;
			error = errorTask.Result;

			return process.ExitCode;
		}

		public static string DecompileCSharp(string assemblyFileName, DecompilerSettings settings = null)
		{
<<<<<<< HEAD
			using (var module = UniversalAssemblyResolver.LoadMainModule(assemblyFileName, false)) {
				module.EnableTypeDefFindCache = true;
				((UniversalAssemblyResolver)module.Context.AssemblyResolver).AddSearchDirectory(Path.GetDirectoryName(typeof(Span<>).Assembly.Location));
				CSharpDecompiler decompiler = new CSharpDecompiler(new PEFile(module), settings ?? new DecompilerSettings());
=======
			if (settings == null)
				settings = new DecompilerSettings();
			using (var file = new FileStream(assemblyFileName, FileMode.Open, FileAccess.Read))
			{
				var module = new PEFile(assemblyFileName, file, PEStreamOptions.PrefetchEntireImage);
				var resolver = new UniversalAssemblyResolver(assemblyFileName, false,
					module.Reader.DetectTargetFrameworkId(), null, PEStreamOptions.PrefetchMetadata);
				resolver.AddSearchDirectory(Path.GetDirectoryName(typeof(Span<>).Assembly.Location));
				var typeSystem = new DecompilerTypeSystem(module, resolver, settings);
				CSharpDecompiler decompiler = new CSharpDecompiler(typeSystem, settings);
>>>>>>> 41c99e47
				decompiler.AstTransforms.Insert(0, new RemoveEmbeddedAttributes());
				decompiler.AstTransforms.Insert(0, new RemoveCompilerAttribute());
				decompiler.AstTransforms.Insert(0, new RemoveNamespaceMy());
				decompiler.AstTransforms.Add(new EscapeInvalidIdentifiers());
<<<<<<< HEAD
=======
				var pdbFileName = Path.ChangeExtension(assemblyFileName, ".pdb");
				if (File.Exists(pdbFileName))
					decompiler.DebugInfoProvider = PdbProvider.DebugInfoUtils.FromFile(module, pdbFileName);
>>>>>>> 41c99e47
				var syntaxTree = decompiler.DecompileWholeModuleAsSingleFile(sortTypes: true);

				StringWriter output = new StringWriter();
				CSharpFormattingOptions formattingPolicy = CreateFormattingPolicyForTests();
				var visitor = new CSharpOutputVisitor(output, formattingPolicy);
				syntaxTree.AcceptVisitor(visitor);

				string fileName = Path.GetTempFileName();
				File.WriteAllText(fileName, output.ToString());

				return fileName;
			}
		}

<<<<<<< HEAD
=======
		private static CSharpFormattingOptions CreateFormattingPolicyForTests()
		{
			var formattingPolicy = FormattingOptionsFactory.CreateSharpDevelop();
			formattingPolicy.StatementBraceStyle = BraceStyle.NextLine;
			formattingPolicy.CatchNewLinePlacement = NewLinePlacement.NewLine;
			formattingPolicy.ElseNewLinePlacement = NewLinePlacement.NewLine;
			formattingPolicy.FinallyNewLinePlacement = NewLinePlacement.NewLine;
			formattingPolicy.SpaceBeforeAnonymousMethodParentheses = true;
			return formattingPolicy;
		}

>>>>>>> 41c99e47
		public static void RunAndCompareOutput(string testFileName, string outputFile, string decompiledOutputFile, string decompiledCodeFile = null)
		{
			string output1, output2, error1, error2;
			int result1 = Tester.Run(outputFile, out output1, out error1);
			int result2 = Tester.Run(decompiledOutputFile, out output2, out error2);

			Assert.AreEqual(0, result1, "Exit code != 0; did the test case crash?" + Environment.NewLine + error1);
			Assert.AreEqual(0, result2, "Exit code != 0; did the decompiled code crash?" + Environment.NewLine + error2);

<<<<<<< HEAD
			if (output1 != output2 || error1 != error2) {
=======
			if (output1 != output2 || error1 != error2)
			{
>>>>>>> 41c99e47
				StringBuilder b = new StringBuilder();
				b.AppendLine($"Test {testFileName} failed: output does not match.");
				if (decompiledCodeFile != null)
				{
					b.AppendLine($"Decompiled code in {decompiledCodeFile}:line 1");
				}
				if (error1 != error2)
				{
					b.AppendLine("Got different error output.");
					b.AppendLine("Original error:");
					b.AppendLine(error1);
					b.AppendLine();
					b.AppendLine("Error after de+re-compiling:");
					b.AppendLine(error2);
					b.AppendLine();
				}
				if (output1 != output2)
				{
					string outputFileName = Path.Combine(Path.GetTempPath(), Path.GetFileNameWithoutExtension(testFileName));
					File.WriteAllText(outputFileName + ".original.out", output1);
					File.WriteAllText(outputFileName + ".decompiled.out", output2);
					int diffLine = 0;
					string lastHeader = null;
					Tuple<string, string> errorItem = null;
					foreach (var pair in output1.Replace("\r", "").Split('\n').Zip(output2.Replace("\r", "").Split('\n'), Tuple.Create))
					{
						diffLine++;
						if (pair.Item1 != pair.Item2)
						{
							errorItem = pair;
							break;
						}
						if (pair.Item1.EndsWith(":", StringComparison.Ordinal))
						{
							lastHeader = pair.Item1;
						}
					}
					b.AppendLine($"Output differs; first difference in line {diffLine}");
					if (lastHeader != null)
					{
						b.AppendLine(lastHeader);
					}
					b.AppendLine($"{outputFileName}.original.out:line {diffLine}");
					b.AppendLine(errorItem.Item1);
					b.AppendLine($"{outputFileName}.decompiled.out:line {diffLine}");
					b.AppendLine(errorItem.Item2);
				}
				Assert.Fail(b.ToString());
			}
		}

		internal static void RepeatOnIOError(Action action, int numTries = 5)
		{
<<<<<<< HEAD
			for (int i = 0; i < numTries - 1; i++) {
				try {
					action();
					return;
				} catch (IOException) {
				} catch (UnauthorizedAccessException) {
=======
			for (int i = 0; i < numTries - 1; i++)
			{
				try
				{
					action();
					return;
				}
				catch (IOException)
				{
				}
				catch (UnauthorizedAccessException)
				{
>>>>>>> 41c99e47
					// potential virus scanner problem
				}
				Thread.Sleep(10);
			}
			// If the last try still fails, don't catch the exception
			action();
		}
<<<<<<< HEAD
=======

		public static void SignAssembly(string assemblyPath, string keyFilePath)
		{
			string snPath = SdkUtility.GetSdkPath("sn.exe");

			ProcessStartInfo info = new ProcessStartInfo(snPath);
			info.Arguments = $"-R \"{assemblyPath}\" \"{keyFilePath}\"";
			info.RedirectStandardError = true;
			info.RedirectStandardOutput = true;
			info.UseShellExecute = false;

			Process process = Process.Start(info);

			var outputTask = process.StandardOutput.ReadToEndAsync();
			var errorTask = process.StandardError.ReadToEndAsync();

			Task.WaitAll(outputTask, errorTask);
			process.WaitForExit();

			Console.WriteLine("output: " + outputTask.Result);
			Console.WriteLine("errors: " + errorTask.Result);
		}
>>>>>>> 41c99e47
	}
}<|MERGE_RESOLUTION|>--- conflicted
+++ resolved
@@ -27,16 +27,10 @@
 using System.Text.RegularExpressions;
 using System.Threading;
 using System.Threading.Tasks;
-<<<<<<< HEAD
 using dnlib.DotNet;
 using System.Xml.Linq;
 using System.Xml.XPath;
 using DiffLib;
-=======
-using System.Xml.Linq;
-using System.Xml.XPath;
-
->>>>>>> 41c99e47
 using ICSharpCode.Decompiler.CSharp;
 using ICSharpCode.Decompiler.CSharp.OutputVisitor;
 using ICSharpCode.Decompiler.CSharp.Transforms;
@@ -48,11 +42,7 @@
 using Microsoft.CodeAnalysis.CSharp;
 using Microsoft.CodeAnalysis.Emit;
 using Microsoft.CodeAnalysis.Text;
-<<<<<<< HEAD
 using Microsoft.CSharp;
-=======
-
->>>>>>> 41c99e47
 using NUnit.Framework;
 
 namespace ICSharpCode.Decompiler.Tests.Helpers
@@ -137,12 +127,7 @@
 			}
 
 
-<<<<<<< HEAD
 			if (options.HasFlag(AssemblerOptions.UseDebug)) {
-=======
-			if (options.HasFlag(AssemblerOptions.UseDebug))
-			{
->>>>>>> 41c99e47
 				otherOptions += "/debug ";
 			}
 
@@ -169,7 +154,6 @@
 
 		public static string Disassemble(string sourceFileName, string outputFile, AssemblerOptions asmOptions)
 		{
-<<<<<<< HEAD
 			if (asmOptions.HasFlag(AssemblerOptions.UseOwnDisassembler)) {
 				var resolver = new AssemblyResolver();
 				resolver.DefaultModuleContext = new ModuleContext(resolver);
@@ -177,26 +161,16 @@
 				using (var writer = new StringWriter()) {
 					module.EnableTypeDefFindCache = true;
 					module.Name = Path.GetFileNameWithoutExtension(outputFile);
-=======
-			if (asmOptions.HasFlag(AssemblerOptions.UseOwnDisassembler))
-			{
-				using (var peFileStream = new FileStream(sourceFileName, FileMode.Open, FileAccess.Read))
-				using (var peFile = new PEFile(sourceFileName, peFileStream))
-				using (var writer = new StringWriter())
-				{
-					var metadata = peFile.Metadata;
->>>>>>> 41c99e47
 					var output = new PlainTextOutput(writer);
 					ReflectionDisassembler rd = new ReflectionDisassembler(output, CancellationToken.None);
-					rd.AssemblyResolver = new UniversalAssemblyResolver(sourceFileName, true, null);
 					rd.DetectControlStructure = false;
-					rd.WriteAssemblyReferences(metadata);
-					if (metadata.IsAssembly)
-						rd.WriteAssemblyHeader(peFile);
+					rd.WriteAssemblyReferences(module);
+					if (module.Assembly != null)
+						rd.WriteAssemblyHeader(module.Assembly);
 					output.WriteLine();
-					rd.WriteModuleHeader(peFile, skipMVID: true);
+					rd.WriteModuleHeader(module, skipMVID: true);
 					output.WriteLine();
-					rd.WriteModuleContents(peFile);
+					rd.WriteModuleContents(module);
 
 					File.WriteAllText(outputFile, ReplacePrivImplDetails(writer.ToString()));
 				}
@@ -248,13 +222,8 @@
 		static readonly RoslynToolset roslynToolset = new RoslynToolset();
 
 		static readonly string coreRefAsmPath = new DotNetCorePathFinder(TargetFrameworkIdentifier.NET,
-<<<<<<< HEAD
 				new Version(5, 0), "Microsoft.NETCore.App")
 			.GetReferenceAssemblyPath(".NETCoreApp,Version = v6.0");
-=======
-			new Version(6, 0), "Microsoft.NETCore.App")
-				.GetReferenceAssemblyPath(".NETCoreApp,Version=v6.0");
->>>>>>> 41c99e47
 
 		static readonly string refAsmPath = Path.Combine(Environment.GetFolderPath(Environment.SpecialFolder.ProgramFilesX86),
 			@"Reference Assemblies\Microsoft\Framework\.NETFramework\v4.7.2");
@@ -266,7 +235,6 @@
 				"System.Core.dll",
 				"System.Xml.dll",
 				"Microsoft.CSharp.dll"
-<<<<<<< HEAD
 			};
 		});
 
@@ -327,71 +295,6 @@
 				preprocessorSymbols.Add("OPT");
 			}
 			if (flags.HasFlag(CompilerOptions.ReferenceCore)) {
-=======
-			};
-		});
-
-		static readonly Lazy<IEnumerable<string>> roslynDefaultReferences = new Lazy<IEnumerable<string>>(delegate {
-			return new[]
-			{
-				Path.Combine(refAsmPath, "Facades\\netstandard.dll"),
-				Path.Combine(refAsmPath, "mscorlib.dll"),
-				Path.Combine(refAsmPath, "System.dll"),
-				Path.Combine(refAsmPath, "System.Core.dll"),
-				Path.Combine(refAsmPath, @"Facades\System.Runtime.dll"),
-				Path.Combine(refAsmPath, "System.Xml.dll"),
-				Path.Combine(refAsmPath, "Microsoft.CSharp.dll"),
-				typeof(ValueTuple).Assembly.Location,
-				typeof(ValueTask).Assembly.Location,
-				typeof(Span<>).Assembly.Location,
-			};
-		});
-
-		static readonly Lazy<IEnumerable<string>> coreDefaultReferences = new Lazy<IEnumerable<string>>(GetDefaultReferences);
-
-		const string targetFrameworkAttributeSnippet = @"
-
-[assembly: System.Runtime.Versioning.TargetFramework("".NETCoreApp,Version=v6.0"", FrameworkDisplayName = """")]
-
-";
-
-		static readonly Lazy<string> targetFrameworkAttributeSnippetFile = new Lazy<string>(GetTargetFrameworkAttributeSnippetFile);
-
-		static string GetTargetFrameworkAttributeSnippetFile()
-		{
-			var tempFile = Path.GetTempFileName();
-			File.WriteAllText(tempFile, targetFrameworkAttributeSnippet);
-			return tempFile;
-		}
-
-		static IEnumerable<string> GetDefaultReferences()
-		{
-			foreach (var reference in Directory.EnumerateFiles(coreRefAsmPath, "*.dll"))
-			{
-				yield return reference;
-			}
-		}
-
-		static readonly Lazy<IEnumerable<string>> visualBasic = new Lazy<IEnumerable<string>>(delegate {
-			return new[] {
-				Path.Combine(refAsmPath, "Microsoft.VisualBasic.dll")
-			};
-		});
-
-		public static List<string> GetPreprocessorSymbols(CompilerOptions flags)
-		{
-			var preprocessorSymbols = new List<string>();
-			if (flags.HasFlag(CompilerOptions.UseDebug))
-			{
-				preprocessorSymbols.Add("DEBUG");
-			}
-			if (flags.HasFlag(CompilerOptions.Optimize))
-			{
-				preprocessorSymbols.Add("OPT");
-			}
-			if (flags.HasFlag(CompilerOptions.ReferenceCore))
-			{
->>>>>>> 41c99e47
 				preprocessorSymbols.Add("NETCORE");
 			}
 			if ((flags & CompilerOptions.UseRoslynMask) != 0)
@@ -468,12 +371,8 @@
 				CompilerResults results = new CompilerResults(new TempFileCollection());
 				results.PathToAssembly = outputFileName ?? Path.GetTempFileName();
 
-<<<<<<< HEAD
 				var (roslynVersion, languageVersion) = (flags & CompilerOptions.UseRoslynMask) switch
 				{
-=======
-				var (roslynVersion, languageVersion) = (flags & CompilerOptions.UseRoslynMask) switch {
->>>>>>> 41c99e47
 					0 => ("legacy", "5"),
 					CompilerOptions.UseRoslyn1_3_2 => ("1.3.2", "6"),
 					CompilerOptions.UseRoslyn2_10_0 => ("2.10.0", "latest"),
@@ -542,7 +441,6 @@
 				if (flags.HasFlag(CompilerOptions.Force32Bit))
 				{
 					otherOptions += "-platform:x86 ";
-<<<<<<< HEAD
 				}
 				else
 				{
@@ -552,17 +450,6 @@
 				{
 					otherOptions += " \"-d:" + string.Join(";", preprocessorSymbols) + "\" ";
 				}
-=======
-				}
-				else
-				{
-					otherOptions += "-platform:anycpu ";
-				}
-				if (preprocessorSymbols.Count > 0)
-				{
-					otherOptions += " \"-d:" + string.Join(";", preprocessorSymbols) + "\" ";
-				}
->>>>>>> 41c99e47
 
 				ProcessStartInfo info = new ProcessStartInfo(cscPath);
 				info.Arguments = $"{otherOptions}{string.Join(" ", references)} -out:\"{Path.GetFullPath(results.PathToAssembly)}\" {string.Join(" ", sourceFileNames.Select(fn => '"' + Path.GetFullPath(fn) + '"'))}";
@@ -589,7 +476,7 @@
 			{
 				CompilerResults results = new CompilerResults(new TempFileCollection());
 				results.PathToAssembly = outputFileName ?? Path.GetTempFileName();
-				string testBasePath = RoundtripAssembly.TestDir;
+				string testBasePath = TestDir;
 				if (!Directory.Exists(testBasePath))
 				{
 					Assert.Ignore($"Compilation with mcs ignored: test directory '{testBasePath}' needs to be checked out separately." + Environment.NewLine +
@@ -601,12 +488,7 @@
 				};
 				string otherOptions = " -unsafe -o" + (flags.HasFlag(CompilerOptions.Optimize) ? "+ " : "- ");
 
-<<<<<<< HEAD
 				if (flags.HasFlag(CompilerOptions.Library)) {
-=======
-				if (flags.HasFlag(CompilerOptions.Library))
-				{
->>>>>>> 41c99e47
 					otherOptions += "-t:library ";
 				}
 				else
@@ -614,21 +496,11 @@
 					otherOptions += "-t:exe ";
 				}
 
-<<<<<<< HEAD
 				if (flags.HasFlag(CompilerOptions.UseDebug)) {
 					otherOptions += "-g ";
 				}
 
 				if (flags.HasFlag(CompilerOptions.Force32Bit)) {
-=======
-				if (flags.HasFlag(CompilerOptions.UseDebug))
-				{
-					otherOptions += "-g ";
-				}
-
-				if (flags.HasFlag(CompilerOptions.Force32Bit))
-				{
->>>>>>> 41c99e47
 					otherOptions += "-platform:x86 ";
 				}
 				else
@@ -660,9 +532,10 @@
 				Console.WriteLine("errors: " + errorTask.Result);
 				Assert.AreEqual(0, process.ExitCode, "mcs failed");
 				return results;
-<<<<<<< HEAD
-			}
-		}
+			}
+		}
+
+		public static readonly string TestDir = Path.GetFullPath(Path.Combine(Tester.TestCasePath, "../../ILSpy-tests"));
 
 		internal static DecompilerSettings GetSettings(CompilerOptions cscOptions)
 		{
@@ -724,41 +597,11 @@
 					}
 					throw new Exception(b.ToString());
 				}
-=======
-			}
-		}
-
-		internal static DecompilerSettings GetSettings(CompilerOptions cscOptions)
-		{
-			if ((cscOptions & CompilerOptions.UseRoslynMask) != 0)
-			{
-				var langVersion = (cscOptions & CompilerOptions.UseRoslynMask) switch {
-					CompilerOptions.UseRoslyn1_3_2 => CSharp.LanguageVersion.CSharp6,
-					CompilerOptions.UseRoslyn2_10_0 => CSharp.LanguageVersion.CSharp7_3,
-					CompilerOptions.UseRoslyn3_11_0 => CSharp.LanguageVersion.CSharp9_0,
-					_ => cscOptions.HasFlag(CompilerOptions.Preview) ? CSharp.LanguageVersion.Latest : CSharp.LanguageVersion.CSharp10_0,
-				};
-				return new DecompilerSettings(langVersion) {
-					// Never use file-scoped namespaces
-					FileScopedNamespaces = false
-				};
-			}
-			else
-			{
-				var settings = new DecompilerSettings(CSharp.LanguageVersion.CSharp5);
-				if ((cscOptions & CompilerOptions.UseMcsMask) != 0)
-				{
-					// we don't recompile with mcs but with roslyn, so we can use ref locals
-					settings.UseRefLocalsForAccurateOrderOfEvaluation = true;
-				}
-				return settings;
->>>>>>> 41c99e47
-			}
-		}
-
-		public static void CompileCSharpWithPdb(string assemblyName, Dictionary<string, string> sourceFiles)
-		{
-<<<<<<< HEAD
+			}
+		}
+
+		public static CSharpDecompiler GetDecompilerForSnippet(string csharpText)
+		{
 			var syntaxTree = SyntaxFactory.ParseSyntaxTree(csharpText);
 			var compilation = CSharpCompilation.Create(
 				"TestAssembly",
@@ -776,43 +619,6 @@
 			var decompiler = new CSharpDecompiler(moduleDefinition, new DecompilerSettings());
 
 			return decompiler;
-=======
-			var parseOptions = new CSharpParseOptions(languageVersion: Microsoft.CodeAnalysis.CSharp.LanguageVersion.Latest);
-
-			List<EmbeddedText> embeddedTexts = new List<EmbeddedText>();
-			List<SyntaxTree> syntaxTrees = new List<SyntaxTree>();
-
-			foreach (KeyValuePair<string, string> file in sourceFiles)
-			{
-				var sourceText = SourceText.From(file.Value, new UTF8Encoding(false), SourceHashAlgorithm.Sha256);
-				syntaxTrees.Add(SyntaxFactory.ParseSyntaxTree(sourceText, parseOptions, file.Key));
-				embeddedTexts.Add(EmbeddedText.FromSource(file.Key, sourceText));
-			}
-
-			var compilation = CSharpCompilation.Create(Path.GetFileNameWithoutExtension(assemblyName),
-				syntaxTrees, roslynDefaultReferences.Value.Select(r => MetadataReference.CreateFromFile(r)),
-				new CSharpCompilationOptions(
-					OutputKind.DynamicallyLinkedLibrary,
-					platform: Platform.AnyCpu,
-					optimizationLevel: OptimizationLevel.Release,
-					allowUnsafe: true,
-					deterministic: true
-				));
-			using (FileStream peStream = File.Open(assemblyName + ".dll", FileMode.OpenOrCreate, FileAccess.ReadWrite))
-			using (FileStream pdbStream = File.Open(assemblyName + ".pdb", FileMode.OpenOrCreate, FileAccess.ReadWrite))
-			{
-				var emitResult = compilation.Emit(peStream, pdbStream, options: new EmitOptions(debugInformationFormat: DebugInformationFormat.PortablePdb, pdbFilePath: assemblyName + ".pdb"), embeddedTexts: embeddedTexts);
-				if (!emitResult.Success)
-				{
-					StringBuilder b = new StringBuilder("Compiler error:");
-					foreach (var diag in emitResult.Diagnostics)
-					{
-						b.AppendLine(diag.ToString());
-					}
-					throw new Exception(b.ToString());
-				}
-			}
->>>>>>> 41c99e47
 		}
 
 		internal static string GetSuffix(CompilerOptions cscOptions)
@@ -862,33 +668,14 @@
 
 		public static string DecompileCSharp(string assemblyFileName, DecompilerSettings settings = null)
 		{
-<<<<<<< HEAD
 			using (var module = UniversalAssemblyResolver.LoadMainModule(assemblyFileName, false)) {
 				module.EnableTypeDefFindCache = true;
 				((UniversalAssemblyResolver)module.Context.AssemblyResolver).AddSearchDirectory(Path.GetDirectoryName(typeof(Span<>).Assembly.Location));
 				CSharpDecompiler decompiler = new CSharpDecompiler(new PEFile(module), settings ?? new DecompilerSettings());
-=======
-			if (settings == null)
-				settings = new DecompilerSettings();
-			using (var file = new FileStream(assemblyFileName, FileMode.Open, FileAccess.Read))
-			{
-				var module = new PEFile(assemblyFileName, file, PEStreamOptions.PrefetchEntireImage);
-				var resolver = new UniversalAssemblyResolver(assemblyFileName, false,
-					module.Reader.DetectTargetFrameworkId(), null, PEStreamOptions.PrefetchMetadata);
-				resolver.AddSearchDirectory(Path.GetDirectoryName(typeof(Span<>).Assembly.Location));
-				var typeSystem = new DecompilerTypeSystem(module, resolver, settings);
-				CSharpDecompiler decompiler = new CSharpDecompiler(typeSystem, settings);
->>>>>>> 41c99e47
 				decompiler.AstTransforms.Insert(0, new RemoveEmbeddedAttributes());
 				decompiler.AstTransforms.Insert(0, new RemoveCompilerAttribute());
 				decompiler.AstTransforms.Insert(0, new RemoveNamespaceMy());
 				decompiler.AstTransforms.Add(new EscapeInvalidIdentifiers());
-<<<<<<< HEAD
-=======
-				var pdbFileName = Path.ChangeExtension(assemblyFileName, ".pdb");
-				if (File.Exists(pdbFileName))
-					decompiler.DebugInfoProvider = PdbProvider.DebugInfoUtils.FromFile(module, pdbFileName);
->>>>>>> 41c99e47
 				var syntaxTree = decompiler.DecompileWholeModuleAsSingleFile(sortTypes: true);
 
 				StringWriter output = new StringWriter();
@@ -903,8 +690,6 @@
 			}
 		}
 
-<<<<<<< HEAD
-=======
 		private static CSharpFormattingOptions CreateFormattingPolicyForTests()
 		{
 			var formattingPolicy = FormattingOptionsFactory.CreateSharpDevelop();
@@ -916,7 +701,6 @@
 			return formattingPolicy;
 		}
 
->>>>>>> 41c99e47
 		public static void RunAndCompareOutput(string testFileName, string outputFile, string decompiledOutputFile, string decompiledCodeFile = null)
 		{
 			string output1, output2, error1, error2;
@@ -926,12 +710,7 @@
 			Assert.AreEqual(0, result1, "Exit code != 0; did the test case crash?" + Environment.NewLine + error1);
 			Assert.AreEqual(0, result2, "Exit code != 0; did the decompiled code crash?" + Environment.NewLine + error2);
 
-<<<<<<< HEAD
 			if (output1 != output2 || error1 != error2) {
-=======
-			if (output1 != output2 || error1 != error2)
-			{
->>>>>>> 41c99e47
 				StringBuilder b = new StringBuilder();
 				b.AppendLine($"Test {testFileName} failed: output does not match.");
 				if (decompiledCodeFile != null)
@@ -985,27 +764,12 @@
 
 		internal static void RepeatOnIOError(Action action, int numTries = 5)
 		{
-<<<<<<< HEAD
 			for (int i = 0; i < numTries - 1; i++) {
 				try {
 					action();
 					return;
 				} catch (IOException) {
 				} catch (UnauthorizedAccessException) {
-=======
-			for (int i = 0; i < numTries - 1; i++)
-			{
-				try
-				{
-					action();
-					return;
-				}
-				catch (IOException)
-				{
-				}
-				catch (UnauthorizedAccessException)
-				{
->>>>>>> 41c99e47
 					// potential virus scanner problem
 				}
 				Thread.Sleep(10);
@@ -1013,30 +777,5 @@
 			// If the last try still fails, don't catch the exception
 			action();
 		}
-<<<<<<< HEAD
-=======
-
-		public static void SignAssembly(string assemblyPath, string keyFilePath)
-		{
-			string snPath = SdkUtility.GetSdkPath("sn.exe");
-
-			ProcessStartInfo info = new ProcessStartInfo(snPath);
-			info.Arguments = $"-R \"{assemblyPath}\" \"{keyFilePath}\"";
-			info.RedirectStandardError = true;
-			info.RedirectStandardOutput = true;
-			info.UseShellExecute = false;
-
-			Process process = Process.Start(info);
-
-			var outputTask = process.StandardOutput.ReadToEndAsync();
-			var errorTask = process.StandardError.ReadToEndAsync();
-
-			Task.WaitAll(outputTask, errorTask);
-			process.WaitForExit();
-
-			Console.WriteLine("output: " + outputTask.Result);
-			Console.WriteLine("errors: " + errorTask.Result);
-		}
->>>>>>> 41c99e47
 	}
 }