--- conflicted
+++ resolved
@@ -39,11 +39,6 @@
 				collection1, collection2, new CodeLineEqualityComparer(normalizeLine)
 			);
 			var alignedDiff = Diff.AlignElements(collection1, collection2, diffSections, new StringSimilarityDiffElementAligner());
-<<<<<<< HEAD
-
-			bool result = true;
-=======
->>>>>>> 41c99e47
 
 			bool result = true;
 			int line1 = 0, line2 = 0;
@@ -51,50 +46,33 @@
 			int consecutiveMatches = contextSize;
 			var hiddenMatches = new List<string>();
 
-<<<<<<< HEAD
-			foreach (var change in alignedDiff) {
-				switch (change.Operation) {
-=======
 			foreach (var change in alignedDiff)
 			{
 				switch (change.Operation)
 				{
->>>>>>> 41c99e47
 					case DiffOperation.Match:
 						AppendMatch($"{++line1,4} {++line2,4} ", change.ElementFromCollection1.Value);
 						break;
 					case DiffOperation.Insert:
 						string pos = $"     {++line2,4} ";
-<<<<<<< HEAD
-						if (ShouldIgnoreChange(change.ElementFromCollection2.Value)) {
-							AppendMatch(pos, change.ElementFromCollection2.Value);
-						} else {
-=======
 						if (ShouldIgnoreChange(change.ElementFromCollection2.Value))
 						{
 							AppendMatch(pos, change.ElementFromCollection2.Value);
 						}
 						else
 						{
->>>>>>> 41c99e47
 							AppendDelta(pos, " + ", change.ElementFromCollection2.Value);
 							result = false;
 						}
 						break;
 					case DiffOperation.Delete:
 						pos = $"{++line1,4}      ";
-<<<<<<< HEAD
-						if (ShouldIgnoreChange(change.ElementFromCollection1.Value)) {
-							AppendMatch(pos, change.ElementFromCollection1.Value);
-						} else {
-=======
 						if (ShouldIgnoreChange(change.ElementFromCollection1.Value))
 						{
 							AppendMatch(pos, change.ElementFromCollection1.Value);
 						}
 						else
 						{
->>>>>>> 41c99e47
 							AppendDelta(pos, " - ", change.ElementFromCollection1.Value);
 							result = false;
 						}
@@ -107,12 +85,8 @@
 						break;
 				}
 			}
-<<<<<<< HEAD
-			if (hiddenMatches.Count > 0) {
-=======
 			if (hiddenMatches.Count > 0)
 			{
->>>>>>> 41c99e47
 				diff.WriteLine("  ...");
 			}
 
@@ -121,12 +95,6 @@
 			void AppendMatch(string pos, string code)
 			{
 				consecutiveMatches++;
-<<<<<<< HEAD
-				if (consecutiveMatches > contextSize) {
-					// hide this match
-					hiddenMatches.Add(pos + "    " + code);
-				} else {
-=======
 				if (consecutiveMatches > contextSize)
 				{
 					// hide this match
@@ -134,7 +102,6 @@
 				}
 				else
 				{
->>>>>>> 41c99e47
 					diff.WriteLine(pos + "    " + code);
 				}
 			}
@@ -142,19 +109,12 @@
 			void AppendDelta(string pos, string changeType, string code)
 			{
 				consecutiveMatches = 0;
-<<<<<<< HEAD
-				if (hiddenMatches.Count > contextSize) {
-					diff.WriteLine("  ...");
-				}
-				for (int i = Math.Max(0, hiddenMatches.Count - contextSize); i < hiddenMatches.Count; i++) {
-=======
 				if (hiddenMatches.Count > contextSize)
 				{
 					diff.WriteLine("  ...");
 				}
 				for (int i = Math.Max(0, hiddenMatches.Count - contextSize); i < hiddenMatches.Count; i++)
 				{
->>>>>>> 41c99e47
 					diff.WriteLine(hiddenMatches[i]);
 				}
 				hiddenMatches.Clear();
