--- conflicted
+++ resolved
@@ -92,11 +92,8 @@
     <Compile Include="ProjectDecompiler\TargetFrameworkTests.cs" />
     <Compile Include="TestAssemblyResolver.cs" />
     <Compile Include="TestCases\Correctness\StringConcat.cs" />
-<<<<<<< HEAD
     <Compile Include="TestCases\Pretty\DeconstructionTests.cs" />
-=======
     <Compile Include="TestCases\Pretty\SwitchExpressions.cs" />
->>>>>>> a0d9410f
     <None Include="TestCases\Pretty\NativeInts.cs" />
     <None Include="TestCases\ILPretty\CallIndirect.cs" />
     <Compile Include="TestCases\ILPretty\Issue1681.cs" />
