﻿<?xml version="1.0" encoding="utf-8"?>
<Project Sdk="Microsoft.NET.Sdk">

  <PropertyGroup>
    <TargetFramework>net46</TargetFramework>
    <LangVersion>7.3</LangVersion>

    <AllowUnsafeBlocks>True</AllowUnsafeBlocks>

    <NoWarn>1701;1702;1705,67,169,1058,728,1720,649,168,251</NoWarn>

    <GenerateAssemblyInfo>False</GenerateAssemblyInfo>

    <EnableDefaultItems>false</EnableDefaultItems>

    <OutputType>Exe</OutputType>
    <StartupObject>ICSharpCode.Decompiler.Tests.Stub</StartupObject>
    <AutoGenerateBindingRedirects>True</AutoGenerateBindingRedirects>

    <SignAssembly>True</SignAssembly>
    <AssemblyOriginatorKeyFile>..\ICSharpCode.Decompiler\ICSharpCode.Decompiler.snk</AssemblyOriginatorKeyFile>
  </PropertyGroup>

  <PropertyGroup Condition="'$(Configuration)' == 'Debug'">
    <DebugType>full</DebugType>
    <DebugSymbols>true</DebugSymbols>
  </PropertyGroup>

  <PropertyGroup Condition="'$(Configuration)' == 'Release'">
    <DebugType>pdbonly</DebugType>
    <DebugSymbols>true</DebugSymbols>
  </PropertyGroup>

  <PropertyGroup Condition="'$(Configuration)|$(Platform)'=='Debug|AnyCPU'">
    <DefineConstants>TRACE;DEBUG;NET46;ROSLYN;CS60;CS70</DefineConstants>
  </PropertyGroup>

  <ItemGroup>
    <PackageReference Include="DiffLib" Version="2017.7.26.1241" />
    <PackageReference Include="Microsoft.CodeAnalysis.CSharp" Version="2.9.0" />
    <PackageReference Include="Microsoft.CodeAnalysis.VisualBasic" Version="2.9.0" />
    <PackageReference Include="NUnit3TestAdapter" Version="3.11.2" />
    <PackageReference Include="System.Collections.Immutable" Version="1.5.0" />
    <PackageReference Include="NUnit" Version="3.11.0" />
  </ItemGroup>

  <ItemGroup>
    <ProjectReference Include="..\ICSharpCode.Decompiler\ICSharpCode.Decompiler.csproj" />
  </ItemGroup>

  <ItemGroup>
    <None Include="TestCases\Correctness\Jmp.il" />
    <None Include="TestCases\Correctness\StackTypes.il" />
    <None Include="TestCases\ILPretty\FSharpLoops.fs" />
    <None Include="TestCases\ILPretty\FSharpLoops_Debug.il" />
    <None Include="TestCases\ILPretty\FSharpLoops_Release.il" />
    <None Include="TestCases\ILPretty\FSharpUsing.fs" />
    <None Include="TestCases\ILPretty\FSharpUsing_Debug.il" />
    <None Include="TestCases\ILPretty\FSharpUsing_Release.il" />
    <None Include="TestCases\Correctness\BitNot.il" />
    <None Include="TestCases\Correctness\Readme.txt" />
  </ItemGroup>

  <ItemGroup>
    <Compile Include="DisassemblerPrettyTestRunner.cs" />
    <Compile Include="Output\CSharpAmbienceTests.cs" />
    <Compile Include="Semantics\ConversionTests.cs" />
    <Compile Include="Semantics\ExplicitConversionTest.cs" />
    <Compile Include="Semantics\OverloadResolutionTests.cs" />
    <Compile Include="DataFlowTest.cs" />
    <Compile Include="TestCases\Correctness\LocalFunctions.cs" />
    <Compile Include="TestCases\Correctness\RefLocalsAndReturns.cs" />
    <Compile Include="TestCases\ILPretty\Issue1256.cs" />
<<<<<<< HEAD
    <Compile Include="TestCases\Pretty\CS73_StackAllocInitializers.cs" />
=======
    <Compile Include="TestCases\ILPretty\Issue1323.cs" />
>>>>>>> 1dfd2bb9
    <Compile Include="TestCases\Pretty\OptionalArguments.cs" />
    <Compile Include="TestCases\Pretty\CustomShortCircuitOperators.cs" />
    <Compile Include="TestCases\Pretty\ReduceNesting.cs" />
    <Compile Include="TestCases\Pretty\TypeTests.cs" />
    <Compile Include="TestCases\Pretty\YieldReturn.cs" />
    <None Include="TestCases\ILPretty\Issue1256.il" />
    <None Include="TestCases\ILPretty\Issue1323.il" />
    <None Include="TestCases\Ugly\NoDecimalConstants.Expected.cs" />
    <Compile Include="TestCases\Ugly\NoDecimalConstants.cs" />
    <None Include="TestCases\Disassembler\Pretty\SecurityDeclarations.il" />
    <Compile Include="TestCases\Pretty\CustomAttributeConflicts.cs" />
    <Compile Include="TestCases\Pretty\DynamicTests.cs" />
    <Compile Include="TestCases\Pretty\Issue1080.cs" />
    <Compile Include="TestCases\Pretty\MemberTests.cs" />
    <Compile Include="TestCases\Pretty\NamedArguments.cs" />
    <Compile Include="TestCases\Pretty\QualifierTests.cs" />
    <Compile Include="TestCases\Pretty\RefLocalsAndReturns.cs" />
    <Compile Include="TestCases\Pretty\TupleTests.cs" />
    <Compile Include="TestCases\Pretty\WellKnownConstants.cs" />
    <Compile Include="TypeSystem\TypeSystemLoaderTests.cs" />
    <Compile Include="TypeSystem\TypeSystemTestCase.cs" />
    <Compile Include="VBPrettyTestRunner.cs" />
    <Compile Include="TestCases\VBPretty\Async.cs" />
    <Compile Include="UglyTestRunner.cs" />
    <Compile Include="TestCases\Correctness\ExpressionTrees.cs" />
    <Compile Include="TestCases\Correctness\LINQRaytracer.cs" />
    <Compile Include="TestCases\Correctness\MiniJSON.cs" />
    <Compile Include="TestCases\Correctness\FloatingPointArithmetic.cs" />
    <Compile Include="TestCases\ILPretty\Issue1038.cs" />
    <None Include="TestCases\ILPretty\Issue1038.il" />
    <Compile Include="TestCases\Ugly\NoArrayInitializers.cs" />
    <None Include="TestCases\ILPretty\Issue1145.il" />
    <None Include="TestCases\Ugly\NoArrayInitializers.Expected.cs" />
    <None Include="TestCases\ILPretty\Issue1047.cs" />
    <Compile Include="TestCases\Correctness\NullPropagation.cs" />
    <Compile Include="TestCases\ILPretty\Issue982.cs" />
    <Compile Include="TestCases\Pretty\CS72_PrivateProtected.cs" />
    <Compile Include="TestCases\Pretty\CS6_StringInterpolation.cs" />
    <Compile Include="TestCases\Pretty\ExpressionTrees.cs" />
    <Compile Include="TestCases\Pretty\NullPropagation.cs" />
    <Compile Include="TestCases\Pretty\VariableNaming.cs" />
    <Compile Include="TestCases\Pretty\VariableNamingWithoutSymbols.cs" />
    <Compile Include="Util\SequencePointTests.cs" />
    <None Include="TestCases\ILPretty\Issue1047.il" />
    <None Include="TestCases\ILPretty\Issue959.cs" />
    <None Include="TestCases\ILPretty\FSharpLoops_Debug.cs" />
    <None Include="TestCases\ILPretty\FSharpLoops_Release.cs" />
    <Compile Include="TestCases\Pretty\DelegateConstruction.cs" />
    <None Include="TestCases\ILPretty\FSharpUsing_Debug.cs" />
    <None Include="TestCases\ILPretty\FSharpUsing_Release.cs" />
    <Compile Include="Helpers\CodeAssert.cs" />
    <Compile Include="Helpers\SdkUtility.cs" />
    <Compile Include="Helpers\RemoveCompilerAttribute.cs" />
    <Compile Include="Helpers\Tester.cs" />
    <Compile Include="Helpers\Tester.VB.cs" />
    <Compile Include="ILPrettyTestRunner.cs" />
    <Compile Include="Stub.cs" />
    <Compile Include="TestCases\Correctness\Loops.cs" />
    <Compile Include="TestCases\Correctness\NullableTests.cs" />
    <Compile Include="TestCases\Correctness\TrickyTypes.cs" />
    <Compile Include="TestCases\Correctness\Using.cs" />
    <Compile Include="TestCases\ILPretty\Issue379.cs" />
    <Compile Include="TestCases\Pretty\FixProxyCalls.cs" />
    <Compile Include="TestCases\Pretty\UnsafeCode.cs" />
    <Compile Include="TestCases\Pretty\InitializerTests.cs" />
    <None Include="TestCases\ILPretty\Issue959.il" />
    <None Include="TestCases\ILPretty\Issue646.cs" />
    <Compile Include="TestCases\Pretty\Async.cs" />
    <Compile Include="TestCases\Pretty\CheckedUnchecked.cs" />
    <Compile Include="TestCases\Pretty\Generics.cs" />
    <Compile Include="TestCases\Pretty\LiftedOperators.cs" />
    <Compile Include="PrettyTestRunner.cs" />
    <Compile Include="RoundtripAssembly.cs" />
    <Compile Include="TestCases\Correctness\Capturing.cs" />
    <Compile Include="TestCases\Correctness\OverloadResolution.cs" />
    <Compile Include="TestCases\Pretty\AnonymousTypes.cs" />
    <Compile Include="TestCases\Correctness\Async.cs" />
    <Compile Include="TestCases\Correctness\CompoundAssignment.cs" />
    <Compile Include="TestCases\Correctness\ConditionalAttr.cs" />
    <Compile Include="TestCases\Correctness\ControlFlow.cs" />
    <Compile Include="TestCases\Correctness\Conversions.cs" />
    <Compile Include="TestCases\Correctness\DecimalFields.cs" />
    <Compile Include="TestCases\Correctness\Comparisons.cs" />
    <Compile Include="TestCases\Correctness\Generics.cs" />
    <Compile Include="TestCases\Correctness\HelloWorld.cs" />
    <Compile Include="TestCases\Correctness\InitializerTests.cs" />
    <Compile Include="TestCases\Correctness\MemberLookup.cs" />
    <Compile Include="TestCases\Correctness\PropertiesAndEvents.cs" />
    <Compile Include="TestCases\Correctness\Switch.cs" />
    <Compile Include="TestCases\Correctness\UndocumentedExpressions.cs" />
    <Compile Include="TestCases\Correctness\UnsafeCode.cs" />
    <Compile Include="TestCases\Correctness\ValueTypeCall.cs" />
    <Compile Include="CorrectnessTestRunner.cs" />
    <Compile Include="TestCases\Pretty\AutoProperties.cs" />
    <Compile Include="TestCases\Pretty\Lock.cs" />
    <Compile Include="TestCases\Pretty\Loops.cs" />
    <Compile Include="TestCases\Correctness\YieldReturn.cs" />
    <Compile Include="TestCases\Pretty\CompoundAssignmentTest.cs" />
    <Compile Include="TestCases\Pretty\ExceptionHandling.cs" />
    <Compile Include="TestCases\Pretty\HelloWorld.cs" />
    <Compile Include="TestCases\Pretty\InlineAssignmentTest.cs" />
    <Compile Include="TestCases\Pretty\PInvoke.cs" />
    <Compile Include="TestCases\Pretty\PropertiesAndEvents.cs" />
    <Compile Include="TestCases\Pretty\QueryExpressions.cs" />
    <Compile Include="TestCases\Pretty\ShortCircuit.cs" />
    <Compile Include="TestCases\Pretty\Switch.cs" />
    <Compile Include="TestCases\Pretty\TypeAnalysisTests.cs" />
    <Compile Include="TestCases\Pretty\Using.cs" />
    <Compile Include="TestTraceListener.cs" />
    <Compile Include="Util\BitSetTests.cs" />
    <Compile Include="Util\IntervalTests.cs" />
    <Compile Include="Util\LongSetTests.cs" />
    <Compile Include="TestCases\Pretty\AssemblyCustomAttributes.cs" />
    <Compile Include="TestCases\Pretty\CustomAttributeSamples.cs" />
    <Compile Include="TestCases\Pretty\CustomAttributes.cs" />
    <Compile Include="CodeSampleFileParser.cs" />
  </ItemGroup>

  <ItemGroup>
    <None Include="TestCases\ILPretty\Issue646.il" />
    <None Include="TestCases\ILPretty\Issue379.il" />
    <None Include="TestCases\ILPretty\Issue982.il" />
    <None Include="TestCases\Pretty\Readme.txt" />
    <None Include="TestCases\VBPretty\Async.vb" />
  </ItemGroup>

  <ItemGroup>
    <Reference Include="Microsoft.CSharp" />
  </ItemGroup>

  <ItemGroup>
    <Service Include="{82a7f48d-3b50-4b1e-b82e-3ada8210c358}" />
  </ItemGroup>

</Project><|MERGE_RESOLUTION|>--- conflicted
+++ resolved
@@ -71,11 +71,8 @@
     <Compile Include="TestCases\Correctness\LocalFunctions.cs" />
     <Compile Include="TestCases\Correctness\RefLocalsAndReturns.cs" />
     <Compile Include="TestCases\ILPretty\Issue1256.cs" />
-<<<<<<< HEAD
+    <Compile Include="TestCases\ILPretty\Issue1323.cs" />
     <Compile Include="TestCases\Pretty\CS73_StackAllocInitializers.cs" />
-=======
-    <Compile Include="TestCases\ILPretty\Issue1323.cs" />
->>>>>>> 1dfd2bb9
     <Compile Include="TestCases\Pretty\OptionalArguments.cs" />
     <Compile Include="TestCases\Pretty\CustomShortCircuitOperators.cs" />
     <Compile Include="TestCases\Pretty\ReduceNesting.cs" />
