--- conflicted
+++ resolved
@@ -21,15 +21,11 @@
 using System.Collections.Immutable;
 using System.IO;
 using System.Linq;
-using System.Reflection.Metadata;
 using System.Runtime.CompilerServices;
 using System.Runtime.InteropServices;
 using System.Text;
-<<<<<<< HEAD
-=======
 
 using ICSharpCode.Decompiler.Metadata;
->>>>>>> 41c99e47
 using ICSharpCode.Decompiler.TypeSystem;
 using ICSharpCode.Decompiler.TypeSystem.Implementation;
 
@@ -44,11 +40,7 @@
 	{
 		static PEFile LoadAssembly(string filename)
 		{
-<<<<<<< HEAD
 			return new PEFile(filename);
-=======
-			return new PEFile(filename, new FileStream(filename, FileMode.Open, FileAccess.Read));
->>>>>>> 41c99e47
 		}
 
 		static readonly Lazy<PEFile> mscorlib = new Lazy<PEFile>(
@@ -114,36 +106,12 @@
 			Assert.IsFalse(method.IsStatic);
 			Assert.AreEqual(0, method.Parameters.Count);
 			Assert.AreEqual(0, method.GetAttributes().Count());
-<<<<<<< HEAD
 			Assert.IsTrue(method.HasBody);
 			Assert.IsNull(method.AccessorOwner);
 			Assert.IsFalse(method.HasAttribute(KnownAttribute.SpecialName));
 		}
 
 		[Test]
-		public void SimplePublicClassCtorTest()
-		{
-			ITypeDefinition c = GetTypeDefinition(typeof(SimplePublicClass));
-
-			IMethod method = c.Methods.Single(m => m.IsConstructor);
-			Assert.AreEqual(typeof(SimplePublicClass).FullName + "..ctor", method.FullName);
-			Assert.AreSame(c, method.DeclaringType);
-			Assert.AreEqual(Accessibility.Public, method.Accessibility);
-			Assert.AreEqual(SymbolKind.Constructor, method.SymbolKind);
-			Assert.IsFalse(method.IsVirtual);
-			Assert.IsFalse(method.IsStatic);
-			Assert.AreEqual(0, method.Parameters.Count);
-			Assert.AreEqual(0, method.GetAttributes().Count());
-=======
->>>>>>> 41c99e47
-			Assert.IsTrue(method.HasBody);
-			Assert.IsNull(method.AccessorOwner);
-			Assert.IsFalse(method.HasAttribute(KnownAttribute.SpecialName));
-		}
-
-		[Test]
-<<<<<<< HEAD
-=======
 		public void SimplePublicClassCtorTest()
 		{
 			ITypeDefinition c = GetTypeDefinition(typeof(SimplePublicClass));
@@ -163,7 +131,6 @@
 		}
 
 		[Test]
->>>>>>> 41c99e47
 		public void SimplePublicClassDtorTest()
 		{
 			ITypeDefinition c = GetTypeDefinition(typeof(SimplePublicClass));
@@ -539,12 +506,8 @@
 			Assert.IsFalse(valueField.IsConst);
 			Assert.IsFalse(valueField.IsStatic);
 
-<<<<<<< HEAD
-			foreach (IField f in fields) {
-=======
 			foreach (IField f in fields)
 			{
->>>>>>> 41c99e47
 				Assert.IsTrue(f.IsStatic);
 				Assert.IsTrue(f.IsConst);
 				Assert.AreEqual(Accessibility.Public, f.Accessibility);
@@ -874,7 +837,6 @@
 			IParameter p = GetTypeDefinition(typeof(ParameterTests)).Methods.Single(m => m.Name == "MethodWithOptionalNullableLongParameter").Parameters.Single();
 			Assert.IsTrue(p.IsOptional);
 			Assert.AreEqual(ReferenceKind.None, p.ReferenceKind);
-<<<<<<< HEAD
 			Assert.IsFalse(p.IsParams);
 			Assert.IsTrue(p.HasConstantValueInSignature);
 			Assert.AreEqual(1L, p.GetConstantValue());
@@ -889,22 +851,6 @@
 			Assert.AreEqual(ReferenceKind.None, p.ReferenceKind);
 			Assert.IsFalse(p.IsParams);
 			Assert.IsTrue(p.HasConstantValueInSignature);
-=======
-			Assert.IsFalse(p.IsParams);
-			Assert.IsTrue(p.HasConstantValueInSignature);
-			Assert.AreEqual(1L, p.GetConstantValue());
-			Assert.AreEqual(typeof(long), p.GetConstantValue().GetType());
-		}
-
-		[Test]
-		public void MethodWithOptionalDecimalParameter()
-		{
-			IParameter p = GetTypeDefinition(typeof(ParameterTests)).Methods.Single(m => m.Name == "MethodWithOptionalDecimalParameter").Parameters.Single();
-			Assert.IsTrue(p.IsOptional);
-			Assert.AreEqual(ReferenceKind.None, p.ReferenceKind);
-			Assert.IsFalse(p.IsParams);
-			Assert.IsTrue(p.HasConstantValueInSignature);
->>>>>>> 41c99e47
 			Assert.AreEqual(1M, p.GetConstantValue());
 			Assert.AreEqual(typeof(decimal), p.GetConstantValue().GetType());
 		}
@@ -1417,12 +1363,8 @@
 		{
 			IType type = compilation.FindType(typeof(ExplicitGenericInterfaceImplementationWithUnifiableMethods<int, int>));
 			Assert.AreEqual(2, type.GetMethods(m => m.IsExplicitInterfaceImplementation).Count());
-<<<<<<< HEAD
-			foreach (IMethod method in type.GetMethods(m => m.IsExplicitInterfaceImplementation)) {
-=======
 			foreach (IMethod method in type.GetMethods(m => m.IsExplicitInterfaceImplementation))
 			{
->>>>>>> 41c99e47
 				Assert.AreEqual(1, method.ExplicitlyImplementedInterfaceMembers.Count(), method.ToString());
 				Assert.AreEqual("System.Int32", method.Parameters.Single().Type.ReflectionName);
 				IMethod interfaceMethod = (IMethod)method.ExplicitlyImplementedInterfaceMembers.Single();
@@ -1661,44 +1603,8 @@
 		[Test]
 		public void ExplicitImplementation()
 		{
-<<<<<<< HEAD
 				var type = GetTypeDefinition(typeof(ExplicitImplementationTests));
 				var itype = GetTypeDefinition(typeof(IExplicitImplementationTests));
-
-				var methods = type.GetMethods(m => m.Name == "M" || m.Name.EndsWith(".M")).ToList();
-				var imethod = itype.GetMethods(m => m.Name == "M").Single();
-				Assert.That(methods.Select(m => m.ExplicitlyImplementedInterfaceMembers.Count()).ToList(), Is.EquivalentTo(new[] { 0, 1 }));
-				Assert.AreEqual(methods.SelectMany(m => m.ExplicitlyImplementedInterfaceMembers).Single(), imethod);
-
-				var properties = type.GetProperties(p => p.Name == "P" || p.Name.EndsWith(".P")).ToList();
-				var iproperty = itype.GetProperties(m => m.Name == "P").Single();
-				Assert.That(properties.Select(p => p.ExplicitlyImplementedInterfaceMembers.Count()).ToList(), Is.EquivalentTo(new[] { 0, 1 }));
-				Assert.AreEqual(properties.SelectMany(p => p.ExplicitlyImplementedInterfaceMembers).Single(), iproperty);
-				Assert.That(properties.Select(p => p.Getter.ExplicitlyImplementedInterfaceMembers.Count()).ToList(), Is.EquivalentTo(new[] { 0, 1 }));
-				Assert.AreEqual(properties.SelectMany(p => p.Getter.ExplicitlyImplementedInterfaceMembers).Single(), iproperty.Getter);
-				Assert.That(properties.Select(p => p.Setter.ExplicitlyImplementedInterfaceMembers.Count()).ToList(), Is.EquivalentTo(new[] { 0, 1 }));
-				Assert.AreEqual(properties.SelectMany(p => p.Setter.ExplicitlyImplementedInterfaceMembers).Single(), iproperty.Setter);
-
-				var indexers = type.GetProperties(p => p.Name == "Item" || p.Name.EndsWith(".Item")).ToList();
-				var iindexer = itype.GetProperties(m => m.Name == "Item").Single();
-				Assert.That(indexers.Select(p => p.ExplicitlyImplementedInterfaceMembers.Count()).ToList(), Is.EquivalentTo(new[] { 0, 1 }));
-				Assert.AreEqual(indexers.SelectMany(p => p.ExplicitlyImplementedInterfaceMembers).Single(), iindexer);
-				Assert.That(indexers.Select(p => p.Getter.ExplicitlyImplementedInterfaceMembers.Count()).ToList(), Is.EquivalentTo(new[] { 0, 1 }));
-				Assert.AreEqual(indexers.SelectMany(p => p.Getter.ExplicitlyImplementedInterfaceMembers).Single(), iindexer.Getter);
-				Assert.That(indexers.Select(p => p.Setter.ExplicitlyImplementedInterfaceMembers.Count()).ToList(), Is.EquivalentTo(new[] { 0, 1 }));
-				Assert.AreEqual(indexers.SelectMany(p => p.Setter.ExplicitlyImplementedInterfaceMembers).Single(), iindexer.Setter);
-
-				var events = type.GetEvents(e => e.Name == "E" || e.Name.EndsWith(".E")).ToList();
-				var ievent = itype.GetEvents(m => m.Name == "E").Single();
-				Assert.That(events.Select(e => e.ExplicitlyImplementedInterfaceMembers.Count()).ToList(), Is.EquivalentTo(new[] { 0, 1 }));
-				Assert.AreEqual(events.SelectMany(e => e.ExplicitlyImplementedInterfaceMembers).Single(), ievent);
-				Assert.That(events.Select(e => e.AddAccessor.ExplicitlyImplementedInterfaceMembers.Count()).ToList(), Is.EquivalentTo(new[] { 0, 1 }));
-				Assert.AreEqual(events.SelectMany(e => e.AddAccessor.ExplicitlyImplementedInterfaceMembers).Single(), ievent.AddAccessor);
-				Assert.That(events.Select(e => e.RemoveAccessor.ExplicitlyImplementedInterfaceMembers.Count()).ToList(), Is.EquivalentTo(new[] { 0, 1 }));
-				Assert.AreEqual(events.SelectMany(e => e.RemoveAccessor.ExplicitlyImplementedInterfaceMembers).Single(), ievent.RemoveAccessor);
-=======
-			var type = GetTypeDefinition(typeof(ExplicitImplementationTests));
-			var itype = GetTypeDefinition(typeof(IExplicitImplementationTests));
 
 			var methods = type.GetMethods(m => m.Name == "M" || m.Name.EndsWith(".M")).ToList();
 			var imethod = itype.GetMethods(m => m.Name == "M").Single();
@@ -1731,7 +1637,6 @@
 			Assert.AreEqual(events.SelectMany(e => e.AddAccessor.ExplicitlyImplementedInterfaceMembers).Single(), ievent.AddAccessor);
 			Assert.That(events.Select(e => e.RemoveAccessor.ExplicitlyImplementedInterfaceMembers.Count()).ToList(), Is.EquivalentTo(new[] { 0, 1 }));
 			Assert.AreEqual(events.SelectMany(e => e.RemoveAccessor.ExplicitlyImplementedInterfaceMembers).Single(), ievent.RemoveAccessor);
->>>>>>> 41c99e47
 		}
 
 		[Test]
