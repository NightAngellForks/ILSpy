--- conflicted
+++ resolved
@@ -1,11 +1,6 @@
-<<<<<<< HEAD
-﻿// Copyright (c) AlphaSierraPapa for the SharpDevelop Team
-//
-=======
 ﻿#pragma warning disable format
 // Copyright (c) AlphaSierraPapa for the SharpDevelop Team
 // 
->>>>>>> 41c99e47
 // Permission is hereby granted, free of charge, to any person obtaining a copy of this
 // software and associated documentation files (the "Software"), to deal in the Software
 // without restriction, including without limitation the rights to use, copy, modify, merge,
@@ -97,83 +92,15 @@
 
 		public class Administrator
 		{
-<<<<<<< HEAD
-			public int ID {
-				get;
-				set;
-			}
-
-			public string TrueName {
-				get;
-				set;
-			}
-
-			public string Phone {
-				get;
-				set;
-			}
-=======
 			public int ID { get; set; }
 
 			public string TrueName { get; set; }
 
 			public string Phone { get; set; }
->>>>>>> 41c99e47
 		}
 
 		public class Contract
 		{
-<<<<<<< HEAD
-			public int ID {
-				get;
-				set;
-			}
-
-			public string ContractNo {
-				get;
-				set;
-			}
-
-			public string HouseAddress {
-				get;
-				set;
-			}
-
-			public DateTime SigningTime {
-				get;
-				set;
-			}
-
-			public string BuyerName {
-				get;
-				set;
-			}
-
-			public string BuyerTelephone {
-				get;
-				set;
-			}
-
-			public string Customer {
-				get;
-				set;
-			}
-
-			public string CustTelephone {
-				get;
-				set;
-			}
-
-			public int AdminID {
-				get;
-				set;
-			}
-
-			public int StoreID {
-				get;
-				set;
-			}
-=======
 			public int ID { get; set; }
 
 			public string ContractNo { get; set; }
@@ -193,32 +120,10 @@
 			public int AdminID { get; set; }
 
 			public int StoreID { get; set; }
->>>>>>> 41c99e47
 		}
 
 		public class Database
 		{
-<<<<<<< HEAD
-			public IQueryable<Contract> Contracts {
-				get;
-				set;
-			}
-
-			public IQueryable<Loan> Loan {
-				get;
-				set;
-			}
-
-			public IQueryable<Administrator> Administrator {
-				get;
-				set;
-			}
-
-			public IQueryable<Store> Store {
-				get;
-				set;
-			}
-=======
 			public IQueryable<Contract> Contracts { get; set; }
 
 			public IQueryable<Loan> Loan { get; set; }
@@ -226,42 +131,10 @@
 			public IQueryable<Administrator> Administrator { get; set; }
 
 			public IQueryable<Store> Store { get; set; }
->>>>>>> 41c99e47
 		}
 
 		public class Loan
 		{
-<<<<<<< HEAD
-			public string ContractNo {
-				get;
-				set;
-			}
-
-			public DateTime? ShenDate {
-				get;
-				set;
-			}
-
-			public DateTime? LoanDate {
-				get;
-				set;
-			}
-
-			public string Credit {
-				get;
-				set;
-			}
-
-			public string LoanBank {
-				get;
-				set;
-			}
-
-			public string Remarks {
-				get;
-				set;
-			}
-=======
 			public string ContractNo { get; set; }
 
 			public DateTime? ShenDate { get; set; }
@@ -273,26 +146,13 @@
 			public string LoanBank { get; set; }
 
 			public string Remarks { get; set; }
->>>>>>> 41c99e47
 		}
 
 		public class Store
 		{
-<<<<<<< HEAD
-			public int ID {
-				get;
-				set;
-			}
-
-			public string Name {
-				get;
-				set;
-			}
-=======
 			public int ID { get; set; }
 
 			public string Name { get; set; }
->>>>>>> 41c99e47
 		}
 
 		internal class MyClass
@@ -325,14 +185,7 @@
 		}
 #endif
 
-<<<<<<< HEAD
-			public static int StaticProperty {
-				get;
-				set;
-			}
-=======
 			public static int StaticProperty { get; set; }
->>>>>>> 41c99e47
 
 #if CS60
 			public int ReadonlyProperty => 0;
@@ -344,14 +197,7 @@
 		}
 #endif
 
-<<<<<<< HEAD
-			public int Property {
-				get;
-				set;
-			}
-=======
 			public int Property { get; set; }
->>>>>>> 41c99e47
 		}
 
 		internal class SimpleTypeWithCtor
@@ -400,12 +246,8 @@
 
 		private void Issue1249(int ID)
 		{
-<<<<<<< HEAD
-			if (ID == 0) {
-=======
 			if (ID == 0)
 			{
->>>>>>> 41c99e47
 				ViewBag.data = "''";
 				return;
 			}
@@ -625,16 +467,7 @@
 
 		public void MethodGroupAsExtensionMethod()
 		{
-<<<<<<< HEAD
-			ToCode(X(), (Expression<Func<Func<bool>>>)(() => ((IEnumerable<int>)new int[4] {
-			2000,
-			2004,
-			2008,
-			2012
-		}).Any));
-=======
 			ToCode(X(), (Expression<Func<Func<bool>>>)(() => ((IEnumerable<int>)new int[4] { 2000, 2004, 2008, 2012 }).Any));
->>>>>>> 41c99e47
 		}
 
 		public void MethodGroupConstant()
@@ -664,21 +497,9 @@
 			//no params
 			ToCode(X(), () => call(() => 42));
 			//one param
-<<<<<<< HEAD
-			ToCode(X(), () => new int[2] {
-				37,
-				42
-			}.Select((int x) => x * 2));
-			//two params
-			ToCode(X(), () => new int[2] {
-				37,
-				42
-			}.Select((int x, int i) => x * 2));
-=======
 			ToCode(X(), () => new int[2] { 37, 42 }.Select((int x) => x * 2));
 			//two params
 			ToCode(X(), () => new int[2] { 37, 42 }.Select((int x, int i) => x * 2));
->>>>>>> 41c99e47
 		}
 
 		public void CurriedLambda()
@@ -997,26 +818,15 @@
 			Test<Func<int, string>>((int a) => a.ToString(), (int a) => a.ToString());
 			Test<Func<string, char[]>>((string a) => a.ToArray(), (string a) => a.ToArray());
 			Test<Func<bool>>(() => 'a'.CompareTo('b') < 0, () => 'a'.CompareTo('b') < 0);
-<<<<<<< HEAD
-			Test<Action<object, bool>>(delegate(object lockObj, bool lockTaken) {
-=======
 			Test<Action<object, bool>>(delegate (object lockObj, bool lockTaken) {
->>>>>>> 41c99e47
 				Monitor.Enter(lockObj, ref lockTaken);
 			}, (object lockObj, bool lockTaken) => Monitor.Enter(lockObj, ref lockTaken));
 			Test<Func<string, int, bool>>((string str, int num) => int.TryParse(str, out num), (string str, int num) => int.TryParse(str, out num));
 			Test<Func<string, SimpleType, bool>>((string str, SimpleType t) => int.TryParse(str, out t.Field), (string str, SimpleType t) => int.TryParse(str, out t.Field));
-<<<<<<< HEAD
-			Test<Action<object>>(delegate(object o) {
-				TestCall(o);
-			}, (object o) => TestCall(o));
-			Test<Action<object>>(delegate(object o) {
-=======
 			Test<Action<object>>(delegate (object o) {
 				TestCall(o);
 			}, (object o) => TestCall(o));
 			Test<Action<object>>(delegate (object o) {
->>>>>>> 41c99e47
 				TestCall(ref o);
 			}, (object o) => TestCall(ref o));
 		}
@@ -1066,19 +876,12 @@
 		{
 			await Task.Delay(100);
 #if CS70
-<<<<<<< HEAD
-			if (string.IsNullOrEmpty(str) && int.TryParse(str, out var id)) {
-#else
-			int id;
-			if (string.IsNullOrEmpty(str) && int.TryParse(str, out id)) {
-=======
 			if (string.IsNullOrEmpty(str) && int.TryParse(str, out var id))
 			{
 #else
 			int id;
 			if (string.IsNullOrEmpty(str) && int.TryParse(str, out id))
 			{
->>>>>>> 41c99e47
 #endif
 				(from a in new List<int>().AsQueryable()
 				 where a == id
