--- conflicted
+++ resolved
@@ -248,33 +248,22 @@
 
 		internal void EarlyReturnInTryBlock(bool a, bool b)
 		{
-<<<<<<< HEAD
-			try {
-				if (a) {
+			try
+			{
+				if (a)
+				{
 					Console.WriteLine("a");
-				} else if (b) {
-=======
-			try
-			{
-				if (a)
-				{
-					Console.WriteLine("a");
 				}
 				else if (b)
 				{
->>>>>>> 41c99e47
 					// #2379: The only goto-free way of representing this code is to use a return statement
 					return;
 				}
 
 				Console.WriteLine("a || !b");
-<<<<<<< HEAD
-			} finally {
-=======
 			}
 			finally
 			{
->>>>>>> 41c99e47
 				Console.WriteLine("finally");
 			}
 		}
@@ -359,13 +348,9 @@
 						Console.WriteLine("Catch2");
 					}
 					return B(10) && B(11);
-<<<<<<< HEAD
-				} catch {
-=======
 				}
 				catch
 				{
->>>>>>> 41c99e47
 					Console.WriteLine("Catch");
 				}
 				finally
@@ -398,21 +383,14 @@
 
 		public void ReassignExceptionVar()
 		{
-<<<<<<< HEAD
-			try {
+			try
+			{
 				Console.WriteLine("ReassignExceptionVar");
-			} catch (Exception innerException) {
-				if (innerException.InnerException != null) {
-=======
-			try
-			{
-				Console.WriteLine("ReassignExceptionVar");
 			}
 			catch (Exception innerException)
 			{
 				if (innerException.InnerException != null)
 				{
->>>>>>> 41c99e47
 					innerException = innerException.InnerException;
 				}
 				Console.WriteLine(innerException);
@@ -422,18 +400,12 @@
 		public int UseExceptionVarOutsideCatch()
 		{
 			Exception ex2;
-<<<<<<< HEAD
-			try {
+			try
+			{
 				return 1;
-			} catch (Exception ex) {
-=======
-			try
-			{
-				return 1;
 			}
 			catch (Exception ex)
 			{
->>>>>>> 41c99e47
 				ex2 = ex;
 			}
 			Console.WriteLine(ex2 != null);
@@ -442,18 +414,12 @@
 
 		public void GenericException<TException>(int input) where TException : Exception
 		{
-<<<<<<< HEAD
-			try {
+			try
+			{
 				Console.WriteLine(input);
-			} catch (TException val) {
-=======
-			try
-			{
-				Console.WriteLine(input);
 			}
 			catch (TException val)
 			{
->>>>>>> 41c99e47
 				Console.WriteLine(val.Message);
 				throw;
 			}
@@ -461,30 +427,19 @@
 
 		public void GenericException2<T>() where T : Exception
 		{
-<<<<<<< HEAD
-			try {
+			try
+			{
 				Console.WriteLine("CatchT");
 #if ROSLYN
-			} catch (T val) {
+			}
+			catch (T val)
+			{
 				Console.WriteLine("{0} {1}", val, val.ToString());
 			}
 #else
-			} catch (T arg) {
-=======
-			try
-			{
-				Console.WriteLine("CatchT");
-#if ROSLYN
-			}
-			catch (T val)
-			{
-				Console.WriteLine("{0} {1}", val, val.ToString());
-			}
-#else
 			}
 			catch (T arg)
 			{
->>>>>>> 41c99e47
 				Console.WriteLine("{0} {1}", arg, arg.ToString());
 			}
 #endif
@@ -493,18 +448,12 @@
 #if CS60
 		public void GenericExceptionWithCondition<TException>(int input) where TException : Exception
 		{
-<<<<<<< HEAD
-			try {
+			try
+			{
 				Console.WriteLine(input);
-			} catch (TException val) when (val.Message.Contains("Test")) {
-=======
-			try
-			{
-				Console.WriteLine(input);
 			}
 			catch (TException val) when (val.Message.Contains("Test"))
 			{
->>>>>>> 41c99e47
 				Console.WriteLine(val.Message);
 				throw;
 			}
@@ -512,36 +461,24 @@
 
 		public void GenericException2WithCondition<TException>(int input) where TException : Exception
 		{
-<<<<<<< HEAD
-			try {
+			try
+			{
 				Console.WriteLine(input);
-			} catch (TException val) when (val.Message.Contains("Test")) {
-=======
-			try
-			{
-				Console.WriteLine(input);
 			}
 			catch (TException val) when (val.Message.Contains("Test"))
 			{
->>>>>>> 41c99e47
 				Console.WriteLine("{0} {1}", val, val.ToString());
 			}
 		}
 
 		public void XXX1()
 		{
-<<<<<<< HEAD
-			try {
+			try
+			{
 				Console.WriteLine();
-			} catch (Exception ex) when (ex.Data.IsFixedSize) {
-=======
-			try
-			{
-				Console.WriteLine();
 			}
 			catch (Exception ex) when (ex.Data.IsFixedSize)
 			{
->>>>>>> 41c99e47
 				Console.WriteLine(ex.ToString());
 				throw ex;
 			}
@@ -549,18 +486,12 @@
 
 		public void XXX2()
 		{
-<<<<<<< HEAD
-			try {
+			try
+			{
 				Console.WriteLine();
-			} catch (Exception ex) when (ex is InternalBufferOverflowException) {
-=======
-			try
-			{
-				Console.WriteLine();
 			}
 			catch (Exception ex) when (ex is InternalBufferOverflowException)
 			{
->>>>>>> 41c99e47
 				Console.WriteLine(ex.ToString());
 				throw ex;
 			}
