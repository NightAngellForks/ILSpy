﻿// Copyright (c) 2018 Daniel Grunwald
//
// Permission is hereby granted, free of charge, to any person obtaining a copy of this
// software and associated documentation files (the "Software"), to deal in the Software
// without restriction, including without limitation the rights to use, copy, modify, merge,
// publish, distribute, sublicense, and/or sell copies of the Software, and to permit persons
// to whom the Software is furnished to do so, subject to the following conditions:
//
// The above copyright notice and this permission notice shall be included in all copies or
// substantial portions of the Software.
//
// THE SOFTWARE IS PROVIDED "AS IS", WITHOUT WARRANTY OF ANY KIND, EXPRESS OR IMPLIED,
// INCLUDING BUT NOT LIMITED TO THE WARRANTIES OF MERCHANTABILITY, FITNESS FOR A PARTICULAR
// PURPOSE AND NONINFRINGEMENT. IN NO EVENT SHALL THE AUTHORS OR COPYRIGHT HOLDERS BE LIABLE
// FOR ANY CLAIM, DAMAGES OR OTHER LIABILITY, WHETHER IN AN ACTION OF CONTRACT, TORT OR
// OTHERWISE, ARISING FROM, OUT OF OR IN CONNECTION WITH THE SOFTWARE OR THE USE OR OTHER
// DEALINGS IN THE SOFTWARE.

using System;
using System.Collections;
using System.Collections.Generic;
using System.Linq;

namespace ICSharpCode.Decompiler.Tests.TestCases.Pretty
{
	public class TupleTests
	{
		private abstract class OverloadResolution
		{
			public abstract void M1((long, long) a);
			public abstract void M1(object a);

			public void UseM1((int, int) a)
			{
				// M1(a); TODO: tuple conversion transform
				// Cast is required to avoid the overload usable via tuple conversion:
				M1((object)a);
			}
		}

		public struct GenericStruct<T>
		{
			public T Field;
<<<<<<< HEAD
			public T Property {
				get;
				set;
			}
=======
			public T Property { get; set; }
>>>>>>> 41c99e47
		}

		public ValueTuple VT0;
		public ValueTuple<int> VT1;
		public ValueTuple<int, int, int, int, int, int, int, ValueTuple> VT7EmptyRest;

		public (int, uint) Unnamed2;
		public (int, int, int) Unnamed3;
		public (int, int, int, int) Unnamed4;
		public (int, int, int, int, int) Unnamed5;
		public (int, int, int, int, int, int) Unnamed6;
		public (int, int, int, int, int, int, int) Unnamed7;
		public (int, int, int, int, int, int, int, int) Unnamed8;

		public (int a, uint b) Named2;
		public (int a, uint b)[] Named2Array;
		public (int a, int b, int c, int d, int e, int f, int g, int h) Named8;

		public (int, int a, int, int b, int) PartiallyNamed;

		public ((int a, int b) x, (int, int) y, (int c, int d) z) Nested1;
		public ((object a, dynamic b), dynamic, (dynamic c, object d)) Nested2;
		public (ValueTuple a, (int x1, int x2), ValueTuple<int> b, (int y1, int y2), (int, int) c) Nested3;
		public (int a, int b, int c, int d, int e, int f, int g, int h, (int i, int j)) Nested4;

		public Dictionary<(int a, string b), (string c, int d)> TupleDict;
		public List<(int, string)> List;
		public bool HasItems => List.Any(((int, string) a) => a.Item1 > 0);

		public int VT1Member => VT1.Item1;
		public int AccessUnnamed8 => Unnamed8.Item8;
		public int AccessNamed8 => Named8.h;
		public int AccessPartiallyNamed => PartiallyNamed.a + PartiallyNamed.Item3;

		public ValueTuple<int> NewTuple1 => new ValueTuple<int>(1);
		public (int a, int b) NewTuple2 => (1, 2);
		public object BoxedTuple10 => (1, 2, 3, 4, 5, 6, 7, 8, 9, 10);

		public (uint, int) SwapUnnamed => (Unnamed2.Item2, Unnamed2.Item1);
		public (uint, int) SwapNamed2 => (Named2.b, Named2.a);

		public int TupleHash => (1, 2, 3).GetHashCode();
		public int TupleHash2 => Named2.GetHashCode();

		public (int, int) AccessRest => (1, 2, 3, 4, 5, 6, 7, 8, 9).Rest;

		public (string, object, Action) TargetTyping => (null, 1, delegate {
#pragma warning disable format
		});
#pragma warning restore format

		public object NotTargetTyping => ((string)null, (object)1, (Action)delegate {
#pragma warning disable format
		});
#pragma warning restore format

		public void UnnamedTupleOut(out (int, string, Action, dynamic) tuple)
		{
			tuple = (42, "Hello", Console.WriteLine, null);
		}

		public void UnnamedTupleIn(in (int, string, Action, dynamic) tuple)
		{

		}

		public void UnnamedTupleRef(ref (int, string, Action, dynamic) tuple)
		{

		}

		public void NamedTupleOut(out (int A, string B, Action C, dynamic D) tuple)
		{
			tuple = (42, "Hello", Console.WriteLine, null);
		}

		public void NamedTupleIn(in (int A, string B, Action C, dynamic D) tuple)
		{

		}

		public void NamedTupleRef(ref (int A, string B, Action C, dynamic D) tuple)
		{

		}

		public void UnnamedTupleOut(out (int, string, Action, dynamic) tuple)
		{
			tuple = (42, "Hello", Console.WriteLine, null);
		}

		public void UnnamedTupleIn(in (int, string, Action, dynamic) tuple)
		{

		}

		public void UnnamedTupleRef(ref (int, string, Action, dynamic) tuple)
		{

		}

		public void NamedTupleOut(out (int A, string B, Action C, dynamic D) tuple)
		{
			tuple = (42, "Hello", Console.WriteLine, null);
		}

		public void NamedTupleIn(in (int A, string B, Action C, dynamic D) tuple)
		{

		}

		public void NamedTupleRef(ref (int A, string B, Action C, dynamic D) tuple)
		{

		}

		public void UseDict()
		{
			if (TupleDict.Count > 10)
			{
				TupleDict.Clear();
			}
			// TODO: it would be nice if we could infer the name 'c' for the local
			string item = TupleDict[(1, "abc")].c;
			Console.WriteLine(item);
			Console.WriteLine(item);
			Console.WriteLine(TupleDict.Values.ToList().First().d);
		}

		public void Issue1174()
		{
			Console.WriteLine((1, 2, 3).GetHashCode());
		}

		public void LocalVariables((int, int) a)
		{
			(int, int) tuple = (a.Item1 + a.Item2, a.Item1 * a.Item2);
			Console.WriteLine(tuple.ToString());
			Console.WriteLine(tuple.GetType().FullName);
		}

		public void Foreach(IEnumerable<(int, string)> input)
		{
<<<<<<< HEAD
			foreach (var item in input) {
=======
			foreach (var item in input)
			{
>>>>>>> 41c99e47
				Console.WriteLine($"{item.Item1}: {item.Item2}");
			}
		}

		public void ForeachNamedElements(IEnumerable<(int Index, string Data)> input)
		{
<<<<<<< HEAD
			foreach (var item in input) {
=======
			foreach (var item in input)
			{
>>>>>>> 41c99e47
				Console.WriteLine($"{item.Index}: {item.Data}");
			}
		}

		public void NonGenericForeach(IEnumerable input)
		{
<<<<<<< HEAD
			foreach ((string, int) item in input) {
=======
			foreach ((string, int) item in input)
			{
>>>>>>> 41c99e47
				Console.WriteLine($"{item.Item1}: {item.Item2}");
			}
		}

		public void CallForeach()
		{
			Foreach(new List<(int, string)> {
				(1, "a"),
				(2, "b")
			});
		}

		public void DynamicTuple((dynamic A, dynamic B) a)
		{
			a.A.DynamicCall();
			a.B.Dynamic = 42;
		}

		public void GenericStructWithElementNames(GenericStruct<(int A, int B)> s)
		{
			Console.WriteLine(s.Field.A + s.Property.B);
		}

		public void RefCallSites(out (int, string, Action, dynamic) tuple)
		{
			UnnamedTupleOut(out tuple);
			UnnamedTupleIn(in tuple);
			UnnamedTupleRef(ref tuple);
			NamedTupleOut(out tuple);
			NamedTupleIn(in tuple);
			NamedTupleRef(ref tuple);
		}
	}
}<|MERGE_RESOLUTION|>--- conflicted
+++ resolved
@@ -41,14 +41,7 @@
 		public struct GenericStruct<T>
 		{
 			public T Field;
-<<<<<<< HEAD
-			public T Property {
-				get;
-				set;
-			}
-=======
 			public T Property { get; set; }
->>>>>>> 41c99e47
 		}
 
 		public ValueTuple VT0;
@@ -135,36 +128,6 @@
 
 		}
 
-		public void UnnamedTupleOut(out (int, string, Action, dynamic) tuple)
-		{
-			tuple = (42, "Hello", Console.WriteLine, null);
-		}
-
-		public void UnnamedTupleIn(in (int, string, Action, dynamic) tuple)
-		{
-
-		}
-
-		public void UnnamedTupleRef(ref (int, string, Action, dynamic) tuple)
-		{
-
-		}
-
-		public void NamedTupleOut(out (int A, string B, Action C, dynamic D) tuple)
-		{
-			tuple = (42, "Hello", Console.WriteLine, null);
-		}
-
-		public void NamedTupleIn(in (int A, string B, Action C, dynamic D) tuple)
-		{
-
-		}
-
-		public void NamedTupleRef(ref (int A, string B, Action C, dynamic D) tuple)
-		{
-
-		}
-
 		public void UseDict()
 		{
 			if (TupleDict.Count > 10)
@@ -192,36 +155,24 @@
 
 		public void Foreach(IEnumerable<(int, string)> input)
 		{
-<<<<<<< HEAD
-			foreach (var item in input) {
-=======
 			foreach (var item in input)
 			{
->>>>>>> 41c99e47
 				Console.WriteLine($"{item.Item1}: {item.Item2}");
 			}
 		}
 
 		public void ForeachNamedElements(IEnumerable<(int Index, string Data)> input)
 		{
-<<<<<<< HEAD
-			foreach (var item in input) {
-=======
 			foreach (var item in input)
 			{
->>>>>>> 41c99e47
 				Console.WriteLine($"{item.Index}: {item.Data}");
 			}
 		}
 
 		public void NonGenericForeach(IEnumerable input)
 		{
-<<<<<<< HEAD
-			foreach ((string, int) item in input) {
-=======
 			foreach ((string, int) item in input)
 			{
->>>>>>> 41c99e47
 				Console.WriteLine($"{item.Item1}: {item.Item2}");
 			}
 		}
