--- conflicted
+++ resolved
@@ -489,12 +489,8 @@
 
 		public void ForOverNonArray(NonEnumerableArrayLike array)
 		{
-<<<<<<< HEAD
-			for (int i = 0; i < array.Length; i++) {
-=======
 			for (int i = 0; i < array.Length; i++)
 			{
->>>>>>> 41c99e47
 				Item item = array[i];
 				Console.WriteLine(item.ToString() + item.ToString());
 			}
@@ -512,10 +508,6 @@
 		public void ForEachBreakWhenFound(string name, ref StringComparison output)
 		{
 #if MCS2
-<<<<<<< HEAD
-			foreach (int value in Enum.GetValues(typeof(StringComparison))) {
-				if (((StringComparison)value).ToString() == name) {
-=======
 			foreach (int value in Enum.GetValues(typeof(StringComparison)))
 			{
 				if (((StringComparison)value).ToString() == name)
@@ -530,19 +522,10 @@
 				StringComparison stringComparison = (StringComparison)value;
 				if (stringComparison.ToString() == name)
 				{
->>>>>>> 41c99e47
 					output = (StringComparison)value;
 					break;
 				}
 			}
-#elif MCS5
-			foreach (int value in Enum.GetValues(typeof(StringComparison))) {
-				StringComparison stringComparison = (StringComparison)value;
-				if (stringComparison.ToString() == name) {
-					output = (StringComparison)value;
-					break;
-				}
-			}
 #else
 			foreach (StringComparison value in Enum.GetValues(typeof(StringComparison)))
 			{
@@ -557,12 +540,8 @@
 
 		public void ForEachOverListOfStruct(List<DataItem> items, int value)
 		{
-<<<<<<< HEAD
-			foreach (DataItem item in items) {
-=======
 			foreach (DataItem item in items)
 			{
->>>>>>> 41c99e47
 #if ROSLYN && OPT
 				// The variable name differs based on whether roslyn optimizes out the 'item' variable
 				DataItem current = item;
@@ -648,15 +627,10 @@
 
 		private static void AppendNamePart(string part, StringBuilder name)
 		{
-<<<<<<< HEAD
-			foreach (char c in part) {
-				if (c == '\\') {
-=======
 			foreach (char c in part)
 			{
 				if (c == '\\')
 				{
->>>>>>> 41c99e47
 					name.Append('\\');
 				}
 				name.Append(c);
@@ -863,48 +837,28 @@
 		public void Issue1395(int count)
 		{
 			Environment.GetCommandLineArgs();
-<<<<<<< HEAD
-			for (int i = 0; i < count; i++) {
-				Environment.GetCommandLineArgs();
-				do {
-=======
 			for (int i = 0; i < count; i++)
 			{
 				Environment.GetCommandLineArgs();
 				do
 				{
->>>>>>> 41c99e47
 #if OPT || MCS
 					IL_0013:
 #else
 					IL_0016:
 #endif
 					Environment.GetCommandLineArgs();
-<<<<<<< HEAD
-					if (Condition("part1")) {
-						Environment.GetEnvironmentVariables();
-						if (Condition("restart")) {
-=======
 					if (Condition("part1"))
 					{
 						Environment.GetEnvironmentVariables();
 						if (Condition("restart"))
 						{
->>>>>>> 41c99e47
 #if OPT || MCS
 							goto IL_0013;
 #else
 							goto IL_0016;
 #endif
 						}
-<<<<<<< HEAD
-					} else {
-						Environment.GetLogicalDrives();
-					}
-					Environment.GetCommandLineArgs();
-					while (count > 0) {
-						switch (count) {
-=======
 					}
 					else
 					{
@@ -915,7 +869,6 @@
 					{
 						switch (count)
 						{
->>>>>>> 41c99e47
 							case 0:
 							case 1:
 							case 2:
@@ -1069,14 +1022,6 @@
 
 		public void ForEachInSwitch(int i, IEnumerable<string> args)
 		{
-<<<<<<< HEAD
-			switch (i) {
-				case 1:
-					Console.WriteLine("one");
-					break;
-				case 2: {
-					foreach (string arg in args) {
-=======
 			switch (i)
 			{
 
@@ -1087,7 +1032,6 @@
 				{
 					foreach (string arg in args)
 					{
->>>>>>> 41c99e47
 						Console.WriteLine(arg);
 					}
 					break;
