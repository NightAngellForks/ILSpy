﻿using System;
using System.Collections.Generic;
using System.Runtime.CompilerServices;
using System.Threading.Tasks;

namespace ICSharpCode.Decompiler.Tests.TestCases.ILPretty
{
	internal class A
	{
		protected internal virtual Task<string> Test(string test)
		{
			return Task.Run(() => test.ToUpper());
		}
	}

	internal class B : A
	{
		protected internal override async Task<string> Test(string test)
		{
			return await base.Test(test);
		}
	}

	internal class B2<T> : A
	{
		protected internal override async Task<string> Test(string test)
		{
			return await base.Test(test);
		}
	}

	internal class C
	{
		protected internal virtual string Test(string test)
		{
			return string.Join(test, "fsdf");
		}
	}

	internal class D : C
	{
		protected internal IEnumerable<string> Test2(string test)
		{
			yield return base.Test(test);
		}
	}

	internal class E
	{
		protected internal virtual string Test(string test)
		{
			return string.Join(test, "fsdf");
		}
	}

	internal class F : E
	{
		protected internal override string Test(string test)
		{
			Func<string, string> func = (string a) => base.Test(a);
			test = string.Join(test, "aa");
			return func(test);
		}
	}

	[CompilerGenerated]
	internal class FalsePositive_Issue1443
	{
		private static void WrongMethod()
		{
			Console.WriteLine("Wrong!");
		}

		private void CorrectMethod()
		{
			WrongMethod();
		}

		private void Use()
		{
			CorrectMethod();
		}
	}

	internal class G
	{
		protected internal virtual void Test(string test)
		{
			string.Join(test, "fsdf");
		}
	}

	internal class H : G
	{
		private Action<string> action;

		protected internal override void Test(string test)
		{
<<<<<<< HEAD
			action = delegate(string a) {
				base.Test(a);
			};
			if (test.Equals(1)) {
=======
			action = delegate (string a) {
				base.Test(a);
			};
			if (test.Equals(1))
			{
>>>>>>> 41c99e47
				throw new Exception("roslyn optimizes is inlining the assignment which lets the test fail");
			}
			action(test);
		}
	}

	internal class I
	{
		protected internal virtual void Test(int a)
		{

		}
	}

	public class Issue1660 : Issue1660Base
	{
		public Action<object> M(object state)
		{
<<<<<<< HEAD
			return delegate(object x) {
=======
			return delegate (object x) {
>>>>>>> 41c99e47
				base.BaseCall(x, state, (Func<object>)(() => null));
			};
		}
	}

	public class Issue1660Base
	{
		protected virtual void BaseCall<T>(object x, object state, Func<T> action)
		{
		}
	}

	internal class J : I
	{
		protected internal override void Test(int a)
		{
			Action action = delegate {
				base.Test(a);
			};
			if (a.Equals(1))
			{
				throw new Exception("roslyn optimize is inlining the assignment which lets the test fail");
			}
			action();

		}
	}

	internal class K
	{
		protected internal virtual IEnumerable<int> Test(int p)
		{
			yield return p + 1;
			yield return p + 2;
		}
	}

	internal class L : K
	{
		protected internal override IEnumerable<int> Test(int p)
		{
			yield return base.Test(base.Test(0).GetEnumerator().Current).GetEnumerator().Current;
		}
	}
}<|MERGE_RESOLUTION|>--- conflicted
+++ resolved
@@ -96,18 +96,11 @@
 
 		protected internal override void Test(string test)
 		{
-<<<<<<< HEAD
-			action = delegate(string a) {
-				base.Test(a);
-			};
-			if (test.Equals(1)) {
-=======
 			action = delegate (string a) {
 				base.Test(a);
 			};
 			if (test.Equals(1))
 			{
->>>>>>> 41c99e47
 				throw new Exception("roslyn optimizes is inlining the assignment which lets the test fail");
 			}
 			action(test);
@@ -126,11 +119,7 @@
 	{
 		public Action<object> M(object state)
 		{
-<<<<<<< HEAD
-			return delegate(object x) {
-=======
 			return delegate (object x) {
->>>>>>> 41c99e47
 				base.BaseCall(x, state, (Func<object>)(() => null));
 			};
 		}
