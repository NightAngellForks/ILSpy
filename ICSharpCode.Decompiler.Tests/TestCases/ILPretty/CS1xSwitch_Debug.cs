--- conflicted
+++ resolved
@@ -282,12 +282,8 @@
 		public static string SwitchOverBool(bool b)
 		{
 			Console.WriteLine("SwitchOverBool: " + b);
-<<<<<<< HEAD
-			switch (b) {
-=======
 			switch (b)
 			{
->>>>>>> 41c99e47
 				case true:
 					return bool.TrueString;
 				case false:
