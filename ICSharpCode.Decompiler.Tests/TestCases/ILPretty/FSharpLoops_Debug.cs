--- conflicted
+++ resolved
@@ -11,13 +11,10 @@
 using System.Reflection;
 using System.Runtime.CompilerServices;
 using System.Runtime.InteropServices;
-<<<<<<< HEAD
-=======
 
 using Microsoft.FSharp.Collections;
 using Microsoft.FSharp.Core;
 using Microsoft.FSharp.Core.CompilerServices;
->>>>>>> 41c99e47
 
 [assembly: FSharpInterfaceDataVersion(2, 0, 0)]
 [assembly: AssemblyTitle("ConsoleApplication1")]
@@ -74,18 +71,6 @@
 
 		public override int GenerateNext(ref IEnumerable<int> next)
 		{
-<<<<<<< HEAD
-			switch (pc) {
-			default:
-				pc = 1;
-				current = 1;
-				return 1;
-			case 1:
-				pc = 2;
-				break;
-			case 2:
-				break;
-=======
 			switch (pc)
 			{
 				default:
@@ -97,7 +82,6 @@
 					break;
 				case 2:
 					break;
->>>>>>> 41c99e47
 			}
 			current = 0;
 			return 0;
@@ -110,14 +94,6 @@
 
 		public override bool get_CheckClose()
 		{
-<<<<<<< HEAD
-			switch (pc) {
-			default:
-				return false;
-			case 0:
-			case 2:
-				return false;
-=======
 			switch (pc)
 			{
 				default:
@@ -125,7 +101,6 @@
 				case 0:
 				case 2:
 					return false;
->>>>>>> 41c99e47
 			}
 		}
 
@@ -161,32 +136,13 @@
 
 	public static int[] getArray()
 	{
-<<<<<<< HEAD
-		return new int[1] {
-			1
-		};
-=======
 		return new int[1] { 1 };
->>>>>>> 41c99e47
 	}
 
 	[EntryPoint]
 	public static int main(string[] argv)
 	{
 		IDisposable disposable;
-<<<<<<< HEAD
-		using (Program.disposable()) {
-			Console.WriteLine("Hello 1");
-			disposable = Program.disposable();
-		}
-		using (disposable) {
-			IEnumerable<int> seq = getSeq();
-			foreach (int item in seq) {
-				Console.WriteLine(item);
-			}
-			FSharpList<int> fSharpList = getList();
-			for (FSharpList<int> tailOrNull = fSharpList.TailOrNull; tailOrNull != null; tailOrNull = fSharpList.TailOrNull) {
-=======
 		using (Program.disposable())
 		{
 			Console.WriteLine("Hello 1");
@@ -202,18 +158,13 @@
 			FSharpList<int> fSharpList = getList();
 			for (FSharpList<int> tailOrNull = fSharpList.TailOrNull; tailOrNull != null; tailOrNull = fSharpList.TailOrNull)
 			{
->>>>>>> 41c99e47
 				int headOrDefault = fSharpList.HeadOrDefault;
 				Console.WriteLine(headOrDefault);
 				fSharpList = tailOrNull;
 			}
 			int[] array = getArray();
-<<<<<<< HEAD
-			foreach (int value in array) {
-=======
 			foreach (int value in array)
 			{
->>>>>>> 41c99e47
 				Console.WriteLine(value);
 			}
 			return 0;
