--- conflicted
+++ resolved
@@ -21,10 +21,7 @@
 using System.Linq;
 using System.Windows;
 using System.Windows.Controls;
-<<<<<<< HEAD
 using System.Windows.Input;
-=======
->>>>>>> e8015aac
 using System.Windows.Media;
 using ICSharpCode.AvalonEdit;
 using ICSharpCode.ILSpy.TextView;
@@ -118,15 +115,12 @@
 			ReferenceSegment reference;
 			if (textView != null)
 				reference = textView.GetReferenceSegmentAtMousePosition();
-<<<<<<< HEAD
+			else if (listBox?.SelectedItem is SearchResult result)
+				reference = new ReferenceSegment { Reference = result.Reference };
 			else if (listBox?.SelectedItem is TreeNodes.IMemberTreeNode provider)
 				reference = new ReferenceSegment { Reference = provider.Member };
 			else if (listBox?.SelectedItem != null)
 				reference = new ReferenceSegment { Reference = listBox.SelectedItem };
-=======
-			else if (listBox?.SelectedItem is SearchResult result)
-				reference = new ReferenceSegment { Reference = result.Reference };
->>>>>>> e8015aac
 			else
 				reference = null;
 			var position = textView != null ? textView.GetPositionFromMousePosition() : null;
