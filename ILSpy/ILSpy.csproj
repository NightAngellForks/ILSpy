﻿<?xml version="1.0" encoding="utf-8"?>
<Project ToolsVersion="4.0" xmlns="http://schemas.microsoft.com/developer/msbuild/2003" DefaultTargets="Build">
  <PropertyGroup>
    <ProjectGuid>{1E85EFF9-E370-4683-83E4-8A3D063FF791}</ProjectGuid>
    <Configuration Condition=" '$(Configuration)' == '' ">Debug</Configuration>
    <Platform Condition=" '$(Platform)' == '' ">x86</Platform>
    <OutputType>WinExe</OutputType>
    <RootNamespace>ICSharpCode.ILSpy</RootNamespace>
    <AssemblyName>ILSpy</AssemblyName>
    <TargetFrameworkVersion>v4.0</TargetFrameworkVersion>
    <AppDesignerFolder>Properties</AppDesignerFolder>
    <TargetFrameworkProfile>Client</TargetFrameworkProfile>
    <RunPostBuildEvent>OnBuildSuccess</RunPostBuildEvent>
    <AllowUnsafeBlocks>True</AllowUnsafeBlocks>
    <NoStdLib>False</NoStdLib>
    <WarningLevel>4</WarningLevel>
    <TreatWarningsAsErrors>false</TreatWarningsAsErrors>
    <ApplicationIcon>Images\ILSpy.ico</ApplicationIcon>
    <RunCodeAnalysis>False</RunCodeAnalysis>
    <StartArguments>/separate</StartArguments>
  </PropertyGroup>
  <PropertyGroup Condition=" '$(Platform)' == 'x86' ">
    <PlatformTarget>x86</PlatformTarget>
    <RegisterForComInterop>False</RegisterForComInterop>
    <GenerateSerializationAssemblies>Auto</GenerateSerializationAssemblies>
    <BaseAddress>4194304</BaseAddress>
    <FileAlignment>4096</FileAlignment>
  </PropertyGroup>
  <PropertyGroup Condition=" '$(Platform)' == 'AnyCPU' ">
    <PlatformTarget>AnyCPU</PlatformTarget>
    <RegisterForComInterop>False</RegisterForComInterop>
    <GenerateSerializationAssemblies>Auto</GenerateSerializationAssemblies>
    <BaseAddress>4194304</BaseAddress>
    <FileAlignment>4096</FileAlignment>
  </PropertyGroup>
  <PropertyGroup Condition=" '$(Configuration)' == 'Debug' ">
    <OutputPath>bin\Debug\</OutputPath>
    <DebugSymbols>true</DebugSymbols>
    <DebugType>Full</DebugType>
    <Optimize>False</Optimize>
    <CheckForOverflowUnderflow>True</CheckForOverflowUnderflow>
    <DefineConstants>DEBUG;TRACE</DefineConstants>
    <StartAction>Project</StartAction>
  </PropertyGroup>
  <PropertyGroup Condition=" '$(Configuration)' == 'Release' ">
    <OutputPath>bin\Release\</OutputPath>
    <DebugSymbols>False</DebugSymbols>
    <DebugType>None</DebugType>
    <Optimize>True</Optimize>
    <CheckForOverflowUnderflow>False</CheckForOverflowUnderflow>
    <DefineConstants>TRACE</DefineConstants>
  </PropertyGroup>
  <ItemGroup>
    <Reference Include="PresentationCore">
      <RequiredTargetFramework>3.0</RequiredTargetFramework>
    </Reference>
    <Reference Include="PresentationFramework">
      <RequiredTargetFramework>3.0</RequiredTargetFramework>
    </Reference>
    <Reference Include="System" />
    <Reference Include="System.ComponentModel.Composition">
      <RequiredTargetFramework>4.0</RequiredTargetFramework>
    </Reference>
    <Reference Include="System.Core">
      <RequiredTargetFramework>3.5</RequiredTargetFramework>
    </Reference>
    <Reference Include="System.Data" />
    <Reference Include="System.Data.DataSetExtensions">
      <RequiredTargetFramework>3.5</RequiredTargetFramework>
    </Reference>
    <Reference Include="System.Xaml">
      <RequiredTargetFramework>4.0</RequiredTargetFramework>
    </Reference>
    <Reference Include="System.Xml" />
    <Reference Include="System.Xml.Linq">
      <RequiredTargetFramework>3.5</RequiredTargetFramework>
    </Reference>
    <Reference Include="WindowsBase">
      <RequiredTargetFramework>3.0</RequiredTargetFramework>
    </Reference>
  </ItemGroup>
  <ItemGroup>
    <ApplicationDefinition Include="App.xaml" />
  </ItemGroup>
  <ItemGroup>
    <Compile Include="AboutPage.cs" />
    <Compile Include="AnalyzerTreeView.cs">
      <SubType>Code</SubType>
    </Compile>
    <Compile Include="App.xaml.cs">
      <SubType>Code</SubType>
      <DependentUpon>App.xaml</DependentUpon>
    </Compile>
    <Compile Include="AssemblyList.cs" />
    <Compile Include="AssemblyListManager.cs" />
    <Compile Include="AvalonEdit\IconBarManager.cs" />
    <Compile Include="AvalonEdit\IconBarMargin.cs" />
    <Compile Include="AvalonEdit\IconMarginActionsProvider.cs" />
    <Compile Include="AvalonEdit\TextMarkerService.cs" />
    <Compile Include="AvalonEdit\TextEditorWeakEventManager.cs" />
    <Compile Include="AvalonEdit\ITextMarker.cs" />
    <Compile Include="Bookmarks\BookmarkBase.cs" />
    <Compile Include="Bookmarks\BookmarkEventHandler.cs" />
    <Compile Include="Bookmarks\BookmarkManager.cs" />
    <Compile Include="Bookmarks\Commands.cs" />
    <Compile Include="Bookmarks\MemberBookmark.cs" />
    <Compile Include="Bookmarks\IBookmark.cs" />
    <Compile Include="Bookmarks\MarkerBookmark.cs" />
    <Compile Include="CommandLineArguments.cs" />
    <Compile Include="Commands.cs" />
    <Compile Include="ConnectMethodDecompiler.cs" />
    <Compile Include="Controls\DockedPane.cs" />
    <Compile Include="DecompilerSettingsPanel.xaml.cs">
      <DependentUpon>DecompilerSettingsPanel.xaml</DependentUpon>
      <SubType>Code</SubType>
    </Compile>
    <Compile Include="DisplaySettings.cs" />
    <Compile Include="ExportCommandAttribute.cs" />
    <Compile Include="Controls\SearchBox.cs" />
    <Compile Include="Controls\SortableGridViewColumn.cs" />
    <Compile Include="CSharpLanguage.cs" />
    <Compile Include="DecompilationOptions.cs" />
    <Compile Include="ExtensionMethods.cs" />
    <Compile Include="FilterSettings.cs" />
    <Compile Include="Fusion.cs" />
    <Compile Include="GacInterop.cs" />
    <Compile Include="GuessFileType.cs" />
    <Compile Include="ContextMenuEntry.cs" />
    <Compile Include="ILAstLanguage.cs" />
    <Compile Include="ILLanguage.cs" />
    <Compile Include="ILSpySettings.cs" />
    <Compile Include="Images\AccessOverlayIcon.cs" />
    <Compile Include="Images\MemberIcon.cs" />
    <Compile Include="Images\TypeIcon.cs" />
    <Compile Include="ISmartTextOutput.cs" />
    <Compile Include="Language.cs" />
    <Compile Include="Images\Images.cs" />
    <Compile Include="LoadedAssembly.cs" />
    <Compile Include="NativeMethods.cs" />
    <Compile Include="NavigationHistory.cs" />
    <Compile Include="NavigationState.cs" />
    <Compile Include="OpenFromGacDialog.xaml.cs">
      <DependentUpon>OpenFromGacDialog.xaml</DependentUpon>
      <SubType>Code</SubType>
    </Compile>
    <Compile Include="OptionsDialog.xaml.cs">
      <DependentUpon>OptionsDialog.xaml</DependentUpon>
      <SubType>Code</SubType>
    </Compile>
    <Compile Include="Properties\AssemblyInfo.cs" />
    <Compile Include="SearchPane.cs">
      <SubType>Code</SubType>
    </Compile>
    <Compile Include="DisplaySettingsPanel.xaml.cs">
      <DependentUpon>DisplaySettingsPanel.xaml</DependentUpon>
      <SubType>Code</SubType>
    </Compile>
    <Compile Include="TreeNodes\Analyzer\AnalyzeContextMenuEntry.cs" />
    <Compile Include="TreeNodes\Analyzer\AnalyzedEventOverridesTreeNode.cs" />
    <Compile Include="TreeNodes\Analyzer\AnalyzedEventTreeNode.cs" />
    <Compile Include="TreeNodes\Analyzer\AnalyzedInterfacePropertyImplementedByTreeNode.cs" />
    <Compile Include="TreeNodes\Analyzer\AnalyzedInterfaceMethodImplementedByTreeNode.cs" />
    <Compile Include="TreeNodes\Analyzer\AnalyzedInterfaceEventImplementedByTreeNode.cs" />
    <Compile Include="TreeNodes\Analyzer\AnalyzedEventFiredByTreeNode.cs" />
    <Compile Include="TreeNodes\Analyzer\AnalyzedPropertyAccessorTreeNode.cs" />
    <Compile Include="TreeNodes\Analyzer\AnalyzedTypeExposedByTreeNode.cs" />
    <Compile Include="TreeNodes\Analyzer\AnalyzedTypeExtensionMethodsTreeNode.cs" />
    <Compile Include="TreeNodes\Analyzer\AnalyzedTypeInstantiationsTreeNode.cs" />
    <Compile Include="TreeNodes\Analyzer\AnalyzedTypeTreeNode.cs" />
    <Compile Include="TreeNodes\Analyzer\AnalyzedEventAccessorTreeNode.cs" />
    <Compile Include="TreeNodes\Analyzer\AnalyzedVirtualMethodUsedByTreeNode.cs" />
    <Compile Include="TreeNodes\Analyzer\Helpers.cs" />
    <Compile Include="TreeNodes\Analyzer\ScopedWhereUsedAnalyzer.cs" />
    <Compile Include="TreeNodes\IMemberTreeNode.cs" />
    <Compile Include="TreeNodes\ResourceNodes\CursorResourceEntryNode.cs" />
    <Compile Include="TreeNodes\ResourceNodes\ImageResourceEntryNode.cs" />
    <Compile Include="TreeNodes\ResourceNodes\XmlResourceNode.cs" />
    <Compile Include="TreeNodes\ResourceNodes\IResourceNodeFactory.cs" />
    <Compile Include="TreeNodes\ResourceNodes\ResourcesFileTreeNode.cs" />
    <Compile Include="TreeNodes\ResourceNodes\XamlResourceNode.cs" />
    <Compile Include="TreeNodes\Analyzer\AnalyzedPropertyOverridesTreeNode.cs" />
    <Compile Include="TreeNodes\Analyzer\AnalyzedPropertyTreeNode.cs" />
    <Compile Include="XmlDoc\AddXmlDocTransform.cs" />
    <Compile Include="XmlDoc\XmlDocKeyProvider.cs" />
    <Compile Include="XmlDoc\XmlDocLoader.cs" />
    <Compile Include="XmlDoc\XmlDocRenderer.cs" />
    <EmbeddedResource Include="..\README.txt">
      <Link>README.txt</Link>
    </EmbeddedResource>
    <EmbeddedResource Include="..\doc\LGPL.txt">
      <Link>LGPL.txt</Link>
    </EmbeddedResource>
    <EmbeddedResource Include="..\doc\license.txt">
      <Link>license.txt</Link>
    </EmbeddedResource>
    <Resource Include="Images\AssemblyList.png" />
    <Resource Include="Images\AssemblyWarning.png" />
    <Resource Include="Images\ViewCode.png" />
    <Resource Include="Images\SaveFile.png" />
    <Resource Include="Images\OK.png" />
    <Resource Include="Images\ClearSearch.png" />
    <Resource Include="Images\Search.png" />
    <Resource Include="Images\Delete.png" />
    <Resource Include="Images\ILSpy.ico" />
    <Resource Include="Images\FindAssembly.png" />
    <None Include="Properties\AssemblyInfo.template.cs" />
    <Compile Include="Properties\WPFAssemblyInfo.cs" />
    <Compile Include="MainWindow.xaml.cs">
      <SubType>Code</SubType>
      <DependentUpon>MainWindow.xaml</DependentUpon>
    </Compile>
    <Compile Include="SessionSettings.cs" />
    <Compile Include="TextView\CaretHighlightAdorner.cs" />
    <Compile Include="TextView\DecompilerTextView.cs" />
    <Compile Include="TextView\OutputLengthExceededException.cs" />
    <Compile Include="TextView\ReferenceElementGenerator.cs" />
    <Compile Include="TextView\AvalonEditTextOutput.cs" />
    <Compile Include="TextView\UIElementGenerator.cs" />
    <Compile Include="TreeNodes\Analyzer\AnalyzedFieldAccessTreeNode.cs" />
    <Compile Include="TreeNodes\Analyzer\AnalyzedFieldTreeNode.cs" />
    <Compile Include="TreeNodes\Analyzer\AnalyzedMethodTreeNode.cs" />
    <Compile Include="TreeNodes\Analyzer\AnalyzedMethodUsedByTreeNode.cs" />
    <Compile Include="TreeNodes\Analyzer\AnalyzedMethodUsesTreeNode.cs" />
    <Compile Include="TreeNodes\Analyzer\AnalyzerTreeNode.cs" />
    <Compile Include="TreeNodes\Analyzer\AnalyzedMethodOverridesTreeNode.cs" />
    <Compile Include="TreeNodes\AssemblyListTreeNode.cs" />
    <Compile Include="TreeNodes\AssemblyReferenceTreeNode.cs" />
    <Compile Include="TreeNodes\AssemblyTreeNode.cs" />
    <Compile Include="TreeNodes\BaseTypesTreeNode.cs" />
    <Compile Include="TreeNodes\DerivedTypesTreeNode.cs" />
    <Compile Include="TreeNodes\EventTreeNode.cs" />
    <Compile Include="TreeNodes\FieldTreeNode.cs" />
    <Compile Include="TreeNodes\ILSpyTreeNode.cs" />
    <Compile Include="TreeNodes\MethodTreeNode.cs" />
    <Compile Include="TreeNodes\ModuleReferenceTreeNode.cs" />
    <Compile Include="TreeNodes\NamespaceTreeNode.cs" />
    <Compile Include="TreeNodes\PropertyTreeNode.cs" />
    <Compile Include="TreeNodes\ReferenceFolderTreeNode.cs" />
    <Compile Include="TreeNodes\ResourceNodes\ResourceEntryNode.cs" />
    <Compile Include="TreeNodes\ResourceListTreeNode.cs" />
    <Compile Include="TreeNodes\ResourceNodes\ResourceTreeNode.cs" />
    <Compile Include="TreeNodes\ThreadingSupport.cs" />
    <Compile Include="TreeNodes\TypeTreeNode.cs" />
    <EmbeddedResource Include="TextView\ILAsm-Mode.xshd" />
  </ItemGroup>
  <ItemGroup>
    <Page Include="Controls\SearchBoxStyle.xaml">
      <DependentUpon>SearchBox.cs</DependentUpon>
    </Page>
    <Page Include="DecompilerSettingsPanel.xaml" />
    <Page Include="MainWindow.xaml" />
    <Page Include="OpenFromGacDialog.xaml" />
    <Page Include="OptionsDialog.xaml" />
    <Page Include="SearchPane.xaml">
      <DependentUpon>SearchPane.cs</DependentUpon>
    </Page>
    <Page Include="DisplaySettingsPanel.xaml" />
    <Page Include="TextView\DecompilerTextView.xaml">
      <DependentUpon>DecompilerTextView.cs</DependentUpon>
    </Page>
    <Page Include="themes\generic.xaml" />
  </ItemGroup>
  <ItemGroup>
    <Resource Include="Images\Class.png" />
    <Resource Include="Images\StaticClass.png" />
    <Resource Include="Images\Delegate.png" />
    <Resource Include="Images\Enum.png" />
    <Resource Include="Images\Field.png" />
    <Resource Include="Images\Interface.png" />
    <Resource Include="Images\Literal.png" />
    <Resource Include="Images\Method.png" />
    <Resource Include="Images\NameSpace.png" />
    <Resource Include="Images\Open.png" />
    <Resource Include="Images\Assembly.png" />
    <Resource Include="Images\Struct.png" />
    <Resource Include="Images\ReferenceFolder.Closed.png" />
    <Resource Include="Images\ReferenceFolder.Open.png" />
    <Resource Include="Images\Event.png" />
    <Resource Include="Images\ExtensionMethod.png" />
    <Resource Include="Images\Indexer.png" />
    <Resource Include="Images\Operator.png" />
    <Resource Include="Images\Property.png" />
    <Resource Include="Images\Find.png" />
    <Resource Include="Images\Library.png" />
    <Resource Include="Images\SubTypes.png" />
    <Resource Include="Images\SuperTypes.png" />
    <Resource Include="Images\Resource.png" />
    <Resource Include="Images\Folder.Closed.png" />
    <Resource Include="Images\Folder.Open.png" />
    <Resource Include="Images\ResourceImage.png" />
    <Resource Include="Images\ResourceResourcesFile.png" />
    <Resource Include="Images\Back.png" />
    <Resource Include="Images\Forward.png" />
    <Resource Include="Images\PrivateInternal.png" />
    <Resource Include="Images\Refresh.png" />
    <Resource Include="Images\Constructor.png" />
    <Resource Include="Images\EnumValue.png" />
    <Resource Include="Images\FieldReadOnly.png" />
    <Resource Include="Images\OverlayInternal.png" />
    <Resource Include="Images\OverlayPrivate.png" />
    <Resource Include="Images\OverlayProtected.png" />
    <Resource Include="Images\OverlayProtectedInternal.png" />
    <Resource Include="Images\OverlayStatic.png" />
    <Resource Include="Images\VirtualMethod.png" />
    <Resource Include="Images\PInvokeMethod.png" />
  </ItemGroup>
  <ItemGroup>
    <ProjectReference Include="..\ICSharpCode.Decompiler\ICSharpCode.Decompiler.csproj">
      <Project>{984CC812-9470-4A13-AFF9-CC44068D666C}</Project>
      <Name>ICSharpCode.Decompiler</Name>
    </ProjectReference>
    <ProjectReference Include="..\Mono.Cecil\Mono.Cecil.csproj">
      <Project>{D68133BD-1E63-496E-9EDE-4FBDBF77B486}</Project>
      <Name>Mono.Cecil</Name>
    </ProjectReference>
    <ProjectReference Include="..\AvalonEdit\ICSharpCode.AvalonEdit\ICSharpCode.AvalonEdit.csproj">
      <Project>{6C55B776-26D4-4DB3-A6AB-87E783B2F3D1}</Project>
      <Name>ICSharpCode.AvalonEdit</Name>
    </ProjectReference>
    <ProjectReference Include="..\Mono.Cecil\symbols\pdb\Mono.Cecil.Pdb.csproj">
      <Project>{63E6915C-7EA4-4D76-AB28-0D7191EEA626}</Project>
      <Name>Mono.Cecil.Pdb</Name>
    </ProjectReference>
    <ProjectReference Include="..\NRefactory\ICSharpCode.NRefactory\ICSharpCode.NRefactory.csproj">
      <Project>{3B2A5653-EC97-4001-BB9B-D90F1AF2C371}</Project>
      <Name>ICSharpCode.NRefactory</Name>
    </ProjectReference>
    <ProjectReference Include="..\SharpTreeView\ICSharpCode.TreeView.csproj">
      <Project>{DDE2A481-8271-4EAC-A330-8FA6A38D13D1}</Project>
      <Name>ICSharpCode.TreeView</Name>
    </ProjectReference>
  </ItemGroup>
  <ItemGroup>
<<<<<<< HEAD
    <Folder Include="AvalonEdit" />
    <Folder Include="Bookmarks" />
=======
    <Resource Include="Images\ResourceXml.png" />
    <Resource Include="Images\ResourceXsd.png" />
    <Resource Include="Images\ResourceXslt.png" />
>>>>>>> e8b6e3d8
  </ItemGroup>
  <Import Project="$(MSBuildBinPath)\Microsoft.CSharp.Targets" />
</Project><|MERGE_RESOLUTION|>--- conflicted
+++ resolved
@@ -331,14 +331,13 @@
     </ProjectReference>
   </ItemGroup>
   <ItemGroup>
-<<<<<<< HEAD
-    <Folder Include="AvalonEdit" />
-    <Folder Include="Bookmarks" />
-=======
     <Resource Include="Images\ResourceXml.png" />
     <Resource Include="Images\ResourceXsd.png" />
     <Resource Include="Images\ResourceXslt.png" />
->>>>>>> e8b6e3d8
+  </ItemGroup>
+  <ItemGroup>
+    <Folder Include="AvalonEdit" />
+    <Folder Include="Bookmarks" />
   </ItemGroup>
   <Import Project="$(MSBuildBinPath)\Microsoft.CSharp.Targets" />
 </Project>