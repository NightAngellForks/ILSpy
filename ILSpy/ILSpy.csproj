--- conflicted
+++ resolved
@@ -85,11 +85,8 @@
     </Compile>
     <Compile Include="AssemblyList.cs" />
     <Compile Include="AssemblyListManager.cs" />
-<<<<<<< HEAD
+    <Compile Include="BamlDecompiler.cs" />
     <Compile Include="Commands\RoutedUICommands.cs" />
-=======
-    <Compile Include="BamlDecompiler.cs" />
->>>>>>> 4be02c00
     <Compile Include="Controls\SearchBox.cs" />
     <Compile Include="Controls\SortableGridViewColumn.cs" />
     <Compile Include="CSharpLanguage.cs" />
