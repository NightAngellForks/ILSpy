--- conflicted
+++ resolved
@@ -98,14 +98,11 @@
     <Compile Include="CommandLineArguments.cs" />
     <Compile Include="Commands.cs" />
     <Compile Include="ConnectMethodDecompiler.cs" />
-<<<<<<< HEAD
-=======
     <Compile Include="Controls\DockedPane.cs" />
     <Compile Include="DecompilerSettingsPanel.xaml.cs">
       <DependentUpon>DecompilerSettingsPanel.xaml</DependentUpon>
       <SubType>Code</SubType>
     </Compile>
->>>>>>> f84556b4
     <Compile Include="ExportCommandAttribute.cs" />
     <Compile Include="Commands\DebuggerCommands.cs" />
     <Compile Include="Controls\SearchBox.cs" />
@@ -238,16 +235,12 @@
     </Page>
     <Page Include="MainWindow.xaml" />
     <Page Include="OpenFromGacDialog.xaml" />
-<<<<<<< HEAD
     <Page Include="Options\DebuggerSettingsPanel.xaml" />
     <Page Include="Options\DecompilerSettingsPanel.xaml" />
     <Page Include="Options\OptionsDialog.xaml" />
-=======
-    <Page Include="OptionsDialog.xaml" />
     <Page Include="SearchPane.xaml">
       <DependentUpon>SearchPane.cs</DependentUpon>
     </Page>
->>>>>>> f84556b4
     <Page Include="TextView\DecompilerTextView.xaml">
       <DependentUpon>DecompilerTextView.cs</DependentUpon>
     </Page>
