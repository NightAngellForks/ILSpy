--- conflicted
+++ resolved
@@ -2,11 +2,8 @@
 <UserControl x:Class="ICSharpCode.ILSpy.Controls.ResourceStringTable"
 			 xmlns="http://schemas.microsoft.com/winfx/2006/xaml/presentation"
 			 xmlns:x="http://schemas.microsoft.com/winfx/2006/xaml"
-<<<<<<< HEAD
+			 xmlns:local="clr-namespace:ICSharpCode.ILSpy.Controls"
 			 xmlns:properties="clr-namespace:ICSharpCode.ILSpy.Properties"
-=======
-			 xmlns:local="clr-namespace:ICSharpCode.ILSpy.Controls"
->>>>>>> 8dc80583
 			 Cursor="Arrow">
 	<UserControl.CommandBindings>
 		<CommandBinding Command="ApplicationCommands.Copy"
@@ -46,23 +43,13 @@
 		<ListView.View>
 			<GridView AllowsColumnReorder="False">
 				<GridView.Columns>
-<<<<<<< HEAD
-					<GridViewColumn DisplayMemberBinding="{Binding Key}">
+					<local:SortableGridViewColumn DisplayMemberBinding="{Binding Key}" SortBy="Key">
 						<GridViewColumnHeader Content="{x:Static properties:Resources.Name}"
-											  HorizontalContentAlignment="Left"
-											  FontWeight="Bold" />
-					</GridViewColumn>
-					<GridViewColumn DisplayMemberBinding="{Binding Value}">
-						<GridViewColumnHeader Content="{x:Static properties:Resources.Value}"
-=======
-					<local:SortableGridViewColumn DisplayMemberBinding="{Binding Key}" SortBy="Key">
-						<GridViewColumnHeader Content="Name"
 											  HorizontalContentAlignment="Left"
 											  FontWeight="Bold" />
 					</local:SortableGridViewColumn>
 						<local:SortableGridViewColumn DisplayMemberBinding="{Binding Value}" SortBy="Value">
-						<GridViewColumnHeader Content="Value"
->>>>>>> 8dc80583
+						<GridViewColumnHeader Content="{x:Static properties:Resources.Value}"
 											  HorizontalContentAlignment="Left"
 											  FontWeight="Bold" />
 					</local:SortableGridViewColumn>
