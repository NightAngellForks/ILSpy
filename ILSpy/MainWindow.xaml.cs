﻿// Copyright (c) 2011 AlphaSierraPapa for the SharpDevelop Team
// 
// Permission is hereby granted, free of charge, to any person obtaining a copy of this
// software and associated documentation files (the "Software"), to deal in the Software
// without restriction, including without limitation the rights to use, copy, modify, merge,
// publish, distribute, sublicense, and/or sell copies of the Software, and to permit persons
// to whom the Software is furnished to do so, subject to the following conditions:
// 
// The above copyright notice and this permission notice shall be included in all copies or
// substantial portions of the Software.
// 
// THE SOFTWARE IS PROVIDED "AS IS", WITHOUT WARRANTY OF ANY KIND, EXPRESS OR IMPLIED,
// INCLUDING BUT NOT LIMITED TO THE WARRANTIES OF MERCHANTABILITY, FITNESS FOR A PARTICULAR
// PURPOSE AND NONINFRINGEMENT. IN NO EVENT SHALL THE AUTHORS OR COPYRIGHT HOLDERS BE LIABLE
// FOR ANY CLAIM, DAMAGES OR OTHER LIABILITY, WHETHER IN AN ACTION OF CONTRACT, TORT OR
// OTHERWISE, ARISING FROM, OUT OF OR IN CONNECTION WITH THE SOFTWARE OR THE USE OR OTHER
// DEALINGS IN THE SOFTWARE.

using System;
using System.Collections.Generic;
using System.Collections.Specialized;
using System.ComponentModel;
using System.Diagnostics;
using System.IO;
using System.Linq;
using System.Reflection.Metadata;
using System.Text;
using System.Threading.Tasks;
using System.Windows;
using System.Windows.Controls;
using System.Windows.Input;
using System.Windows.Interop;
using System.Windows.Media;
using System.Windows.Media.Imaging;
using System.Windows.Threading;
using ICSharpCode.Decompiler;
using ICSharpCode.Decompiler.Documentation;
using ICSharpCode.Decompiler.Metadata;
using ICSharpCode.Decompiler.TypeSystem;
using ICSharpCode.Decompiler.TypeSystem.Implementation;
using ICSharpCode.ILSpy.Analyzers;
using ICSharpCode.ILSpy.Controls;
using ICSharpCode.ILSpy.Docking;
using ICSharpCode.ILSpy.TextView;
using ICSharpCode.ILSpy.TreeNodes;
using ICSharpCode.ILSpy.ViewModels;
using ICSharpCode.TreeView;
using Microsoft.Win32;
using OSVersionHelper;
using Xceed.Wpf.AvalonDock.Layout;
using Xceed.Wpf.AvalonDock.Layout.Serialization;

namespace ICSharpCode.ILSpy
{
	class MainWindowDataContext
	{
		public DockWorkspace Workspace { get; set; }
		public SessionSettings SessionSettings { get; set; }
	}

	/// <summary>
	/// The main window of the application.
	/// </summary>
	partial class MainWindow : Window
	{
		bool refreshInProgress;
		bool handlingNugetPackageSelection;
		readonly NavigationHistory<NavigationState> history = new NavigationHistory<NavigationState>();
		ILSpySettings spySettingsForMainWindow_Loaded;
		internal SessionSettings sessionSettings;

		internal AssemblyListManager assemblyListManager;
		AssemblyList assemblyList;
		AssemblyListTreeNode assemblyListTreeNode;

		readonly DecompilerTextView decompilerTextView;

		static MainWindow instance;

		public static MainWindow Instance {
			get { return instance; }
		}

		public SessionSettings SessionSettings {
			get { return sessionSettings; }
		}

		public ContentPresenter mainPane {
			get {
				return FindResource("MainPane") as ContentPresenter;
			}
		}

		public SharpTreeView treeView {
			get {
				return FindResource("TreeView") as SharpTreeView;
			}
		}

		public AnalyzerTreeView AnalyzerTreeView {
			get {
				return FindResource("AnalyzerTreeView") as AnalyzerTreeView;
			}
		}

		public SearchPane SearchPane {
			get {
				return FindResource("SearchPane") as SearchPane;
			}
		}

		public MainWindow()
		{
			instance = this;
			var spySettings = ILSpySettings.Load();
			this.spySettingsForMainWindow_Loaded = spySettings;
			this.sessionSettings = new SessionSettings(spySettings);
			this.assemblyListManager = new AssemblyListManager(spySettings);

			this.Icon = new BitmapImage(new Uri("pack://application:,,,/ILSpy;component/images/ILSpy.ico"));

			this.DataContext = new MainWindowDataContext {
				Workspace = DockWorkspace.Instance,
				SessionSettings = sessionSettings
			};

			InitializeComponent();

			decompilerTextView = App.ExportProvider.GetExportedValue<DecompilerTextView>();
			mainPane.Content = decompilerTextView;

			sessionSettings.DockLayout.Deserialize(new XmlLayoutSerializer(DockManager));

			sessionSettings.FilterSettings.PropertyChanged += filterSettings_PropertyChanged;

			InitMainMenu();
			InitToolbar();
			ContextMenuProvider.Add(treeView, decompilerTextView);

			this.Loaded += MainWindow_Loaded;
		}

		void SetWindowBounds(Rect bounds)
		{
			this.Left = bounds.Left;
			this.Top = bounds.Top;
			this.Width = bounds.Width;
			this.Height = bounds.Height;
		}

		#region Toolbar extensibility

		void InitToolbar()
		{
			int navigationPos = 0;
			int openPos = 1;
			var toolbarCommands = App.ExportProvider.GetExports<ICommand, IToolbarCommandMetadata>("ToolbarCommand");
			foreach (var commandGroup in toolbarCommands.OrderBy(c => c.Metadata.ToolbarOrder).GroupBy(c => Properties.Resources.ResourceManager.GetString(c.Metadata.ToolbarCategory))) {
				if (commandGroup.Key == Properties.Resources.ResourceManager.GetString("Navigation")) {
					foreach (var command in commandGroup) {
						toolBar.Items.Insert(navigationPos++, MakeToolbarItem(command));
						openPos++;
					}
				} else if (commandGroup.Key == Properties.Resources.ResourceManager.GetString("Open")) {
					foreach (var command in commandGroup) {
						toolBar.Items.Insert(openPos++, MakeToolbarItem(command));
					}
				} else {
					toolBar.Items.Add(new Separator());
					foreach (var command in commandGroup) {
						toolBar.Items.Add(MakeToolbarItem(command));
					}
				}
			}

		}

		Button MakeToolbarItem(Lazy<ICommand, IToolbarCommandMetadata> command)
		{
			return new Button {
				Command = CommandWrapper.Unwrap(command.Value),
				ToolTip = Properties.Resources.ResourceManager.GetString(command.Metadata.ToolTip),
				Tag = command.Metadata.Tag,
				Content = new Image {
					Width = 16,
					Height = 16,
					Source = Images.Load(command.Value, command.Metadata.ToolbarIcon)
				}
			};
		}
		#endregion

		#region Main Menu extensibility

		void InitMainMenu()
		{
			var mainMenuCommands = App.ExportProvider.GetExports<ICommand, IMainMenuCommandMetadata>("MainMenuCommand");
			foreach (var topLevelMenu in mainMenuCommands.OrderBy(c => c.Metadata.MenuOrder).GroupBy(c => GetResourceString(c.Metadata.Menu))) {
				var topLevelMenuItem = mainMenu.Items.OfType<MenuItem>().FirstOrDefault(m => (GetResourceString(m.Header as string)) == topLevelMenu.Key);
				foreach (var category in topLevelMenu.GroupBy(c => GetResourceString(c.Metadata.MenuCategory))) {
					if (topLevelMenuItem == null) {
						topLevelMenuItem = new MenuItem();
						topLevelMenuItem.Header = GetResourceString(topLevelMenu.Key);
						mainMenu.Items.Add(topLevelMenuItem);
					} else if (topLevelMenuItem.Items.Count > 0) {
						topLevelMenuItem.Items.Add(new Separator());
					}
					foreach (var entry in category) {
						MenuItem menuItem = new MenuItem();
						menuItem.Command = CommandWrapper.Unwrap(entry.Value);
						if (!string.IsNullOrEmpty(GetResourceString(entry.Metadata.Header)))
							menuItem.Header = GetResourceString(entry.Metadata.Header);
						if (!string.IsNullOrEmpty(entry.Metadata.MenuIcon)) {
							menuItem.Icon = new Image {
								Width = 16,
								Height = 16,
								Source = Images.Load(entry.Value, entry.Metadata.MenuIcon)
							};
						}

						menuItem.IsEnabled = entry.Metadata.IsEnabled;
						menuItem.InputGestureText = entry.Metadata.InputGestureText;
						topLevelMenuItem.Items.Add(menuItem);
					}
				}
			}
		}

		internal static string GetResourceString(string key)
		{
			var str = !string.IsNullOrEmpty(key) ? Properties.Resources.ResourceManager.GetString(key) : null;
			return string.IsNullOrEmpty(key) || string.IsNullOrEmpty(str) ? key : str;
		}
		#endregion

		#region Message Hook
		protected override void OnSourceInitialized(EventArgs e)
		{
			base.OnSourceInitialized(e);
			PresentationSource source = PresentationSource.FromVisual(this);
			HwndSource hwndSource = source as HwndSource;
			if (hwndSource != null) {
				hwndSource.AddHook(WndProc);
			}
			// Validate and Set Window Bounds
			Rect bounds = Rect.Transform(sessionSettings.WindowBounds, source.CompositionTarget.TransformToDevice);
			var boundsRect = new System.Drawing.Rectangle((int)bounds.Left, (int)bounds.Top, (int)bounds.Width, (int)bounds.Height);
			bool boundsOK = false;
			foreach (var screen in System.Windows.Forms.Screen.AllScreens) {
				var intersection = System.Drawing.Rectangle.Intersect(boundsRect, screen.WorkingArea);
				if (intersection.Width > 10 && intersection.Height > 10)
					boundsOK = true;
			}
			if (boundsOK)
				SetWindowBounds(sessionSettings.WindowBounds);
			else
				SetWindowBounds(SessionSettings.DefaultWindowBounds);

			this.WindowState = sessionSettings.WindowState;
		}

		unsafe IntPtr WndProc(IntPtr hwnd, int msg, IntPtr wParam, IntPtr lParam, ref bool handled)
		{
			if (msg == NativeMethods.WM_COPYDATA) {
				CopyDataStruct* copyData = (CopyDataStruct*)lParam;
				string data = new string((char*)copyData->Buffer, 0, copyData->Size / sizeof(char));
				if (data.StartsWith("ILSpy:\r\n", StringComparison.Ordinal)) {
					if (handlingNugetPackageSelection)
						return (IntPtr)1;
					data = data.Substring(8);
					List<string> lines = new List<string>();
					using (StringReader r = new StringReader(data)) {
						string line;
						while ((line = r.ReadLine()) != null)
							lines.Add(line);
					}
					var args = new CommandLineArguments(lines);
					if (HandleCommandLineArguments(args)) {
						if (!args.NoActivate && WindowState == WindowState.Minimized)
							WindowState = WindowState.Normal;
						HandleCommandLineArgumentsAfterShowList(args);
						handled = true;
						return (IntPtr)1;
					}
				}
			}
			return IntPtr.Zero;
		}
		#endregion

		public AssemblyList CurrentAssemblyList {
			get { return assemblyList; }
		}

		public event NotifyCollectionChangedEventHandler CurrentAssemblyListChanged;

		List<LoadedAssembly> commandLineLoadedAssemblies = new List<LoadedAssembly>();

		List<string> nugetPackagesToLoad = new List<string>();

		bool HandleCommandLineArguments(CommandLineArguments args)
		{
			int i = 0;
			while (i < args.AssembliesToLoad.Count) {
				var asm = args.AssembliesToLoad[i];
				if (Path.GetExtension(asm) == ".nupkg") {
					nugetPackagesToLoad.Add(asm);
					args.AssembliesToLoad.RemoveAt(i);
				} else {
					i++;
				}
			}
			LoadAssemblies(args.AssembliesToLoad, commandLineLoadedAssemblies, focusNode: false);
			if (args.Language != null)
				sessionSettings.FilterSettings.Language = Languages.GetLanguage(args.Language);
			return true;
		}

		/// <summary>
		/// Called on startup or when passed arguments via WndProc from a second instance.
		/// In the format case, spySettings is non-null; in the latter it is null.
		/// </summary>
		void HandleCommandLineArgumentsAfterShowList(CommandLineArguments args, ILSpySettings spySettings = null)
		{
			if (nugetPackagesToLoad.Count > 0) {
				var relevantPackages = nugetPackagesToLoad.ToArray();
				nugetPackagesToLoad.Clear();
				// Show the nuget package open dialog after the command line/window message was processed.
				Dispatcher.BeginInvoke(new Action(() => LoadAssemblies(relevantPackages, commandLineLoadedAssemblies, focusNode: false)), DispatcherPriority.Normal);
			}
			var relevantAssemblies = commandLineLoadedAssemblies.ToList();
			commandLineLoadedAssemblies.Clear(); // clear references once we don't need them anymore
			NavigateOnLaunch(args.NavigateTo, sessionSettings.ActiveTreeViewPath, spySettings, relevantAssemblies);
			if (args.Search != null) {
				SearchPane.SearchTerm = args.Search;
				SearchPane.Show();
			}
		}

		async void NavigateOnLaunch(string navigateTo, string[] activeTreeViewPath, ILSpySettings spySettings, List<LoadedAssembly> relevantAssemblies)
		{
			var initialSelection = treeView.SelectedItem;
			if (navigateTo != null) {
				bool found = false;
				if (navigateTo.StartsWith("N:", StringComparison.Ordinal)) {
					string namespaceName = navigateTo.Substring(2);
					foreach (LoadedAssembly asm in relevantAssemblies) {
						AssemblyTreeNode asmNode = assemblyListTreeNode.FindAssemblyNode(asm);
						if (asmNode != null) {
							// FindNamespaceNode() blocks the UI if the assembly is not yet loaded,
							// so use an async wait instead.
							await asm.GetPEFileAsync().Catch<Exception>(ex => { });
							NamespaceTreeNode nsNode = asmNode.FindNamespaceNode(namespaceName);
							if (nsNode != null) {
								found = true;
								if (treeView.SelectedItem == initialSelection) {
									SelectNode(nsNode);
								}
								break;
							}
						}
					}
				} else if (navigateTo == "none") {
					// Don't navigate anywhere; start empty.
					// Used by ILSpy VS addin, it'll send us the real location to navigate to via IPC.
					found = true;
				} else {
					IEntity mr = await Task.Run(() => FindEntityInRelevantAssemblies(navigateTo, relevantAssemblies));
					if (mr != null && mr.ParentModule.PEFile != null) {
						found = true;
						if (treeView.SelectedItem == initialSelection) {
							JumpToReference(mr);
						}
					}
				}
				if (!found && treeView.SelectedItem == initialSelection) {
					AvalonEditTextOutput output = new AvalonEditTextOutput();
					output.Write(string.Format("Cannot find '{0}' in command line specified assemblies.", navigateTo));
					decompilerTextView.ShowText(output);
				}
			} else if (relevantAssemblies.Count == 1) {
				// NavigateTo == null and an assembly was given on the command-line:
				// Select the newly loaded assembly
				AssemblyTreeNode asmNode = assemblyListTreeNode.FindAssemblyNode(relevantAssemblies[0]);
				if (asmNode != null && treeView.SelectedItem == initialSelection) {
					SelectNode(asmNode);
				}
			} else if (spySettings != null) {
				SharpTreeNode node = null;
				if (activeTreeViewPath?.Length > 0) {
					foreach (var asm in assemblyList.GetAssemblies()) {
						if (asm.FileName == activeTreeViewPath[0]) {
							// FindNodeByPath() blocks the UI if the assembly is not yet loaded,
							// so use an async wait instead.
							await asm.GetPEFileAsync().Catch<Exception>(ex => { });
						}
					}
					node = FindNodeByPath(activeTreeViewPath, true);
				}
				if (treeView.SelectedItem == initialSelection) {
					if (node != null) {
						SelectNode(node);

						// only if not showing the about page, perform the update check:
						await ShowMessageIfUpdatesAvailableAsync(spySettings);
					} else {
						AboutPage.Display(decompilerTextView);
					}
				}
			}
		}

		internal static IEntity FindEntityInRelevantAssemblies(string navigateTo, IEnumerable<LoadedAssembly> relevantAssemblies)
		{
			ITypeReference typeRef = null;
			IMemberReference memberRef = null;
			if (navigateTo.StartsWith("T:", StringComparison.Ordinal)) {
				typeRef = IdStringProvider.ParseTypeName(navigateTo);
			} else {
				memberRef = IdStringProvider.ParseMemberIdString(navigateTo);
				typeRef = memberRef.DeclaringTypeReference;
			}
			foreach (LoadedAssembly asm in relevantAssemblies.ToList()) {
				var module = asm.GetPEFileOrNull();
				if (CanResolveTypeInPEFile(module, typeRef, out var typeHandle)) {
					ICompilation compilation = typeHandle.Kind == HandleKind.ExportedType
						? new DecompilerTypeSystem(module, module.GetAssemblyResolver())
						: new SimpleCompilation(module, MinimalCorlib.Instance);
					return memberRef == null
						? typeRef.Resolve(new SimpleTypeResolveContext(compilation)) as ITypeDefinition
						: (IEntity)memberRef.Resolve(new SimpleTypeResolveContext(compilation));
				}
			}
			return null;
		}

		static bool CanResolveTypeInPEFile(PEFile module, ITypeReference typeRef, out EntityHandle typeHandle)
		{
			switch (typeRef) {
				case GetPotentiallyNestedClassTypeReference topLevelType:
					typeHandle = topLevelType.ResolveInPEFile(module);
					return !typeHandle.IsNil;
				case NestedTypeReference nestedType:
					if (!CanResolveTypeInPEFile(module, nestedType.DeclaringTypeReference, out typeHandle))
						return false;
					if (typeHandle.Kind == HandleKind.ExportedType)
						return true;
					var typeDef = module.Metadata.GetTypeDefinition((TypeDefinitionHandle)typeHandle);
					typeHandle = typeDef.GetNestedTypes().FirstOrDefault(t => {
						var td = module.Metadata.GetTypeDefinition(t);
						var typeName = ReflectionHelper.SplitTypeParameterCountFromReflectionName(module.Metadata.GetString(td.Name), out int typeParameterCount);
						return nestedType.AdditionalTypeParameterCount == typeParameterCount && nestedType.Name == typeName;
					});
					return !typeHandle.IsNil;
				default:
					typeHandle = default;
					return false;
			}
		}

		void MainWindow_Loaded(object sender, RoutedEventArgs e)
		{
			ILSpySettings spySettings = this.spySettingsForMainWindow_Loaded;
			this.spySettingsForMainWindow_Loaded = null;
			var loadPreviousAssemblies = Options.MiscSettingsPanel.CurrentMiscSettings.LoadPreviousAssemblies;

			if (loadPreviousAssemblies) {
				// Load AssemblyList only in Loaded event so that WPF is initialized before we start the CPU-heavy stuff.
				// This makes the UI come up a bit faster.
				this.assemblyList = assemblyListManager.LoadList(spySettings, sessionSettings.ActiveAssemblyList);
			} else {
				this.assemblyList = new AssemblyList(AssemblyListManager.DefaultListName);
				assemblyListManager.ClearAll();
			}

			HandleCommandLineArguments(App.CommandLineArguments);

			if (assemblyList.GetAssemblies().Length == 0
				&& assemblyList.ListName == AssemblyListManager.DefaultListName
				&& loadPreviousAssemblies) {
				LoadInitialAssemblies();
			}

			ShowAssemblyList(this.assemblyList);

			if (sessionSettings.ActiveAutoLoadedAssembly != null) {
				this.assemblyList.Open(sessionSettings.ActiveAutoLoadedAssembly, true);
			}

			Dispatcher.BeginInvoke(DispatcherPriority.Loaded, new Action(() => OpenAssemblies(spySettings)));
		}

		void OpenAssemblies(ILSpySettings spySettings)
		{
			HandleCommandLineArgumentsAfterShowList(App.CommandLineArguments, spySettings);

			AvalonEditTextOutput output = new AvalonEditTextOutput();
			if (FormatExceptions(App.StartupExceptions.ToArray(), output))
				decompilerTextView.ShowText(output);
		}

		bool FormatExceptions(App.ExceptionData[] exceptions, ITextOutput output)
		{
			var stringBuilder = new StringBuilder();
			var result = FormatExceptions(exceptions, stringBuilder);
			if (result) {
				output.Write(stringBuilder.ToString());
			}
			return result;
		}

		internal static bool FormatExceptions(App.ExceptionData[] exceptions, StringBuilder output)
		{
			if (exceptions.Length == 0) return false;
			bool first = true;

			foreach (var item in exceptions) {
				if (first)
					first = false;
				else
					output.AppendLine("-------------------------------------------------");
				output.AppendLine("Error(s) loading plugin: " + item.PluginName);
				if (item.Exception is System.Reflection.ReflectionTypeLoadException) {
					var e = (System.Reflection.ReflectionTypeLoadException)item.Exception;
					foreach (var ex in e.LoaderExceptions) {
						output.AppendLine(ex.ToString());
						output.AppendLine();
					}
				} else
					output.AppendLine(item.Exception.ToString());
			}

			return true;
		}

		#region Update Check
		string updateAvailableDownloadUrl;

		public async Task ShowMessageIfUpdatesAvailableAsync(ILSpySettings spySettings, bool forceCheck = false)
		{
			// Don't check for updates if we're in an MSIX since they work differently
			if (WindowsVersionHelper.HasPackageIdentity) {
				return;
			}

			string downloadUrl;
			if (forceCheck) {
				downloadUrl = await AboutPage.CheckForUpdatesAsync(spySettings);
			} else {
				downloadUrl = await AboutPage.CheckForUpdatesIfEnabledAsync(spySettings);
			}

			AdjustUpdateUIAfterCheck(downloadUrl, forceCheck);
		}

		void updatePanelCloseButtonClick(object sender, RoutedEventArgs e)
		{
			updatePanel.Visibility = Visibility.Collapsed;
		}

		async void downloadOrCheckUpdateButtonClick(object sender, RoutedEventArgs e)
		{
			if (updateAvailableDownloadUrl != null) {
				MainWindow.OpenLink(updateAvailableDownloadUrl);
			} else {
				updatePanel.Visibility = Visibility.Collapsed;
				string downloadUrl = await AboutPage.CheckForUpdatesAsync(ILSpySettings.Load());
				AdjustUpdateUIAfterCheck(downloadUrl, true);
			}
		}

		void AdjustUpdateUIAfterCheck(string downloadUrl, bool displayMessage)
		{
			updateAvailableDownloadUrl = downloadUrl;
			updatePanel.Visibility = displayMessage ? Visibility.Visible : Visibility.Collapsed;
			if (downloadUrl != null) {
				updatePanelMessage.Text = Properties.Resources.ILSpyVersionAvailable;
				downloadOrCheckUpdateButton.Content = Properties.Resources.Download;
			} else {
				updatePanelMessage.Text = Properties.Resources.UpdateILSpyFound;
				downloadOrCheckUpdateButton.Content = Properties.Resources.CheckAgain;
			}
		}
		#endregion

		public void ShowAssemblyList(string name)
		{
			ILSpySettings settings = ILSpySettings.Load();
			AssemblyList list = this.assemblyListManager.LoadList(settings, name);
			//Only load a new list when it is a different one
			if (list.ListName != CurrentAssemblyList.ListName) {
				ShowAssemblyList(list);
			}
		}

		void ShowAssemblyList(AssemblyList assemblyList)
		{
			history.Clear();
			this.assemblyList = assemblyList;

			assemblyList.assemblies.CollectionChanged += assemblyList_Assemblies_CollectionChanged;

			assemblyListTreeNode = new AssemblyListTreeNode(assemblyList);
			assemblyListTreeNode.FilterSettings = sessionSettings.FilterSettings.Clone();
			assemblyListTreeNode.Select = SelectNode;
			treeView.Root = assemblyListTreeNode;

			if (assemblyList.ListName == AssemblyListManager.DefaultListName)
#if DEBUG
				this.Title = $"ILSpy {RevisionClass.FullVersion}";
#else
				this.Title = "ILSpy";
#endif
			else
#if DEBUG
				this.Title = $"ILSpy {RevisionClass.FullVersion} - " + assemblyList.ListName;
#else
				this.Title = "ILSpy - " + assemblyList.ListName;
#endif
		}

		void assemblyList_Assemblies_CollectionChanged(object sender, NotifyCollectionChangedEventArgs e)
		{
			if (e.Action == NotifyCollectionChangedAction.Reset) {
				history.RemoveAll(_ => true);
			}
			if (e.OldItems != null) {
				var oldAssemblies = new HashSet<LoadedAssembly>(e.OldItems.Cast<LoadedAssembly>());
				history.RemoveAll(n => n.TreeNodes.Any(
					nd => nd.AncestorsAndSelf().OfType<AssemblyTreeNode>().Any(
						a => oldAssemblies.Contains(a.LoadedAssembly))));
			}
			if (CurrentAssemblyListChanged != null)
				CurrentAssemblyListChanged(this, e);
		}

		void LoadInitialAssemblies()
		{
			// Called when loading an empty assembly list; so that
			// the user can see something initially.
			System.Reflection.Assembly[] initialAssemblies = {
				typeof(object).Assembly,
				typeof(Uri).Assembly,
				typeof(System.Linq.Enumerable).Assembly,
				typeof(System.Xml.XmlDocument).Assembly,
				typeof(System.Windows.Markup.MarkupExtension).Assembly,
				typeof(System.Windows.Rect).Assembly,
				typeof(System.Windows.UIElement).Assembly,
				typeof(System.Windows.FrameworkElement).Assembly
			};
			foreach (System.Reflection.Assembly asm in initialAssemblies)
				assemblyList.OpenAssembly(asm.Location);
		}

		void filterSettings_PropertyChanged(object sender, PropertyChangedEventArgs e)
		{
			RefreshTreeViewFilter();
			if (e.PropertyName == "Language" || e.PropertyName == "LanguageVersion") {
				DecompileSelectedNodes(recordHistory: false);
			}
		}

		public void RefreshTreeViewFilter()
		{
			// filterSettings is mutable; but the ILSpyTreeNode filtering assumes that filter settings are immutable.
			// Thus, the main window will use one mutable instance (for data-binding), and assign a new clone to the ILSpyTreeNodes whenever the main
			// mutable instance changes.
			if (assemblyListTreeNode != null)
				assemblyListTreeNode.FilterSettings = sessionSettings.FilterSettings.Clone();
		}

		internal AssemblyListTreeNode AssemblyListTreeNode {
			get { return assemblyListTreeNode; }
		}

		#region Node Selection

		public void SelectNode(SharpTreeNode obj)
		{
			if (obj != null) {
				if (!obj.AncestorsAndSelf().Any(node => node.IsHidden)) {
					// Set both the selection and focus to ensure that keyboard navigation works as expected.
					treeView.FocusNode(obj);
					treeView.SelectedItem = obj;
				} else {
					MessageBox.Show("Navigation failed because the target is hidden or a compiler-generated class.\n" +
						"Please disable all filters that might hide the item (i.e. activate " +
						"\"View > Show internal types and members\") and try again.",
						"ILSpy", MessageBoxButton.OK, MessageBoxImage.Exclamation);
				}
			}
		}

		public void SelectNodes(IEnumerable<SharpTreeNode> nodes)
		{
			if (nodes.Any() && nodes.All(n => !n.AncestorsAndSelf().Any(a => a.IsHidden))) {
				treeView.FocusNode(nodes.First());
				treeView.SetSelectedNodes(nodes);
			}
		}

		/// <summary>
		/// Retrieves a node using the .ToString() representations of its ancestors.
		/// </summary>
		public SharpTreeNode FindNodeByPath(string[] path, bool returnBestMatch)
		{
			if (path == null)
				return null;
			SharpTreeNode node = treeView.Root;
			SharpTreeNode bestMatch = node;
			foreach (var element in path) {
				if (node == null)
					break;
				bestMatch = node;
				node.EnsureLazyChildren();
				var ilSpyTreeNode = node as ILSpyTreeNode;
				if (ilSpyTreeNode != null)
					ilSpyTreeNode.EnsureChildrenFiltered();
				node = node.Children.FirstOrDefault(c => c.ToString() == element);
			}
			if (returnBestMatch)
				return node ?? bestMatch;
			else
				return node;
		}

		/// <summary>
		/// Gets the .ToString() representation of the node's ancestors.
		/// </summary>
		public static string[] GetPathForNode(SharpTreeNode node)
		{
			if (node == null)
				return null;
			List<string> path = new List<string>();
			while (node.Parent != null) {
				path.Add(node.ToString());
				node = node.Parent;
			}
			path.Reverse();
			return path.ToArray();
		}

		public ILSpyTreeNode FindTreeNode(object reference)
		{
			switch (reference) {
				case PEFile asm:
					return assemblyListTreeNode.FindAssemblyNode(asm);
				case Resource res:
					return assemblyListTreeNode.FindResourceNode(res);
				case ValueTuple<Resource, string> resName:
					return assemblyListTreeNode.FindResourceNode(resName.Item1, resName.Item2);
				case ITypeDefinition type:
					return assemblyListTreeNode.FindTypeNode(type);
				case IField fd:
					return assemblyListTreeNode.FindFieldNode(fd);
				case IMethod md:
					return assemblyListTreeNode.FindMethodNode(md);
				case IProperty pd:
					return assemblyListTreeNode.FindPropertyNode(pd);
				case IEvent ed:
					return assemblyListTreeNode.FindEventNode(ed);
				case INamespace nd:
					return AssemblyListTreeNode.FindNamespaceNode(nd);
				default:
					return null;
			}
		}

		public void JumpToReference(object reference)
		{
			JumpToReferenceAsync(reference).HandleExceptions();
		}

		/// <summary>
		/// Jumps to the specified reference.
		/// </summary>
		/// <returns>
		/// Returns a task that will signal completion when the decompilation of the jump target has finished.
		/// The task will be marked as canceled if the decompilation is canceled.
		/// </returns>
		public Task JumpToReferenceAsync(object reference)
		{
			decompilationTask = TaskHelper.CompletedTask;
			switch (reference) {
				case Decompiler.Disassembler.OpCodeInfo opCode:
					OpenLink(opCode.Link);
					break;
				case ValueTuple<PEFile, System.Reflection.Metadata.EntityHandle> unresolvedEntity:
					var typeSystem = new DecompilerTypeSystem(unresolvedEntity.Item1, unresolvedEntity.Item1.GetAssemblyResolver(),
						TypeSystemOptions.Default | TypeSystemOptions.Uncached);
					reference = typeSystem.MainModule.ResolveEntity(unresolvedEntity.Item2);
					goto default;
				default:
					ILSpyTreeNode treeNode = FindTreeNode(reference);
					if (treeNode != null)
						SelectNode(treeNode);
					break;
			}
			return decompilationTask;
		}

		public static void OpenLink(string link)
		{
			try {
				Process.Start(link);
#pragma warning disable RECS0022 // A catch clause that catches System.Exception and has an empty body
			} catch (Exception) {
#pragma warning restore RECS0022 // A catch clause that catches System.Exception and has an empty body
				// Process.Start can throw several errors (not all of them documented),
				// just ignore all of them.
			}
		}

		public static void ExecuteCommand(string fileName, string arguments)
		{
			try {
				Process.Start(fileName, arguments);
#pragma warning disable RECS0022 // A catch clause that catches System.Exception and has an empty body
			} catch (Exception) {
#pragma warning restore RECS0022 // A catch clause that catches System.Exception and has an empty body
				// Process.Start can throw several errors (not all of them documented),
				// just ignore all of them.
			}
		}
		#endregion

		#region Open/Refresh
		void OpenCommandExecuted(object sender, ExecutedRoutedEventArgs e)
		{
			e.Handled = true;
			OpenFileDialog dlg = new OpenFileDialog();
			dlg.Filter = ".NET assemblies|*.dll;*.exe;*.winmd|Nuget Packages (*.nupkg)|*.nupkg|All files|*.*";
			dlg.Multiselect = true;
			dlg.RestoreDirectory = true;
			if (dlg.ShowDialog() == true) {
				OpenFiles(dlg.FileNames);
			}
		}

		public void OpenFiles(string[] fileNames, bool focusNode = true)
		{
			if (fileNames == null)
				throw new ArgumentNullException(nameof(fileNames));

			if (focusNode)
				treeView.UnselectAll();

			LoadAssemblies(fileNames, focusNode: focusNode);
		}

		void LoadAssemblies(IEnumerable<string> fileNames, List<LoadedAssembly> loadedAssemblies = null, bool focusNode = true)
		{
			SharpTreeNode lastNode = null;
			foreach (string file in fileNames) {
				switch (Path.GetExtension(file)) {
					case ".nupkg":
						this.handlingNugetPackageSelection = true;
						try {
							LoadedNugetPackage package = new LoadedNugetPackage(file);
							var selectionDialog = new NugetPackageBrowserDialog(package);
							selectionDialog.Owner = this;
							if (selectionDialog.ShowDialog() != true)
								break;
							foreach (var entry in selectionDialog.SelectedItems) {
								var nugetAsm = assemblyList.OpenAssembly("nupkg://" + file + ";" + entry.Name, entry.Stream, true);
								if (nugetAsm != null) {
									if (loadedAssemblies != null)
										loadedAssemblies.Add(nugetAsm);
									else {
										var node = assemblyListTreeNode.FindAssemblyNode(nugetAsm);
										if (node != null && focusNode) {
											treeView.SelectedItems.Add(node);
											lastNode = node;
										}
									}
								}
							}
						} finally {
							this.handlingNugetPackageSelection = false;
						}
						break;
					default:
						var asm = assemblyList.OpenAssembly(file);
						if (asm != null) {
							if (loadedAssemblies != null)
								loadedAssemblies.Add(asm);
							else {
								var node = assemblyListTreeNode.FindAssemblyNode(asm);
								if (node != null && focusNode) {
									treeView.SelectedItems.Add(node);
									lastNode = node;
								}
							}
						}
						break;
				}

				if (lastNode != null && focusNode)
					treeView.FocusNode(lastNode);
			}
		}

		void RefreshCommandExecuted(object sender, ExecutedRoutedEventArgs e)
		{
			try {
				refreshInProgress = true;
				var path = GetPathForNode(treeView.SelectedItem as SharpTreeNode);
				ShowAssemblyList(assemblyListManager.LoadList(ILSpySettings.Load(), assemblyList.ListName));
				SelectNode(FindNodeByPath(path, true));
			} finally {
				refreshInProgress = false;
			}
		}

		void SearchCommandExecuted(object sender, ExecutedRoutedEventArgs e)
		{
			DockWorkspace.Instance.ToolPanes.Add(SearchPaneModel.Instance);
		}
		#endregion

		#region Decompile (TreeView_SelectionChanged)
		void TreeView_SelectionChanged(object sender, SelectionChangedEventArgs e)
		{
			DecompileSelectedNodes();

			if (SelectionChanged != null)
				SelectionChanged(sender, e);
		}

		Task decompilationTask;
		bool ignoreDecompilationRequests;

		void DecompileSelectedNodes(DecompilerTextViewState state = null, bool recordHistory = true)
		{
			if (ignoreDecompilationRequests)
				return;

			if (treeView.SelectedItems.Count == 0 && refreshInProgress)
				return;

			if (recordHistory) {
				var dtState = decompilerTextView.GetState();
				if (dtState != null)
					history.UpdateCurrent(new NavigationState(dtState));
				history.Record(new NavigationState(treeView.SelectedItems.OfType<SharpTreeNode>()));
			}

			if (treeView.SelectedItems.Count == 1) {
				ILSpyTreeNode node = treeView.SelectedItem as ILSpyTreeNode;
				if (node != null && node.View(decompilerTextView))
					return;
			}
			decompilationTask = decompilerTextView.DecompileAsync(this.CurrentLanguage, this.SelectedNodes, new DecompilationOptions() { TextViewState = state });
		}

		void SaveCommandCanExecute(object sender, CanExecuteRoutedEventArgs e)
		{
			e.Handled = true;
			e.CanExecute = SaveCodeContextMenuEntry.CanExecute(SelectedNodes.ToList());
		}

		void SaveCommandExecuted(object sender, ExecutedRoutedEventArgs e)
		{
			SaveCodeContextMenuEntry.Execute(SelectedNodes.ToList());
		}

		public void RefreshDecompiledView()
		{
			try {
				refreshInProgress = true;
				DecompileSelectedNodes();
			} finally {
				refreshInProgress = false;
			}
		}

		public DecompilerTextView TextView {
			get { return decompilerTextView; }
		}

		public Language CurrentLanguage => sessionSettings.FilterSettings.Language;
		public LanguageVersion CurrentLanguageVersion => sessionSettings.FilterSettings.LanguageVersion;

		public event SelectionChangedEventHandler SelectionChanged;

		public IEnumerable<ILSpyTreeNode> SelectedNodes {
			get {
				return treeView.GetTopLevelSelection().OfType<ILSpyTreeNode>();
			}
		}
		#endregion

		#region Back/Forward navigation
		void BackCommandCanExecute(object sender, CanExecuteRoutedEventArgs e)
		{
			e.Handled = true;
			e.CanExecute = history.CanNavigateBack;
		}

		void BackCommandExecuted(object sender, ExecutedRoutedEventArgs e)
		{
			if (history.CanNavigateBack) {
				e.Handled = true;
				NavigateHistory(false);
			}
		}

		void ForwardCommandCanExecute(object sender, CanExecuteRoutedEventArgs e)
		{
			e.Handled = true;
			e.CanExecute = history.CanNavigateForward;
		}

		void ForwardCommandExecuted(object sender, ExecutedRoutedEventArgs e)
		{
			if (history.CanNavigateForward) {
				e.Handled = true;
				NavigateHistory(true);
			}
		}

		void NavigateHistory(bool forward)
		{
			var dtState = decompilerTextView.GetState();
			if (dtState != null)
				history.UpdateCurrent(new NavigationState(dtState));
			var newState = forward ? history.GoForward() : history.GoBack();

			ignoreDecompilationRequests = true;
			treeView.SelectedItems.Clear();
			foreach (var node in newState.TreeNodes) {
				treeView.SelectedItems.Add(node);
			}
			if (newState.TreeNodes.Any())
				treeView.FocusNode(newState.TreeNodes.First());
			ignoreDecompilationRequests = false;
			DecompileSelectedNodes(newState.ViewState, false);
		}

		#endregion

		protected override void OnStateChanged(EventArgs e)
		{
			base.OnStateChanged(e);
			// store window state in settings only if it's not minimized
			if (this.WindowState != System.Windows.WindowState.Minimized)
				sessionSettings.WindowState = this.WindowState;
		}

		protected override void OnClosing(CancelEventArgs e)
		{
			base.OnClosing(e);
			sessionSettings.ActiveAssemblyList = assemblyList.ListName;
			sessionSettings.ActiveTreeViewPath = GetPathForNode(treeView.SelectedItem as SharpTreeNode);
			sessionSettings.ActiveAutoLoadedAssembly = GetAutoLoadedAssemblyNode(treeView.SelectedItem as SharpTreeNode);
			sessionSettings.WindowBounds = this.RestoreBounds;
			sessionSettings.DockLayout.Serialize(new XmlLayoutSerializer(DockManager));
			sessionSettings.Save();
		}

		private string GetAutoLoadedAssemblyNode(SharpTreeNode node)
		{
			if (node == null)
				return null;
			while (!(node is TreeNodes.AssemblyTreeNode) && node.Parent != null) {
				node = node.Parent;
			}
			//this should be an assembly node
			var assyNode = node as TreeNodes.AssemblyTreeNode;
			var loadedAssy = assyNode.LoadedAssembly;
			if (!(loadedAssy.IsLoaded && loadedAssy.IsAutoLoaded))
				return null;

			return loadedAssy.FileName;
		}

		//#region Top/Bottom Pane management

<<<<<<< HEAD
		//public void ShowInNewPane(string title, object content, PanePosition panePosition, string toolTip = null)
		//{
		//	if (panePosition == PanePosition.Document) {
		//		var layoutDocument = new LayoutDocument() { Title = title, Content = content, ToolTip = toolTip, CanClose = true };
		//		var documentPane = this.DockManager.Layout.Descendents().OfType<LayoutDocumentPane>().FirstOrDefault();
		//		documentPane.Children.Add(layoutDocument);
		//	} else {
		//		var layoutAnchorable = new LayoutAnchorable() { Title = title, Content = content, ToolTip = toolTip, CanClose = true, CanHide = true };
		//		var documentPane = this.DockManager.Layout.Descendents().OfType<LayoutDocumentPane>().FirstOrDefault();
		//		Docking.DockingHelper.DockHorizontal(layoutAnchorable, documentPane, new GridLength(200), panePosition == PanePosition.Top);
		//	}
		//}
=======
		public void ShowInNewPane(string title, object content, PanePosition panePosition, string toolTip = null)
		{
			// Hack to avoid opening the same pane multiple times
			var existingPane = DockManager.Layout.Descendents().OfType<LayoutContent>().FirstOrDefault(
					a => (a.Title == title) && (a.Content != null));
			if (existingPane != null) {
				existingPane.IsActive = true;
				return;
			}

			if (panePosition == PanePosition.Document) {
				var layoutDocument = new LayoutDocument() { Title = title, Content = content, ToolTip = toolTip, CanClose = true };
				var documentPane = this.DockManager.Layout.Descendents().OfType<LayoutDocumentPane>().FirstOrDefault();
				documentPane.Children.Add(layoutDocument);
			} else {
				var layoutAnchorable = new LayoutAnchorable() { Title = title, Content = content, ToolTip = toolTip, CanClose = true, CanHide = true };
				var documentPane = this.DockManager.Layout.Descendents().OfType<LayoutDocumentPane>().FirstOrDefault();
				Docking.DockingHelper.DockHorizontal(layoutAnchorable, documentPane, new GridLength(200), panePosition == PanePosition.Top);
			}
		}
>>>>>>> 76552218

		//#endregion

		public void UnselectAll()
		{
			treeView.UnselectAll();
		}

		public void SetStatus(string status, Brush foreground)
		{
			if (this.statusBar.Visibility == Visibility.Collapsed)
				this.statusBar.Visibility = Visibility.Visible;
			this.StatusLabel.Foreground = foreground;
			this.StatusLabel.Text = status;
		}

		public ItemCollection GetMainMenuItems()
		{
			return mainMenu.Items;
		}

		public ItemCollection GetToolBarItems()
		{
			return toolBar.Items;
		}

		private void DockManager_DocumentClosed(object sender, Xceed.Wpf.AvalonDock.DocumentClosedEventArgs e)
		{

		}
	}
}<|MERGE_RESOLUTION|>--- conflicted
+++ resolved
@@ -1076,7 +1076,6 @@
 
 		//#region Top/Bottom Pane management
 
-<<<<<<< HEAD
 		//public void ShowInNewPane(string title, object content, PanePosition panePosition, string toolTip = null)
 		//{
 		//	if (panePosition == PanePosition.Document) {
@@ -1089,28 +1088,6 @@
 		//		Docking.DockingHelper.DockHorizontal(layoutAnchorable, documentPane, new GridLength(200), panePosition == PanePosition.Top);
 		//	}
 		//}
-=======
-		public void ShowInNewPane(string title, object content, PanePosition panePosition, string toolTip = null)
-		{
-			// Hack to avoid opening the same pane multiple times
-			var existingPane = DockManager.Layout.Descendents().OfType<LayoutContent>().FirstOrDefault(
-					a => (a.Title == title) && (a.Content != null));
-			if (existingPane != null) {
-				existingPane.IsActive = true;
-				return;
-			}
-
-			if (panePosition == PanePosition.Document) {
-				var layoutDocument = new LayoutDocument() { Title = title, Content = content, ToolTip = toolTip, CanClose = true };
-				var documentPane = this.DockManager.Layout.Descendents().OfType<LayoutDocumentPane>().FirstOrDefault();
-				documentPane.Children.Add(layoutDocument);
-			} else {
-				var layoutAnchorable = new LayoutAnchorable() { Title = title, Content = content, ToolTip = toolTip, CanClose = true, CanHide = true };
-				var documentPane = this.DockManager.Layout.Descendents().OfType<LayoutDocumentPane>().FirstOrDefault();
-				Docking.DockingHelper.DockHorizontal(layoutAnchorable, documentPane, new GridLength(200), panePosition == PanePosition.Top);
-			}
-		}
->>>>>>> 76552218
 
 		//#endregion
 
