--- conflicted
+++ resolved
@@ -256,13 +256,7 @@
 		{
 			yield return asm;
 
-<<<<<<< HEAD
-			string requiredAssemblyFullName = asm.FullName;
-
 			IEnumerable<LoadedAssembly> assemblies = MainWindow.Instance.CurrentAssemblyList.GetAssemblies().Where(assy => assy.GetPEFileOrNull()?.IsAssembly == true);
-=======
-			IEnumerable<LoadedAssembly> assemblies = MainWindow.Instance.CurrentAssemblyList.GetAssemblies().Where(assy => assy.GetAssemblyDefinitionOrNull() != null);
->>>>>>> b6dce5c2
 
 			foreach (var assembly in assemblies) {
 				ct.ThrowIfCancellationRequested();
@@ -270,11 +264,8 @@
 				var module = assembly.GetPEFileOrNull();
 				if (module == null)
 					continue;
-<<<<<<< HEAD
+				var resolver = assembly.GetAssemblyResolver();
 				var metadata = module.GetMetadataReader();
-=======
-				var resolver = assembly.GetAssemblyResolver();
->>>>>>> b6dce5c2
 				foreach (var reference in module.AssemblyReferences) {
 					using (LoadedAssembly.DisableAssemblyLoad()) {
 						if (resolver.Resolve(reference) == asm) {
