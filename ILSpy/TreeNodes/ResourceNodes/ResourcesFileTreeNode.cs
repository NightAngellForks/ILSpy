// Copyright (c) 2011 AlphaSierraPapa for the SharpDevelop Team
// 
// Permission is hereby granted, free of charge, to any person obtaining a copy of this
// software and associated documentation files (the "Software"), to deal in the Software
// without restriction, including without limitation the rights to use, copy, modify, merge,
// publish, distribute, sublicense, and/or sell copies of the Software, and to permit persons
// to whom the Software is furnished to do so, subject to the following conditions:
// 
// The above copyright notice and this permission notice shall be included in all copies or
// substantial portions of the Software.
// 
// THE SOFTWARE IS PROVIDED "AS IS", WITHOUT WARRANTY OF ANY KIND, EXPRESS OR IMPLIED,
// INCLUDING BUT NOT LIMITED TO THE WARRANTIES OF MERCHANTABILITY, FITNESS FOR A PARTICULAR
// PURPOSE AND NONINFRINGEMENT. IN NO EVENT SHALL THE AUTHORS OR COPYRIGHT HOLDERS BE LIABLE
// FOR ANY CLAIM, DAMAGES OR OTHER LIABILITY, WHETHER IN AN ACTION OF CONTRACT, TORT OR
// OTHERWISE, ARISING FROM, OUT OF OR IN CONNECTION WITH THE SOFTWARE OR THE USE OR OTHER
// DEALINGS IN THE SOFTWARE.

using System;
using System.Collections.Generic;
using System.Collections.ObjectModel;
using System.ComponentModel.Composition;
using System.IO;
using ICSharpCode.Decompiler;
<<<<<<< HEAD
using ICSharpCode.Decompiler.Metadata;
=======
using ICSharpCode.Decompiler.Util;
>>>>>>> ec964bf4
using ICSharpCode.ILSpy.Controls;
using ICSharpCode.ILSpy.TextView;
using Microsoft.Win32;

namespace ICSharpCode.ILSpy.TreeNodes
{
	[Export(typeof(IResourceNodeFactory))]
	sealed class ResourcesFileTreeNodeFactory : IResourceNodeFactory
	{
		public ILSpyTreeNode CreateNode(Resource resource)
		{
			if (resource.Name.EndsWith(".resources", StringComparison.OrdinalIgnoreCase)) {
				return new ResourcesFileTreeNode(resource);
			}
			return null;
		}

		public ILSpyTreeNode CreateNode(string key, object data)
		{
			return null;
		}
	}

	sealed class ResourcesFileTreeNode : ResourceTreeNode
	{
		readonly ICollection<KeyValuePair<string, string>> stringTableEntries = new ObservableCollection<KeyValuePair<string, string>>();
		readonly ICollection<SerializedObjectRepresentation> otherEntries = new ObservableCollection<SerializedObjectRepresentation>();

		public ResourcesFileTreeNode(Resource er)
			: base(er)
		{
			this.LazyLoading = true;
		}

		public override object Icon
		{
			get { return Images.ResourceResourcesFile; }
		}

		protected override void LoadChildren()
		{
<<<<<<< HEAD
			Stream s = Resource.TryOpenStream();
			if (s == null) return;
			s.Position = 0;
			ResourceReader reader;
			try {
				reader = new ResourceReader(s);
			}
			catch (ArgumentException) {
				return;
			}
			foreach (DictionaryEntry entry in reader.Cast<DictionaryEntry>().OrderBy(e => e.Key.ToString())) {
				ProcessResourceEntry(entry);
=======
			EmbeddedResource er = this.Resource as EmbeddedResource;
			if (er != null) {
				Stream s = er.GetResourceStream();
				s.Position = 0;
				try {
					foreach (var entry in new ResourcesFile(s)) {
						ProcessResourceEntry(entry);
					}
				} catch (BadImageFormatException) {
					// ignore errors
				}
>>>>>>> ec964bf4
			}
		}

		private void ProcessResourceEntry(KeyValuePair<string, object> entry)
		{
			if (entry.Value is String) {
				stringTableEntries.Add(new KeyValuePair<string, string>(entry.Key, (string)entry.Value));
				return;
			}

			if (entry.Value is byte[]) {
				Children.Add(ResourceEntryNode.Create(entry.Key, new MemoryStream((byte[])entry.Value)));
				return;
			}

			var node = ResourceEntryNode.Create(entry.Key, entry.Value);
			if (node != null) {
				Children.Add(node);
				return;
			}

			if (entry.Value == null) {
				otherEntries.Add(new SerializedObjectRepresentation(entry.Key, "null", ""));
			} else if (entry.Value is ResourceSerializedObject so) {
				otherEntries.Add(new SerializedObjectRepresentation(entry.Key, so.TypeName, "<serialized>"));
			} else {
				otherEntries.Add(new SerializedObjectRepresentation(entry.Key, entry.Value.GetType().FullName, entry.Value.ToString()));
			}
		}
		
		public override bool Save(DecompilerTextView textView)
		{
<<<<<<< HEAD
			Stream s = Resource.TryOpenStream();
			if (s == null) return false;
			SaveFileDialog dlg = new SaveFileDialog();
			dlg.FileName = DecompilerTextView.CleanUpName(Resource.Name);
			dlg.Filter = "Resources file (*.resources)|*.resources|Resource XML file|*.resx";
			if (dlg.ShowDialog() == true) {
				s.Position = 0;
				switch (dlg.FilterIndex) {
					case 1:
						using (var fs = dlg.OpenFile()) {
							s.CopyTo(fs);
						}
						break;
					case 2:
						var reader = new ResourceReader(s);
						using (var writer = new ResXResourceWriter(dlg.OpenFile())) {
							foreach (DictionaryEntry entry in reader) {
								writer.AddResource(entry.Key.ToString(), entry.Value);
=======
			EmbeddedResource er = this.Resource as EmbeddedResource;
			if (er != null) {
				SaveFileDialog dlg = new SaveFileDialog();
				dlg.FileName = DecompilerTextView.CleanUpName(er.Name);
				dlg.Filter = "Resources file (*.resources)|*.resources|Resource XML file|*.resx";
				if (dlg.ShowDialog() == true) {
					Stream s = er.GetResourceStream();
					s.Position = 0;
					switch (dlg.FilterIndex) {
						case 1:
							using (var fs = dlg.OpenFile()) {
								s.CopyTo(fs);
							}
							break;
						case 2:
							using (var writer = new ResXResourceWriter(dlg.OpenFile())) {
								foreach (var entry in new ResourcesFile(s)) {
									writer.AddResource(entry.Key, entry.Value);
								}
>>>>>>> ec964bf4
							}
						}
						break;
				}
			}
			return true;
		}

		public override void Decompile(Language language, ITextOutput output, DecompilationOptions options)
		{
			EnsureLazyChildren();
			base.Decompile(language, output, options);
			if (stringTableEntries.Count != 0) {
				ISmartTextOutput smartOutput = output as ISmartTextOutput;
				if (null != smartOutput) {
					smartOutput.AddUIElement(
						delegate {
							return new ResourceStringTable(stringTableEntries, MainWindow.Instance.mainPane);
						}
					);
				}
				output.WriteLine();
				output.WriteLine();
			}
			if (otherEntries.Count != 0) {
				ISmartTextOutput smartOutput = output as ISmartTextOutput;
				if (null != smartOutput) {
					smartOutput.AddUIElement(
						delegate {
							return new ResourceObjectTable(otherEntries, MainWindow.Instance.mainPane);
						}
					);
				}
				output.WriteLine();
			}
		}

		internal class SerializedObjectRepresentation
		{
			public SerializedObjectRepresentation(string key, string type, string value)
			{
				this.Key = key;
				this.Type = type;
				this.Value = value;
			}

			public string Key { get; private set; }
			public string Type { get; private set; }
			public string Value { get; private set; }
		}
	}
}<|MERGE_RESOLUTION|>--- conflicted
+++ resolved
@@ -22,11 +22,8 @@
 using System.ComponentModel.Composition;
 using System.IO;
 using ICSharpCode.Decompiler;
-<<<<<<< HEAD
+using ICSharpCode.Decompiler.Util;
 using ICSharpCode.Decompiler.Metadata;
-=======
-using ICSharpCode.Decompiler.Util;
->>>>>>> ec964bf4
 using ICSharpCode.ILSpy.Controls;
 using ICSharpCode.ILSpy.TextView;
 using Microsoft.Win32;
@@ -61,39 +58,21 @@
 			this.LazyLoading = true;
 		}
 
-		public override object Icon
-		{
+		public override object Icon {
 			get { return Images.ResourceResourcesFile; }
 		}
 
 		protected override void LoadChildren()
 		{
-<<<<<<< HEAD
 			Stream s = Resource.TryOpenStream();
 			if (s == null) return;
 			s.Position = 0;
-			ResourceReader reader;
 			try {
-				reader = new ResourceReader(s);
-			}
-			catch (ArgumentException) {
-				return;
-			}
-			foreach (DictionaryEntry entry in reader.Cast<DictionaryEntry>().OrderBy(e => e.Key.ToString())) {
-				ProcessResourceEntry(entry);
-=======
-			EmbeddedResource er = this.Resource as EmbeddedResource;
-			if (er != null) {
-				Stream s = er.GetResourceStream();
-				s.Position = 0;
-				try {
-					foreach (var entry in new ResourcesFile(s)) {
-						ProcessResourceEntry(entry);
-					}
-				} catch (BadImageFormatException) {
-					// ignore errors
+				foreach (var entry in new ResourcesFile(s)) {
+					ProcessResourceEntry(entry);
 				}
->>>>>>> ec964bf4
+			} catch (BadImageFormatException) {
+				// ignore errors
 			}
 		}
 
@@ -123,10 +102,9 @@
 				otherEntries.Add(new SerializedObjectRepresentation(entry.Key, entry.Value.GetType().FullName, entry.Value.ToString()));
 			}
 		}
-		
+
 		public override bool Save(DecompilerTextView textView)
 		{
-<<<<<<< HEAD
 			Stream s = Resource.TryOpenStream();
 			if (s == null) return false;
 			SaveFileDialog dlg = new SaveFileDialog();
@@ -141,31 +119,9 @@
 						}
 						break;
 					case 2:
-						var reader = new ResourceReader(s);
 						using (var writer = new ResXResourceWriter(dlg.OpenFile())) {
-							foreach (DictionaryEntry entry in reader) {
-								writer.AddResource(entry.Key.ToString(), entry.Value);
-=======
-			EmbeddedResource er = this.Resource as EmbeddedResource;
-			if (er != null) {
-				SaveFileDialog dlg = new SaveFileDialog();
-				dlg.FileName = DecompilerTextView.CleanUpName(er.Name);
-				dlg.Filter = "Resources file (*.resources)|*.resources|Resource XML file|*.resx";
-				if (dlg.ShowDialog() == true) {
-					Stream s = er.GetResourceStream();
-					s.Position = 0;
-					switch (dlg.FilterIndex) {
-						case 1:
-							using (var fs = dlg.OpenFile()) {
-								s.CopyTo(fs);
-							}
-							break;
-						case 2:
-							using (var writer = new ResXResourceWriter(dlg.OpenFile())) {
-								foreach (var entry in new ResourcesFile(s)) {
-									writer.AddResource(entry.Key, entry.Value);
-								}
->>>>>>> ec964bf4
+							foreach (var entry in new ResourcesFile(s)) {
+								writer.AddResource(entry.Key, entry.Value);
 							}
 						}
 						break;
