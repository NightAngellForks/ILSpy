﻿// Copyright (c) 2016 Daniel Grunwald
// 
// Permission is hereby granted, free of charge, to any person obtaining a copy of this
// software and associated documentation files (the "Software"), to deal in the Software
// without restriction, including without limitation the rights to use, copy, modify, merge,
// publish, distribute, sublicense, and/or sell copies of the Software, and to permit persons
// to whom the Software is furnished to do so, subject to the following conditions:
// 
// The above copyright notice and this permission notice shall be included in all copies or
// substantial portions of the Software.
// 
// THE SOFTWARE IS PROVIDED "AS IS", WITHOUT WARRANTY OF ANY KIND, EXPRESS OR IMPLIED,
// INCLUDING BUT NOT LIMITED TO THE WARRANTIES OF MERCHANTABILITY, FITNESS FOR A PARTICULAR
// PURPOSE AND NONINFRINGEMENT. IN NO EVENT SHALL THE AUTHORS OR COPYRIGHT HOLDERS BE LIABLE
// FOR ANY CLAIM, DAMAGES OR OTHER LIABILITY, WHETHER IN AN ACTION OF CONTRACT, TORT OR
// OTHERWISE, ARISING FROM, OUT OF OR IN CONNECTION WITH THE SOFTWARE OR THE USE OR OTHER
// DEALINGS IN THE SOFTWARE.

using System;
using System.Collections.Generic;
using System.Diagnostics;

using ICSharpCode.Decompiler.IL;

namespace ICSharpCode.Decompiler.FlowAnalysis
{
	/// <summary>
	/// Interface for use with DataFlowVisitor.
	/// 
	/// A mutable container for the state tracked by the data flow analysis.
	/// </summary>
	/// <remarks>
	/// States must form a join-semilattice: https://en.wikipedia.org/wiki/Semilattice
	/// 
	/// To handle <c>try{} finally{}</c> properly, states should implement <c>MeetWith()</c> as well,
	/// and thus should form a lattice.
	/// 
	/// <c>DataFlowVisitor</c> expects the state to behave like a mutable reference type.
	/// It might still be a good idea to use a struct to implement it so that .NET uses static dispatch for
	/// method calls on the type parameter, but that struct must consist only of a <c>readonly</c> field
	/// referencing some mutable object, to ensure the type parameter behaves as it if was a mutable reference type.
	/// </remarks>
	public interface IDataFlowState<Self> where Self : IDataFlowState<Self>
	{
		/// <summary>
		/// Gets whether this state is "less than" (or equal to) another state.
		/// This is the partial order of the semi-lattice.
		/// </summary>
		/// <remarks>
		/// The exact meaning of this relation is up to the concrete implementation,
		/// but usually "less than" means "has less information than".
		/// A given position in the code starts at the "bottom state" (=no information)
		/// and then adds more information as the analysis progresses.
		/// After each change to the state, the old state must be less than the new state,
		/// so that the analysis does not run into an infinite loop.
		/// The partially ordered set must also have finite height (no infinite ascending chains s1 &lt; s2 &lt; ...),
		/// to ensure the analysis terminates.
		/// </remarks>
		/// <example>
		/// The simplest possible non-trivial state, <c>bool isReachable</c>, would implement <c>LessThanOrEqual</c> as:
		/// <code>return (this.isReachable ? 1 : 0) &lt;= (otherState.isReachable ? 1 : 0);</code>
		/// <para>Which can be simpified to:</para>
		/// <code>return !this.isReachable || otherState.isReachable;</code>
		/// </example>
		bool LessThanOrEqual(Self otherState);

		/// <summary>
		/// Creates a new object with a copy of the state.
		/// </summary>
		/// <remarks>
		/// Mutating methods such as <c>ReplaceWith</c> or <c>JoinWith</c> modify the contents of a state object.
		/// Cloning the object allows the analysis to track multiple independent states,
		/// such as the
		/// </remarks>
		/// <example>
		/// The simple state "<c>bool isReachable</c>", would implement <c>Clone</c> as:
		/// <code>return new MyState(this.isReachable);</code>
		/// </example>
		Self Clone();

		/// <summary>
		/// Replace the contents of this state object with a copy of those in <paramref name="newContent"/>.
		/// </summary>
		/// <remarks>
		/// <c>x = x.Clone(); x.ReplaceWith(newContent);</c>
		/// is equivalent to
		/// <c>x = newContent.Clone();</c>
		/// 
		/// ReplaceWith() is used to avoid allocating new state objects where possible.
		/// </remarks>
		/// <example>
		/// The simple state "<c>bool isReachable</c>", would implement <c>ReplaceWith</c> as:
		/// <code>this.isReachable = newContent.isReachable;</code>
		/// </example>
		void ReplaceWith(Self newContent);

		/// <summary>
		/// Join the incomingState into this state.
		/// </summary>
		/// <remarks>
		/// Postcondition: <c>old(this).LessThanOrEqual(this) &amp;&amp; incomingState.LessThanOrEqual(this)</c>
		/// This method should set <c>this</c> to the smallest state that is greater than (or equal to)
		/// both input states.
		/// 
		/// <c>JoinWith()</c> is used when multiple control flow paths are joined together.
		/// For example, it is used to combine the <c>thenState</c> with the <c>elseState</c>
		/// at the end of a if-else construct.
		/// </remarks>
		/// <example>
		/// The simple state "<c>bool isReachable</c>", would implement <c>JoinWith</c> as:
		/// <code>this.isReachable |= incomingState.isReachable;</code>
		/// </example>
		void JoinWith(Self incomingState);

		/// <summary>
		/// A special operation to merge the end-state of the finally-block with the end state of
		/// a branch leaving the try-block.
		/// 
		/// If either input state is unreachable, this call must result in an unreachable state.
		/// </summary>
		/// <example>
		/// The simple state "<c>bool isReachable</c>", would implement <c>TriggerFinally</c> as:
		/// <code>this.isReachable &amp;= finallyState.isReachable;</code>
		/// </example>
		void TriggerFinally(Self finallyState);

		/// <summary>
		/// Gets whether this is the bottom state.
		/// 
		/// The bottom state represents that the data flow analysis has not yet
		/// found a code path from the entry point to this state's position.
		/// It thus contains no information, and is "less than" all other states.
		/// </summary>
		/// <remarks>
		/// The bottom state is the bottom element in the semi-lattice.
		/// 
		/// Initially, all code blocks not yet visited by the analysis will be in the bottom state.
		/// Unreachable code will always remain in the bottom state.
		/// Some analyses may also use the bottom state for reachable code after it was processed by the analysis.
		/// For example, in <c>DefiniteAssignmentVisitor</c> the bottom states means
		/// "either this code is unreachable, or all variables are definitely initialized".
		/// </remarks>
		/// <example>
		/// The simple state "<c>bool isReachable</c>", would implement <c>IsBottom</c> as:
		/// <code>return !this.isReachable;</code>
		/// </example>
		bool IsBottom { get; }

		/// <summary>
		/// Equivalent to <c>this.ReplaceWith(bottomState)</c>, but may be implemented more efficiently.
		/// </summary>
		/// <remarks>
		/// Since the <c>DataFlowVisitor</c> can only create states by cloning from the initial state,
		/// this method is necessary for the <c>DataFlowVisitor</c> to gain access to the bottom element in
		/// the first place.
		/// </remarks>
		/// <example>
		/// The simple state "<c>bool isReachable</c>", would implement <c>ReplaceWithBottom</c> as:
		/// <code>this.isReachable = false;</code>
		/// </example>
		void ReplaceWithBottom();
	}

	/// <summary>
	/// Generic base class for forward data flow analyses.
	/// </summary>
	/// <typeparam name="State">
	/// The state type used for the data flow analysis. See <see cref="IDataFlowState{Self}"/> for details.
	/// </typeparam>
	public abstract class DataFlowVisitor<State> : ILVisitor
		where State : IDataFlowState<State>
	{
		// The data flow analysis tracks a 'state'.
		// There are many states (one per source code position, i.e. ILInstruction), but we don't store all of them.
		// We only keep track of:
		//  a) the current state in the RDVisitor
		//     This state corresponds to the instruction currently being visited,
		//     and gets mutated as we traverse the ILAst.
		//  b) the input state for each control flow node
		//     These also gets mutated as the analysis learns about new control flow edges.

		/// <summary>
		/// The bottom state.
		/// Must not be mutated.
		/// </summary>
		State bottomState;

		/// <summary>
		/// Current state.
		/// 
		/// Caution: any state object assigned to this member gets mutated as the visitor traverses the ILAst!
		/// </summary>
		protected State state;

		/// <summary>
		/// Combined state of all possible exceptional control flow paths in the current try block.
		/// Serves as input state for catch blocks.
		/// 
		/// Caution: any state object assigned to this member gets mutated as the visitor encounters instructions that may throw exceptions!
		/// 
		/// Within a try block, <c>currentStateOnException == stateOnException[tryBlock.Parent]</c>.
		/// </summary>
		/// <seealso cref="PropagateStateOnException"/>
		protected State currentStateOnException;

		bool initialized;

		/// <summary>
		/// Initializes the DataFlowVisitor.
		/// This method must be called once before any Visit()-methods can be called.
		/// It must not be called more than once.
		/// </summary>
		/// <param name="initialState">The initial state at the entry point of the analysis.</param>
		/// <remarks>
		/// This is a method instead of a constructor because derived classes might need complex initialization
		/// before they can construct the initial state.
		/// </remarks>
		protected void Initialize(State initialState)
		{
			Debug.Assert(!initialized);
			initialized = true;
			this.state = initialState.Clone();
			this.bottomState = initialState.Clone();
			this.bottomState.ReplaceWithBottom();
			Debug.Assert(bottomState.IsBottom);
			this.stateOnNullableRewrap = bottomState.Clone();
			this.currentStateOnException = state.Clone();
		}

#if DEBUG
		// For debugging, capture the input + output state at every instruction.
		readonly Dictionary<ILInstruction, State> debugInputState = new Dictionary<ILInstruction, State>();
		readonly Dictionary<ILInstruction, State> debugOutputState = new Dictionary<ILInstruction, State>();

		void DebugPoint(Dictionary<ILInstruction, State> debugDict, ILInstruction inst)
		{
#if DEBUG
			Debug.Assert(initialized, "Initialize() was not called");

<<<<<<< HEAD
			if (debugDict.TryGetValue(inst, out State previousState)) {
				Debug.Assert(previousState.LessThanOrEqual(state));
				previousState.JoinWith(state);
			} else {
=======
			if (debugDict.TryGetValue(inst, out State previousState))
			{
				Debug.Assert(previousState.LessThanOrEqual(state));
				previousState.JoinWith(state);
			}
			else
			{
>>>>>>> 41c99e47
				// limit the number of tracked instructions to make memory usage in debug builds less horrible
				if (debugDict.Count < 1000)
				{
					debugDict.Add(inst, state.Clone());
				}
			}

			// currentStateOnException should be all states within the try block joined together
			// -> state should already have been joined into currentStateOnException.
			Debug.Assert(state.LessThanOrEqual(currentStateOnException));
#endif
		}
#endif

		[Conditional("DEBUG")]
		protected void DebugStartPoint(ILInstruction inst)
		{
#if DEBUG
			DebugPoint(debugInputState, inst);
#endif
		}

		[Conditional("DEBUG")]
		protected void DebugEndPoint(ILInstruction inst)
		{
#if DEBUG
			DebugPoint(debugOutputState, inst);
#endif
		}

		/// <summary>
		/// Derived classes may add to this set of flags to ensure they don't forget to override an interesting method.
		/// </summary>
		protected InstructionFlags flagsRequiringManualImpl = InstructionFlags.ControlFlow | InstructionFlags.MayBranch | InstructionFlags.MayUnwrapNull | InstructionFlags.EndPointUnreachable;

		protected sealed override void Default(ILInstruction inst)
		{
			DebugStartPoint(inst);
			// This method assumes normal control flow and no branches.
			if ((inst.DirectFlags & flagsRequiringManualImpl) != 0)
			{
				throw new NotImplementedException(GetType().Name + " is missing implementation for " + inst.GetType().Name);
			}

			// Since this instruction has normal control flow, we can evaluate our children left-to-right.
			foreach (var child in inst.Children)
			{
				child.AcceptVisitor(this);
				Debug.Assert(state.IsBottom || !child.HasFlag(InstructionFlags.EndPointUnreachable),
							 "Unreachable code must be in the bottom state.");
			}

			DebugEndPoint(inst);
		}

		/// <summary>
		/// Handle control flow when the current instruction throws an exception:
		/// joins the current state into the "exception state" of the current try block.
		/// </summary>
		/// <remarks>
		/// This should not only be called for instructions that may throw an exception,
		/// but for all instructions (due to async exceptions like ThreadAbortException)!
		/// 
		/// To avoid redundant calls, every Visit() call may assume that the current state
		/// is already propagated, and has to guarantee the same at the end.
		/// This means this method should be called after every state change.
		/// Alternatively, derived classes may directly modify both <c>state</c>
		/// and <c>currentStateOnException</c>, so that a full <c>JoinWith()</c> call
		/// is not necessary.
		/// </remarks>
		protected void PropagateStateOnException()
		{
			currentStateOnException.JoinWith(state);
		}

		/// <summary>
		/// Replace the current state with the bottom state.
		/// </summary>
		protected void MarkUnreachable()
		{
			state.ReplaceWithBottom();
		}

		/// <summary>
		/// Holds the state for incoming branches.
		/// </summary>
		/// <remarks>
		/// Only used for blocks in block containers; not for inline blocks.
		/// </remarks>
		readonly Dictionary<Block, State> stateOnBranch = new Dictionary<Block, State>();

		/// <summary>
		/// Holds the state at the block container end-point. (=state for incoming 'leave' instructions)
		/// </summary>
		readonly Dictionary<BlockContainer, State> stateOnLeave = new Dictionary<BlockContainer, State>();

		/// <summary>
		/// Gets the state object that holds the state for incoming branches to the block.
		/// </summary>
		/// <remarks>
		/// Returns the a clone of the bottom state on the first call for a given block,
		/// then returns the same object instance on further calls.
		/// The caller is expected to mutate the returned state by calling <c>JoinWith()</c>.
		/// </remarks>
		State GetBlockInputState(Block block)
		{
<<<<<<< HEAD
			if (stateOnBranch.TryGetValue(block, out State s)) {
=======
			if (stateOnBranch.TryGetValue(block, out State s))
			{
>>>>>>> 41c99e47
				return s;
			}
			else
			{
				s = bottomState.Clone();
				stateOnBranch.Add(block, s);
				return s;
			}
		}

		/// <summary>
		/// For each block container, stores the set of blocks (via Block.ChildIndex)
		/// that had their incoming state changed and were not processed yet.
		/// </summary>
		readonly Dictionary<BlockContainer, SortedSet<int>> workLists = new Dictionary<BlockContainer, SortedSet<int>>();

		protected internal override void VisitBlockContainer(BlockContainer container)
		{
			DebugStartPoint(container);
			SortedSet<int> worklist = new SortedSet<int>();
			// register work list so that branches within this container can add to it
			workLists.Add(container, worklist);
			var stateOnEntry = GetBlockInputState(container.EntryPoint);
			if (!state.LessThanOrEqual(stateOnEntry))
			{
				// If we have new information for the container's entry point,
				// add the container entry point to the work list.
				stateOnEntry.JoinWith(state);
				worklist.Add(0);
			}

			// To handle loops, we need to analyze the loop body before we can know the state for the loop backedge,
			// but we need to know the input state for the loop body (to which the backedge state contributes)
			// before we can analyze the loop body.
			// Solution: we repeat the analysis of the loop body multiple times, until the state no longer changes.
			// To make it terminate reasonably quickly, we need to process the control flow nodes in the correct order:
			// reverse post-order. We use a SortedSet<int> for this, and assume that the block indices used in the SortedSet
			// are ordered appropriately. The caller can use BlockContainer.SortBlocks() for this.
			while (worklist.Count > 0)
			{
				int blockIndex = worklist.Min;
				worklist.Remove(blockIndex);
				Block block = container.Blocks[blockIndex];
				state.ReplaceWith(stateOnBranch[block]);
				block.AcceptVisitor(this);
			}
<<<<<<< HEAD
			if (stateOnLeave.TryGetValue(container, out State stateOnExit)) {
=======
			if (stateOnLeave.TryGetValue(container, out State stateOnExit))
			{
>>>>>>> 41c99e47
				state.ReplaceWith(stateOnExit);
			}
			else
			{
				MarkUnreachable();
			}
			DebugEndPoint(container);
			workLists.Remove(container);
		}

		readonly List<(IBranchOrLeaveInstruction, State)> branchesTriggeringFinally = new List<(IBranchOrLeaveInstruction, State)>();

		protected internal override void VisitBranch(Branch inst)
		{
			if (inst.TriggersFinallyBlock)
			{
				Debug.Assert(state.LessThanOrEqual(currentStateOnException));
				branchesTriggeringFinally.Add((inst, state.Clone()));
			}
			else
			{
				MergeBranchStateIntoTargetBlock(inst, state);
			}
			MarkUnreachable();
		}

		void MergeBranchStateIntoTargetBlock(Branch inst, State branchState)
		{
			var targetBlock = inst.TargetBlock;
			var targetState = GetBlockInputState(targetBlock);
			if (!branchState.LessThanOrEqual(targetState))
			{
				targetState.JoinWith(branchState);

				BlockContainer container = (BlockContainer)targetBlock.Parent;
				if (workLists.TryGetValue(container, out var workList))
				{
					workList.Add(targetBlock.ChildIndex);
				}
				else
				{
					Debug.Fail("Failed to find target BlockContainer");
				}
			}
		}

		protected internal override void VisitLeave(Leave inst)
		{
			inst.Value.AcceptVisitor(this);
			if (inst.TriggersFinallyBlock)
			{
				Debug.Assert(state.LessThanOrEqual(currentStateOnException));
				branchesTriggeringFinally.Add((inst, state.Clone()));
			}
			else
			{
				MergeBranchStateIntoStateOnLeave(inst, state);
			}
			MarkUnreachable();
		}

		void MergeBranchStateIntoStateOnLeave(Leave inst, State branchState)
		{
			if (stateOnLeave.TryGetValue(inst.TargetContainer, out State targetState))
			{
				targetState.JoinWith(branchState);
			}
			else
			{
				stateOnLeave.Add(inst.TargetContainer, branchState.Clone());
			}
			// Note: We don't have to put the block container onto the work queue,
			// because it's an ancestor of the Leave instruction, and hence
			// we are currently somewhere within the VisitBlockContainer() call.
		}

		protected internal override void VisitThrow(Throw inst)
		{
			inst.Argument.AcceptVisitor(this);
			MarkUnreachable();
		}

		protected internal override void VisitRethrow(Rethrow inst)
		{
			MarkUnreachable();
		}

		protected internal override void VisitInvalidBranch(InvalidBranch inst)
		{
			MarkUnreachable();
		}

		/// <summary>
		/// Stores the stateOnException per try instruction.
		/// </summary>
		readonly Dictionary<TryInstruction, State> stateOnException = new Dictionary<TryInstruction, State>();

		/// <summary>
		/// Visits the TryBlock.
		/// 
		/// Returns a new State object representing the exceptional control flow transfer out of the try block.
		/// </summary>
		protected State HandleTryBlock(TryInstruction inst)
		{
			State oldStateOnException = currentStateOnException;
<<<<<<< HEAD
			if (stateOnException.TryGetValue(inst, out State newStateOnException)) {
=======
			if (stateOnException.TryGetValue(inst, out State newStateOnException))
			{
>>>>>>> 41c99e47
				newStateOnException.JoinWith(state);
			}
			else
			{
				newStateOnException = state.Clone();
				stateOnException.Add(inst, newStateOnException);
			}

			currentStateOnException = newStateOnException;
			inst.TryBlock.AcceptVisitor(this);
			// swap back to the old object instance
			currentStateOnException = oldStateOnException;

			// No matter what kind of try-instruction this is, it's possible
			// that an async exception is thrown immediately in the handler block,
			// so propagate the state:
			oldStateOnException.JoinWith(newStateOnException);

			// Return a copy, so that the caller mutating the returned state
			// does not influence the 'stateOnException' dict
			return newStateOnException.Clone();
		}

		protected internal override void VisitTryCatch(TryCatch inst)
		{
			DebugStartPoint(inst);
			State onException = HandleTryBlock(inst);
			State endpoint = state.Clone();
			foreach (var handler in inst.Handlers)
			{
				state.ReplaceWith(onException);
				BeginTryCatchHandler(handler);
				handler.Filter.AcceptVisitor(this);
				// if the filter return false, any mutations done by the filter
				// will be visible by the remaining handlers
				// (but it's also possible that the filter didn't get executed at all
				// because the exception type doesn't match)
				onException.JoinWith(state);

				handler.Body.AcceptVisitor(this);
				endpoint.JoinWith(state);
			}
			state = endpoint;
			DebugEndPoint(inst);
		}

		protected virtual void BeginTryCatchHandler(TryCatchHandler inst)
		{
		}

		/// <summary>
		/// TryCatchHandler is handled directly in VisitTryCatch
		/// </summary>
		protected internal override sealed void VisitTryCatchHandler(TryCatchHandler inst)
		{
			throw new NotSupportedException();
		}

		protected internal override void VisitTryFinally(TryFinally inst)
		{
			DebugStartPoint(inst);
			int branchesTriggeringFinallyOldCount = branchesTriggeringFinally.Count;
			// At first, handle 'try { .. } finally { .. }' like 'try { .. } catch {} .. if (?) rethrow; }'
			State onException = HandleTryBlock(inst);
			State onSuccess = state.Clone();
			state.JoinWith(onException);
			inst.FinallyBlock.AcceptVisitor(this);
			//PropagateStateOnException(); // rethrow the exception after the finally block -- should be redundant
			Debug.Assert(state.LessThanOrEqual(currentStateOnException));

			ProcessBranchesLeavingTryFinally(inst, branchesTriggeringFinallyOldCount);

			// Use TriggerFinally() to ensure points after the try-finally are reachable only if both the
			// try and the finally endpoints are reachable.
			onSuccess.TriggerFinally(state);
			state = onSuccess;
			DebugEndPoint(inst);
		}

		/// <summary>
		/// Process branches leaving the try-finally,
		///  * Calls TriggerFinally() on each branchesTriggeringFinally
		///  * Removes entries from branchesTriggeringFinally if they won't trigger additional finally blocks.
		///  * After all finallies are applied, the branch state is merged into the target block.
		/// </summary>
		void ProcessBranchesLeavingTryFinally(TryFinally tryFinally, int branchesTriggeringFinallyOldCount)
		{
			int outPos = branchesTriggeringFinallyOldCount;
			for (int i = branchesTriggeringFinallyOldCount; i < branchesTriggeringFinally.Count; ++i)
			{
				var (branch, stateOnBranch) = branchesTriggeringFinally[i];
				Debug.Assert(((ILInstruction)branch).IsDescendantOf(tryFinally));
				Debug.Assert(tryFinally.IsDescendantOf(branch.TargetContainer));
				stateOnBranch.TriggerFinally(state);
				bool triggersAnotherFinally = Branch.GetExecutesFinallyBlock(tryFinally, branch.TargetContainer);
				if (triggersAnotherFinally)
				{
					branchesTriggeringFinally[outPos++] = (branch, stateOnBranch);
				}
				else
				{
					// Merge state into target block.
					if (branch is Leave leave)
					{
						MergeBranchStateIntoStateOnLeave((Leave)branch, stateOnBranch);
					}
					else
					{
						MergeBranchStateIntoTargetBlock((Branch)branch, stateOnBranch);
					}
				}
			}
			branchesTriggeringFinally.RemoveRange(outPos, branchesTriggeringFinally.Count - outPos);
		}

		protected internal override void VisitTryFault(TryFault inst)
		{
			DebugStartPoint(inst);
			// try-fault executes fault block if an exception occurs in try,
			// and always rethrows the exception at the end.
			State onException = HandleTryBlock(inst);
			State onSuccess = state;
			state = onException;
			inst.FaultBlock.AcceptVisitor(this);
			//PropagateStateOnException(); // rethrow the exception after the fault block
			Debug.Assert(state.LessThanOrEqual(currentStateOnException));

			// try-fault exits normally only if no exception occurred
			state = onSuccess;
			DebugEndPoint(inst);
		}

		protected internal override void VisitIfInstruction(IfInstruction inst)
		{
			DebugStartPoint(inst);
			var (beforeThen, beforeElse) = EvaluateCondition(inst.Condition);
			state = beforeThen;
			inst.TrueInst.AcceptVisitor(this);
			State afterTrueState = state;
			state = beforeElse;
			inst.FalseInst.AcceptVisitor(this);
			state.JoinWith(afterTrueState);
			DebugEndPoint(inst);
		}

		/// <summary>
		/// Evaluates the condition of an if.
		/// </summary>
		/// <returns>
		/// A pair of:
		///  * The state after the condition evaluates to true
		///  * The state after the condition evaluates to false
		/// </returns>
		/// <remarks>
		/// <c>this.state</c> is invalid after this function was called, and must be overwritten
		/// with one of the return values.
		/// </remarks>
		(State OnTrue, State OnFalse) EvaluateCondition(ILInstruction inst)
		{
<<<<<<< HEAD
			if (inst is IfInstruction ifInst) {
=======
			if (inst is IfInstruction ifInst)
			{
>>>>>>> 41c99e47
				// 'if (a?b:c)' or similar.
				// This also includes conditions that are logic.not, logic.and, logic.or.
				DebugStartPoint(ifInst);
				var (beforeThen, beforeElse) = EvaluateCondition(ifInst.Condition);
				state = beforeThen;
				var (afterThenTrue, afterThenFalse) = EvaluateCondition(ifInst.TrueInst);
				state = beforeElse;
				var (afterElseTrue, afterElseFalse) = EvaluateCondition(ifInst.FalseInst);

				var onTrue = afterThenTrue;
				onTrue.JoinWith(afterElseTrue);
				var onFalse = afterThenFalse;
				onFalse.JoinWith(afterElseFalse);

				DebugEndPoint(ifInst);
				return (onTrue, onFalse);
<<<<<<< HEAD
			} else if (inst is LdcI4 constant) {
				if (constant.Value == 0) {
					return (bottomState.Clone(), state);
				} else {
					return (state, bottomState.Clone());
				}
			} else if (inst is MatchInstruction match) {
				return EvaluateMatch(match);
			} else {
=======
			}
			else if (inst is LdcI4 constant)
			{
				if (constant.Value == 0)
				{
					return (bottomState.Clone(), state);
				}
				else
				{
					return (state, bottomState.Clone());
				}
			}
			else if (inst is MatchInstruction match)
			{
				return EvaluateMatch(match);
			}
			else
			{
>>>>>>> 41c99e47
				// other kind of condition
				inst.AcceptVisitor(this);
				return (state, state.Clone());
			}
		}

		protected internal override void VisitMatchInstruction(MatchInstruction inst)
		{
			var (onTrue, onFalse) = EvaluateMatch(inst);
			state = onTrue;
			state.JoinWith(onFalse);
		}

		/// <summary>
		/// Evaluates a match instruction.
		/// </summary>
		/// <returns>
		/// A pair of:
		///  * The state after the pattern matches
		///  * The state after the pattern fails to match
		/// </returns>
		/// <remarks>
		/// <c>this.state</c> is invalid after this function was called, and must be overwritten
		/// with one of the return values.
		/// </remarks>
		(State OnTrue, State OnFalse) EvaluateMatch(MatchInstruction inst)
		{
			DebugStartPoint(inst);
			inst.TestedOperand.AcceptVisitor(this);
			State onFalse = state.Clone();
<<<<<<< HEAD
			if (!inst.CheckNotNull && !inst.CheckType) {
				onFalse.ReplaceWithBottom();
			}
			HandleMatchStore(inst);
			foreach (var subPattern in inst.SubPatterns) {
=======
			if (!inst.CheckNotNull && !inst.CheckType)
			{
				onFalse.ReplaceWithBottom();
			}
			HandleMatchStore(inst);
			foreach (var subPattern in inst.SubPatterns)
			{
>>>>>>> 41c99e47
				var (subTrue, subFalse) = EvaluateCondition(subPattern);
				onFalse.JoinWith(subFalse);
				state = subTrue;
			}
			DebugEndPoint(inst);
			return (state, onFalse);
		}

		protected abstract void HandleMatchStore(MatchInstruction inst);

		protected internal override void VisitNullCoalescingInstruction(NullCoalescingInstruction inst)
		{
			HandleBinaryWithOptionalEvaluation(inst, inst.ValueInst, inst.FallbackInst);
		}

		protected internal override void VisitDynamicLogicOperatorInstruction(DynamicLogicOperatorInstruction inst)
		{
			HandleBinaryWithOptionalEvaluation(inst, inst.Left, inst.Right);
		}

		protected internal override void VisitUserDefinedLogicOperator(UserDefinedLogicOperator inst)
		{
			HandleBinaryWithOptionalEvaluation(inst, inst.Left, inst.Right);
		}

		void HandleBinaryWithOptionalEvaluation(ILInstruction parent, ILInstruction left, ILInstruction right)
		{
			DebugStartPoint(parent);
			left.AcceptVisitor(this);
			State branchState = state.Clone();
			right.AcceptVisitor(this);
			state.JoinWith(branchState);
			DebugEndPoint(parent);
		}

		State stateOnNullableRewrap;

		protected internal override void VisitNullableRewrap(NullableRewrap inst)
		{
			DebugStartPoint(inst);
			var oldState = stateOnNullableRewrap.Clone();
			stateOnNullableRewrap.ReplaceWithBottom();

			inst.Argument.AcceptVisitor(this);
			// Join incoming control flow from the NullableUnwraps.
			state.JoinWith(stateOnNullableRewrap);

			stateOnNullableRewrap = oldState;
			DebugEndPoint(inst);
		}

		protected internal override void VisitNullableUnwrap(NullableUnwrap inst)
		{
			DebugStartPoint(inst);
			inst.Argument.AcceptVisitor(this);
			// Conditional control flow edge to the surrounding NullableRewrap.
			stateOnNullableRewrap.JoinWith(state);
			DebugEndPoint(inst);
		}

		protected internal override void VisitSwitchInstruction(SwitchInstruction inst)
		{
			DebugStartPoint(inst);
			inst.Value.AcceptVisitor(this);
			State beforeSections = state.Clone();
			inst.Sections[0].AcceptVisitor(this);
			State afterSections = state.Clone();
			for (int i = 1; i < inst.Sections.Count; ++i)
			{
				state.ReplaceWith(beforeSections);
				inst.Sections[i].AcceptVisitor(this);
				afterSections.JoinWith(state);
			}
			state = afterSections;
			DebugEndPoint(inst);
		}

		protected internal override void VisitYieldReturn(YieldReturn inst)
		{
			DebugStartPoint(inst);
			inst.Value.AcceptVisitor(this);
			DebugEndPoint(inst);
		}

		protected internal override void VisitUsingInstruction(UsingInstruction inst)
		{
			DebugStartPoint(inst);
			inst.ResourceExpression.AcceptVisitor(this);
			inst.Body.AcceptVisitor(this);
			DebugEndPoint(inst);
		}

		protected internal override void VisitLockInstruction(LockInstruction inst)
		{
			DebugStartPoint(inst);
			inst.OnExpression.AcceptVisitor(this);
			inst.Body.AcceptVisitor(this);
			DebugEndPoint(inst);
		}

		protected internal override void VisitILFunction(ILFunction function)
		{
			throw new NotImplementedException();
		}
	}
}<|MERGE_RESOLUTION|>--- conflicted
+++ resolved
@@ -237,20 +237,13 @@
 #if DEBUG
 			Debug.Assert(initialized, "Initialize() was not called");
 
-<<<<<<< HEAD
-			if (debugDict.TryGetValue(inst, out State previousState)) {
+			if (debugDict.TryGetValue(inst, out State previousState))
+			{
 				Debug.Assert(previousState.LessThanOrEqual(state));
 				previousState.JoinWith(state);
-			} else {
-=======
-			if (debugDict.TryGetValue(inst, out State previousState))
-			{
-				Debug.Assert(previousState.LessThanOrEqual(state));
-				previousState.JoinWith(state);
 			}
 			else
 			{
->>>>>>> 41c99e47
 				// limit the number of tracked instructions to make memory usage in debug builds less horrible
 				if (debugDict.Count < 1000)
 				{
@@ -357,12 +350,8 @@
 		/// </remarks>
 		State GetBlockInputState(Block block)
 		{
-<<<<<<< HEAD
-			if (stateOnBranch.TryGetValue(block, out State s)) {
-=======
 			if (stateOnBranch.TryGetValue(block, out State s))
 			{
->>>>>>> 41c99e47
 				return s;
 			}
 			else
@@ -409,12 +398,8 @@
 				state.ReplaceWith(stateOnBranch[block]);
 				block.AcceptVisitor(this);
 			}
-<<<<<<< HEAD
-			if (stateOnLeave.TryGetValue(container, out State stateOnExit)) {
-=======
 			if (stateOnLeave.TryGetValue(container, out State stateOnExit))
 			{
->>>>>>> 41c99e47
 				state.ReplaceWith(stateOnExit);
 			}
 			else
@@ -520,12 +505,8 @@
 		protected State HandleTryBlock(TryInstruction inst)
 		{
 			State oldStateOnException = currentStateOnException;
-<<<<<<< HEAD
-			if (stateOnException.TryGetValue(inst, out State newStateOnException)) {
-=======
 			if (stateOnException.TryGetValue(inst, out State newStateOnException))
 			{
->>>>>>> 41c99e47
 				newStateOnException.JoinWith(state);
 			}
 			else
@@ -685,12 +666,8 @@
 		/// </remarks>
 		(State OnTrue, State OnFalse) EvaluateCondition(ILInstruction inst)
 		{
-<<<<<<< HEAD
-			if (inst is IfInstruction ifInst) {
-=======
 			if (inst is IfInstruction ifInst)
 			{
->>>>>>> 41c99e47
 				// 'if (a?b:c)' or similar.
 				// This also includes conditions that are logic.not, logic.and, logic.or.
 				DebugStartPoint(ifInst);
@@ -707,17 +684,6 @@
 
 				DebugEndPoint(ifInst);
 				return (onTrue, onFalse);
-<<<<<<< HEAD
-			} else if (inst is LdcI4 constant) {
-				if (constant.Value == 0) {
-					return (bottomState.Clone(), state);
-				} else {
-					return (state, bottomState.Clone());
-				}
-			} else if (inst is MatchInstruction match) {
-				return EvaluateMatch(match);
-			} else {
-=======
 			}
 			else if (inst is LdcI4 constant)
 			{
@@ -736,7 +702,6 @@
 			}
 			else
 			{
->>>>>>> 41c99e47
 				// other kind of condition
 				inst.AcceptVisitor(this);
 				return (state, state.Clone());
@@ -767,13 +732,6 @@
 			DebugStartPoint(inst);
 			inst.TestedOperand.AcceptVisitor(this);
 			State onFalse = state.Clone();
-<<<<<<< HEAD
-			if (!inst.CheckNotNull && !inst.CheckType) {
-				onFalse.ReplaceWithBottom();
-			}
-			HandleMatchStore(inst);
-			foreach (var subPattern in inst.SubPatterns) {
-=======
 			if (!inst.CheckNotNull && !inst.CheckType)
 			{
 				onFalse.ReplaceWithBottom();
@@ -781,7 +739,6 @@
 			HandleMatchStore(inst);
 			foreach (var subPattern in inst.SubPatterns)
 			{
->>>>>>> 41c99e47
 				var (subTrue, subFalse) = EvaluateCondition(subPattern);
 				onFalse.JoinWith(subFalse);
 				state = subTrue;
