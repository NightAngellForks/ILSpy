﻿// Copyright (c) 2011 AlphaSierraPapa for the SharpDevelop Team
//
// Permission is hereby granted, free of charge, to any person obtaining a copy of this
// software and associated documentation files (the "Software"), to deal in the Software
// without restriction, including without limitation the rights to use, copy, modify, merge,
// publish, distribute, sublicense, and/or sell copies of the Software, and to permit persons
// to whom the Software is furnished to do so, subject to the following conditions:
//
// The above copyright notice and this permission notice shall be included in all copies or
// substantial portions of the Software.
//
// THE SOFTWARE IS PROVIDED "AS IS", WITHOUT WARRANTY OF ANY KIND, EXPRESS OR IMPLIED,
// INCLUDING BUT NOT LIMITED TO THE WARRANTIES OF MERCHANTABILITY, FITNESS FOR A PARTICULAR
// PURPOSE AND NONINFRINGEMENT. IN NO EVENT SHALL THE AUTHORS OR COPYRIGHT HOLDERS BE LIABLE
// FOR ANY CLAIM, DAMAGES OR OTHER LIABILITY, WHETHER IN AN ACTION OF CONTRACT, TORT OR
// OTHERWISE, ARISING FROM, OUT OF OR IN CONNECTION WITH THE SOFTWARE OR THE USE OR OTHER
// DEALINGS IN THE SOFTWARE.

using System;
using System.Collections.Generic;
using System.Diagnostics;
using System.IO;
using System.Runtime.CompilerServices;
<<<<<<< HEAD
using dnlib.DotNet;
using dnlib.DotNet.MD;
using ICSharpCode.Decompiler.Documentation;
=======

using ICSharpCode.Decompiler.Metadata;
>>>>>>> 41c99e47

namespace ICSharpCode.Decompiler.Documentation
{
	/// <summary>
	/// Helps finding and loading .xml documentation.
	/// </summary>
	public static class XmlDocLoader
	{
		static readonly Lazy<XmlDocumentationProvider> mscorlibDocumentation = new Lazy<XmlDocumentationProvider>(LoadMscorlibDocumentation);
<<<<<<< HEAD
		static readonly ConditionalWeakTable<ModuleDef, XmlDocumentationProvider> cache = new ConditionalWeakTable<ModuleDef, XmlDocumentationProvider>();
=======
		static readonly ConditionalWeakTable<PEFile, XmlDocumentationProvider> cache = new ConditionalWeakTable<PEFile, XmlDocumentationProvider>();
>>>>>>> 41c99e47

		static XmlDocumentationProvider LoadMscorlibDocumentation()
		{
			string xmlDocFile = FindXmlDocumentation("mscorlib.dll", MDHeaderRuntimeVersion.MS_CLR_40)
				?? FindXmlDocumentation("mscorlib.dll", MDHeaderRuntimeVersion.MS_CLR_20);
			if (xmlDocFile != null)
				return new XmlDocumentationProvider(xmlDocFile);
			else
				return null;
		}

		public static XmlDocumentationProvider MscorlibDocumentation {
			get { return mscorlibDocumentation.Value; }
		}

<<<<<<< HEAD
		public static XmlDocumentationProvider LoadDocumentation(ModuleDef module)
		{
			if (module == null)
				throw new ArgumentNullException(nameof(module));
			lock (cache) {
				if (!cache.TryGetValue(module, out XmlDocumentationProvider xmlDoc)) {
					string xmlDocFile = LookupLocalizedXmlDoc(module.Location);
					if (xmlDocFile == null) {
						xmlDocFile = FindXmlDocumentation(Path.GetFileName(module.Location), module.RuntimeVersion);
=======
		public static XmlDocumentationProvider LoadDocumentation(PEFile module)
		{
			if (module == null)
				throw new ArgumentNullException(nameof(module));
			lock (cache)
			{
				if (!cache.TryGetValue(module, out XmlDocumentationProvider xmlDoc))
				{
					string xmlDocFile = LookupLocalizedXmlDoc(module.FileName);
					if (xmlDocFile == null)
					{
						xmlDocFile = FindXmlDocumentation(Path.GetFileName(module.FileName), module.GetRuntime());
>>>>>>> 41c99e47
					}
					if (xmlDocFile != null)
					{
						xmlDoc = new XmlDocumentationProvider(xmlDocFile);
						cache.Add(module, xmlDoc);
					}
					else
					{
						cache.Add(module, null); // add missing documentation files as well
						xmlDoc = null;
					}
				}
				return xmlDoc;
			}
		}

		static readonly string referenceAssembliesPath = Path.Combine(Environment.GetFolderPath(Environment.SpecialFolder.ProgramFilesX86), @"Reference Assemblies\Microsoft\\Framework");
		static readonly string frameworkPath = Path.Combine(Environment.GetFolderPath(Environment.SpecialFolder.Windows), @"Microsoft.NET\Framework");

<<<<<<< HEAD
		static string FindXmlDocumentation(string assemblyFileName, string runtime)
=======
		static string FindXmlDocumentation(string assemblyFileName, TargetRuntime runtime)
>>>>>>> 41c99e47
		{
			if (string.IsNullOrEmpty(assemblyFileName))
				return null;
			if (runtime is null)
				runtime = MDHeaderRuntimeVersion.MS_CLR_40;
			if (runtime.StartsWith(MDHeaderRuntimeVersion.MS_CLR_10_PREFIX_X86RETAIL) ||
				runtime == MDHeaderRuntimeVersion.MS_CLR_10_RETAIL ||
				runtime == MDHeaderRuntimeVersion.MS_CLR_10_COMPLUS)
				runtime = MDHeaderRuntimeVersion.MS_CLR_10;
			runtime = FixRuntimeString(runtime);

			string fileName;
<<<<<<< HEAD
			if (runtime.StartsWith(MDHeaderRuntimeVersion.MS_CLR_10_PREFIX)) {
				fileName = LookupLocalizedXmlDoc(Path.Combine(frameworkPath, "v1.0.3705", assemblyFileName));
			} else if (runtime.StartsWith(MDHeaderRuntimeVersion.MS_CLR_11_PREFIX)) {
				fileName = LookupLocalizedXmlDoc(Path.Combine(frameworkPath, "v1.1.4322", assemblyFileName));
			} else if (runtime.StartsWith(MDHeaderRuntimeVersion.MS_CLR_20_PREFIX)) {
				fileName = LookupLocalizedXmlDoc(Path.Combine(frameworkPath, "v2.0.50727", assemblyFileName))
						   ?? LookupLocalizedXmlDoc(Path.Combine(referenceAssembliesPath, "v3.5"))
						   ?? LookupLocalizedXmlDoc(Path.Combine(referenceAssembliesPath, "v3.0"))
						   ?? LookupLocalizedXmlDoc(Path.Combine(referenceAssembliesPath, @".NETFramework\v3.5\Profile\Client"));
			} else {
				fileName = LookupLocalizedXmlDoc(Path.Combine(referenceAssembliesPath, @".NETFramework\v4.0", assemblyFileName))
						   ?? LookupLocalizedXmlDoc(Path.Combine(frameworkPath, "v4.0.30319", assemblyFileName));
=======
			switch (runtime)
			{
				case TargetRuntime.Net_1_0:
					fileName = LookupLocalizedXmlDoc(Path.Combine(frameworkPath, "v1.0.3705", assemblyFileName));
					break;
				case TargetRuntime.Net_1_1:
					fileName = LookupLocalizedXmlDoc(Path.Combine(frameworkPath, "v1.1.4322", assemblyFileName));
					break;
				case TargetRuntime.Net_2_0:
					fileName = LookupLocalizedXmlDoc(Path.Combine(frameworkPath, "v2.0.50727", assemblyFileName))
						?? LookupLocalizedXmlDoc(Path.Combine(referenceAssembliesPath, "v3.5"))
						?? LookupLocalizedXmlDoc(Path.Combine(referenceAssembliesPath, "v3.0"))
						?? LookupLocalizedXmlDoc(Path.Combine(referenceAssembliesPath, @".NETFramework\v3.5\Profile\Client"));
					break;
				case TargetRuntime.Net_4_0:
				default:
					fileName = LookupLocalizedXmlDoc(Path.Combine(referenceAssembliesPath, @".NETFramework\v4.0", assemblyFileName))
						?? LookupLocalizedXmlDoc(Path.Combine(frameworkPath, "v4.0.30319", assemblyFileName));
					break;
>>>>>>> 41c99e47
			}

			return fileName;
		}

<<<<<<< HEAD
		static readonly List<char> InvalidChars = new List<char>(Path.GetInvalidPathChars()) {
			Path.PathSeparator,
			Path.VolumeSeparatorChar,
			Path.DirectorySeparatorChar,
			Path.AltDirectorySeparatorChar,
		};
		static string FixRuntimeString(string runtime) {
			int min = int.MaxValue;
			foreach (var c in InvalidChars) {
				int index = runtime.IndexOf(c);
				if (index >= 0 && index < min)
					min = index;
			}
			if (min == int.MaxValue)
				return runtime;
			return runtime.Substring(0, min);
		}

=======
>>>>>>> 41c99e47
		static string LookupLocalizedXmlDoc(string fileName)
		{
			if (string.IsNullOrEmpty(fileName))
				return null;

			string xmlFileName = Path.ChangeExtension(fileName, ".xml");
			string currentCulture = System.Threading.Thread.CurrentThread.CurrentUICulture.TwoLetterISOLanguageName;
			string localizedXmlDocFile = GetLocalizedName(xmlFileName, currentCulture);

			Debug.WriteLine("Try find XMLDoc @" + localizedXmlDocFile);
			if (File.Exists(localizedXmlDocFile))
			{
				return localizedXmlDocFile;
			}
			Debug.WriteLine("Try find XMLDoc @" + xmlFileName);
			if (File.Exists(xmlFileName))
			{
				return xmlFileName;
			}
			if (currentCulture != "en")
			{
				string englishXmlDocFile = GetLocalizedName(xmlFileName, "en");
				Debug.WriteLine("Try find XMLDoc @" + englishXmlDocFile);
				if (File.Exists(englishXmlDocFile))
				{
					return englishXmlDocFile;
				}
			}
			return null;
		}

		static string GetLocalizedName(string fileName, string language)
		{
			string localizedXmlDocFile = Path.GetDirectoryName(fileName);
			localizedXmlDocFile = Path.Combine(localizedXmlDocFile, language);
			localizedXmlDocFile = Path.Combine(localizedXmlDocFile, Path.GetFileName(fileName));
			return localizedXmlDocFile;
		}
	}
}<|MERGE_RESOLUTION|>--- conflicted
+++ resolved
@@ -21,14 +21,11 @@
 using System.Diagnostics;
 using System.IO;
 using System.Runtime.CompilerServices;
-<<<<<<< HEAD
 using dnlib.DotNet;
 using dnlib.DotNet.MD;
 using ICSharpCode.Decompiler.Documentation;
-=======
 
 using ICSharpCode.Decompiler.Metadata;
->>>>>>> 41c99e47
 
 namespace ICSharpCode.Decompiler.Documentation
 {
@@ -38,11 +35,7 @@
 	public static class XmlDocLoader
 	{
 		static readonly Lazy<XmlDocumentationProvider> mscorlibDocumentation = new Lazy<XmlDocumentationProvider>(LoadMscorlibDocumentation);
-<<<<<<< HEAD
 		static readonly ConditionalWeakTable<ModuleDef, XmlDocumentationProvider> cache = new ConditionalWeakTable<ModuleDef, XmlDocumentationProvider>();
-=======
-		static readonly ConditionalWeakTable<PEFile, XmlDocumentationProvider> cache = new ConditionalWeakTable<PEFile, XmlDocumentationProvider>();
->>>>>>> 41c99e47
 
 		static XmlDocumentationProvider LoadMscorlibDocumentation()
 		{
@@ -58,7 +51,6 @@
 			get { return mscorlibDocumentation.Value; }
 		}
 
-<<<<<<< HEAD
 		public static XmlDocumentationProvider LoadDocumentation(ModuleDef module)
 		{
 			if (module == null)
@@ -68,20 +60,6 @@
 					string xmlDocFile = LookupLocalizedXmlDoc(module.Location);
 					if (xmlDocFile == null) {
 						xmlDocFile = FindXmlDocumentation(Path.GetFileName(module.Location), module.RuntimeVersion);
-=======
-		public static XmlDocumentationProvider LoadDocumentation(PEFile module)
-		{
-			if (module == null)
-				throw new ArgumentNullException(nameof(module));
-			lock (cache)
-			{
-				if (!cache.TryGetValue(module, out XmlDocumentationProvider xmlDoc))
-				{
-					string xmlDocFile = LookupLocalizedXmlDoc(module.FileName);
-					if (xmlDocFile == null)
-					{
-						xmlDocFile = FindXmlDocumentation(Path.GetFileName(module.FileName), module.GetRuntime());
->>>>>>> 41c99e47
 					}
 					if (xmlDocFile != null)
 					{
@@ -101,11 +79,7 @@
 		static readonly string referenceAssembliesPath = Path.Combine(Environment.GetFolderPath(Environment.SpecialFolder.ProgramFilesX86), @"Reference Assemblies\Microsoft\\Framework");
 		static readonly string frameworkPath = Path.Combine(Environment.GetFolderPath(Environment.SpecialFolder.Windows), @"Microsoft.NET\Framework");
 
-<<<<<<< HEAD
 		static string FindXmlDocumentation(string assemblyFileName, string runtime)
-=======
-		static string FindXmlDocumentation(string assemblyFileName, TargetRuntime runtime)
->>>>>>> 41c99e47
 		{
 			if (string.IsNullOrEmpty(assemblyFileName))
 				return null;
@@ -118,7 +92,6 @@
 			runtime = FixRuntimeString(runtime);
 
 			string fileName;
-<<<<<<< HEAD
 			if (runtime.StartsWith(MDHeaderRuntimeVersion.MS_CLR_10_PREFIX)) {
 				fileName = LookupLocalizedXmlDoc(Path.Combine(frameworkPath, "v1.0.3705", assemblyFileName));
 			} else if (runtime.StartsWith(MDHeaderRuntimeVersion.MS_CLR_11_PREFIX)) {
@@ -131,33 +104,11 @@
 			} else {
 				fileName = LookupLocalizedXmlDoc(Path.Combine(referenceAssembliesPath, @".NETFramework\v4.0", assemblyFileName))
 						   ?? LookupLocalizedXmlDoc(Path.Combine(frameworkPath, "v4.0.30319", assemblyFileName));
-=======
-			switch (runtime)
-			{
-				case TargetRuntime.Net_1_0:
-					fileName = LookupLocalizedXmlDoc(Path.Combine(frameworkPath, "v1.0.3705", assemblyFileName));
-					break;
-				case TargetRuntime.Net_1_1:
-					fileName = LookupLocalizedXmlDoc(Path.Combine(frameworkPath, "v1.1.4322", assemblyFileName));
-					break;
-				case TargetRuntime.Net_2_0:
-					fileName = LookupLocalizedXmlDoc(Path.Combine(frameworkPath, "v2.0.50727", assemblyFileName))
-						?? LookupLocalizedXmlDoc(Path.Combine(referenceAssembliesPath, "v3.5"))
-						?? LookupLocalizedXmlDoc(Path.Combine(referenceAssembliesPath, "v3.0"))
-						?? LookupLocalizedXmlDoc(Path.Combine(referenceAssembliesPath, @".NETFramework\v3.5\Profile\Client"));
-					break;
-				case TargetRuntime.Net_4_0:
-				default:
-					fileName = LookupLocalizedXmlDoc(Path.Combine(referenceAssembliesPath, @".NETFramework\v4.0", assemblyFileName))
-						?? LookupLocalizedXmlDoc(Path.Combine(frameworkPath, "v4.0.30319", assemblyFileName));
-					break;
->>>>>>> 41c99e47
 			}
 
 			return fileName;
 		}
 
-<<<<<<< HEAD
 		static readonly List<char> InvalidChars = new List<char>(Path.GetInvalidPathChars()) {
 			Path.PathSeparator,
 			Path.VolumeSeparatorChar,
@@ -176,8 +127,6 @@
 			return runtime.Substring(0, min);
 		}
 
-=======
->>>>>>> 41c99e47
 		static string LookupLocalizedXmlDoc(string fileName)
 		{
 			if (string.IsNullOrEmpty(fileName))
