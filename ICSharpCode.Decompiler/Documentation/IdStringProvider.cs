<<<<<<< HEAD
﻿// Copyright (c) 2010-2013 AlphaSierraPapa for the SharpDevelop Team
//
=======
﻿// Copyright (c) 2010-2018 AlphaSierraPapa for the SharpDevelop Team
// 
>>>>>>> 41c99e47
// Permission is hereby granted, free of charge, to any person obtaining a copy of this
// software and associated documentation files (the "Software"), to deal in the Software
// without restriction, including without limitation the rights to use, copy, modify, merge,
// publish, distribute, sublicense, and/or sell copies of the Software, and to permit persons
// to whom the Software is furnished to do so, subject to the following conditions:
//
// The above copyright notice and this permission notice shall be included in all copies or
// substantial portions of the Software.
//
// THE SOFTWARE IS PROVIDED "AS IS", WITHOUT WARRANTY OF ANY KIND, EXPRESS OR IMPLIED,
// INCLUDING BUT NOT LIMITED TO THE WARRANTIES OF MERCHANTABILITY, FITNESS FOR A PARTICULAR
// PURPOSE AND NONINFRINGEMENT. IN NO EVENT SHALL THE AUTHORS OR COPYRIGHT HOLDERS BE LIABLE
// FOR ANY CLAIM, DAMAGES OR OTHER LIABILITY, WHETHER IN AN ACTION OF CONTRACT, TORT OR
// OTHERWISE, ARISING FROM, OUT OF OR IN CONNECTION WITH THE SOFTWARE OR THE USE OR OTHER
// DEALINGS IN THE SOFTWARE.

using System;
using System.Collections.Generic;
<<<<<<< HEAD
using System.Collections.Immutable;
=======
>>>>>>> 41c99e47
using System.Linq;
using System.Text;

using ICSharpCode.Decompiler.TypeSystem;
using ICSharpCode.Decompiler.TypeSystem.Implementation;

namespace ICSharpCode.Decompiler.Documentation
{
	/// <summary>
	/// Provides ID strings for entities. (C# 4.0 spec, §A.3.1)
	/// ID strings are used to identify members in XML documentation files.
	/// </summary>
	public static class IdStringProvider
	{
		#region GetIdString
		/// <summary>
		/// Gets the ID string (C# 4.0 spec, §A.3.1) for the specified entity.
		/// </summary>
		public static string GetIdString(this IEntity entity)
		{
			StringBuilder b = new StringBuilder();
			switch (entity.SymbolKind)
			{
				case SymbolKind.TypeDefinition:
					b.Append("T:");
					AppendTypeName(b, (ITypeDefinition)entity, false);
					return b.ToString();
				case SymbolKind.Field:
					b.Append("F:");
					break;
				case SymbolKind.Property:
				case SymbolKind.Indexer:
					b.Append("P:");
					break;
				case SymbolKind.Event:
					b.Append("E:");
					break;
				default:
					b.Append("M:");
					break;
			}
			IMember member = (IMember)entity;
			if (member.DeclaringType != null)
			{
				AppendTypeName(b, member.DeclaringType, false);
				b.Append('.');
			}
<<<<<<< HEAD
			if (member.IsExplicitInterfaceImplementation && member.Name.IndexOf('.') < 0) {
				var arr = member.ExplicitlyImplementedInterfaceMembers.ToImmutableArray();
				if (arr.Length == 1) {
					AppendTypeName(b, arr[0].DeclaringType, true);
					b.Append('#');
				}
=======
			if (member.IsExplicitInterfaceImplementation && member.Name.IndexOf('.') < 0 && member.ExplicitlyImplementedInterfaceMembers.Count() == 1)
			{
				AppendTypeName(b, member.ExplicitlyImplementedInterfaceMembers.First().DeclaringType, true);
				b.Append('#');
>>>>>>> 41c99e47
			}
			b.Append(member.Name.Replace('.', '#').Replace('<', '{').Replace('>', '}'));
			IMethod method = member as IMethod;
			if (method != null && method.TypeParameters.Count > 0)
			{
				b.Append("``");
				b.Append(method.TypeParameters.Count);
			}
			IParameterizedMember parameterizedMember = member as IParameterizedMember;
			if (parameterizedMember != null && parameterizedMember.Parameters.Count > 0)
			{
				b.Append('(');
				var parameters = parameterizedMember.Parameters;
				for (int i = 0; i < parameters.Count; i++)
				{
					if (i > 0)
						b.Append(',');
					AppendTypeName(b, parameters[i].Type, false);
				}
				b.Append(')');
			}
			if (member.SymbolKind == SymbolKind.Operator && (member.Name == "op_Implicit" || member.Name == "op_Explicit"))
			{
				b.Append('~');
				AppendTypeName(b, member.ReturnType, false);
			}
			return b.ToString();
		}
		#endregion

		#region GetTypeName
		public static string GetTypeName(IType type)
		{
			if (type == null)
				throw new ArgumentNullException(nameof(type));
			StringBuilder b = new StringBuilder();
			AppendTypeName(b, type, false);
			return b.ToString();
		}

		static void AppendTypeName(StringBuilder b, IType type, bool explicitInterfaceImpl)
		{
			switch (type.Kind)
			{
				case TypeKind.Dynamic:
					b.Append(explicitInterfaceImpl ? "System#Object" : "System.Object");
					break;
				case TypeKind.TypeParameter:
					ITypeParameter tp = (ITypeParameter)type;
					if (explicitInterfaceImpl)
					{
						b.Append(tp.Name);
					}
					else
					{
						b.Append('`');
						if (tp.OwnerType == SymbolKind.Method)
							b.Append('`');
						b.Append(tp.Index);
					}
					break;
				case TypeKind.Array:
					ArrayType array = (ArrayType)type;
					AppendTypeName(b, array.ElementType, explicitInterfaceImpl);
					b.Append('[');
					if (array.Dimensions > 1)
					{
						for (int i = 0; i < array.Dimensions; i++)
						{
							if (i > 0)
								b.Append(explicitInterfaceImpl ? '@' : ',');
							if (!explicitInterfaceImpl)
								b.Append("0:");
						}
					}
					b.Append(']');
					break;
				case TypeKind.Pointer:
					AppendTypeName(b, ((PointerType)type).ElementType, explicitInterfaceImpl);
					b.Append('*');
					break;
				case TypeKind.ByReference:
					AppendTypeName(b, ((ByReferenceType)type).ElementType, explicitInterfaceImpl);
					b.Append('@');
					break;
				default:
					IType declType = type.DeclaringType;
					if (declType != null)
					{
						AppendTypeName(b, declType, explicitInterfaceImpl);
						b.Append(explicitInterfaceImpl ? '#' : '.');
						b.Append(type.Name);
						AppendTypeParameters(b, type, declType.TypeParameterCount, explicitInterfaceImpl);
					}
					else
					{
						if (explicitInterfaceImpl)
							b.Append(type.FullName.Replace('.', '#'));
						else
							b.Append(type.FullName);
						AppendTypeParameters(b, type, 0, explicitInterfaceImpl);
					}
					break;
			}
		}

		static void AppendTypeParameters(StringBuilder b, IType type, int outerTypeParameterCount, bool explicitInterfaceImpl)
		{
			int tpc = type.TypeParameterCount - outerTypeParameterCount;
			if (tpc > 0)
			{
				ParameterizedType pt = type as ParameterizedType;
				if (pt != null)
				{
					b.Append('{');
					var ta = pt.TypeArguments;
					for (int i = outerTypeParameterCount; i < ta.Count; i++)
					{
						if (i > outerTypeParameterCount)
							b.Append(explicitInterfaceImpl ? '@' : ',');
						AppendTypeName(b, ta[i], explicitInterfaceImpl);
					}
					b.Append('}');
				}
				else
				{
					b.Append('`');
					b.Append(tpc);
				}
			}
		}
		#endregion

		#region ParseMemberName
		/// <summary>
		/// Parse the ID string into a member reference.
		/// </summary>
		/// <param name="memberIdString">The ID string representing the member (with "M:", "F:", "P:" or "E:" prefix).</param>
		/// <returns>A member reference that represents the ID string.</returns>
		/// <exception cref="ReflectionNameParseException">The syntax of the ID string is invalid</exception>
		/// <remarks>
		/// The member reference will look in <see cref="ITypeResolveContext.CurrentModule"/> first,
		/// and if the member is not found there,
		/// it will look in all other assemblies of the compilation.
		/// </remarks>
		public static IMemberReference ParseMemberIdString(string memberIdString)
		{
			if (memberIdString == null)
				throw new ArgumentNullException(nameof(memberIdString));
			if (memberIdString.Length < 2 || memberIdString[1] != ':')
				throw new ReflectionNameParseException(0, "Missing type tag");
			char typeChar = memberIdString[0];
			int parenPos = memberIdString.IndexOf('(');
			if (parenPos < 0)
				parenPos = memberIdString.LastIndexOf('~');
			if (parenPos < 0)
				parenPos = memberIdString.Length;
			int dotPos = memberIdString.LastIndexOf('.', parenPos - 1);
			if (dotPos < 0)
				throw new ReflectionNameParseException(0, "Could not find '.' separating type name from member name");
			string typeName = memberIdString.Substring(0, dotPos);
			int pos = 2;
			ITypeReference typeReference = ParseTypeName(typeName, ref pos);
			if (pos != typeName.Length)
				throw new ReflectionNameParseException(pos, "Expected end of type name");
			//			string memberName = memberIDString.Substring(dotPos + 1, parenPos - (dotPos + 1));
			//			pos = memberName.LastIndexOf("``");
			//			if (pos > 0)
			//				memberName = memberName.Substring(0, pos);
			//			memberName = memberName.Replace('#', '.');
			return new IdStringMemberReference(typeReference, typeChar, memberIdString);
		}
		#endregion

		#region ParseTypeName
		/// <summary>
		/// Parse the ID string type name into a type reference.
		/// </summary>
		/// <param name="typeName">The ID string representing the type (the "T:" prefix is optional).</param>
		/// <returns>A type reference that represents the ID string.</returns>
		/// <exception cref="ReflectionNameParseException">The syntax of the ID string is invalid</exception>
		/// <remarks>
		/// <para>
		/// The type reference will look in <see cref="ITypeResolveContext.CurrentModule"/> first,
		/// and if the type is not found there,
		/// it will look in all other assemblies of the compilation.
		/// </para>
		/// <para>
		/// If the type is open (contains type parameters '`0' or '``0'),
		/// an <see cref="ITypeResolveContext"/> with the appropriate CurrentTypeDefinition/CurrentMember is required
		/// to resolve the reference to the ITypeParameter.
		/// </para>
		/// </remarks>
		public static ITypeReference ParseTypeName(string typeName)
		{
			if (typeName == null)
				throw new ArgumentNullException(nameof(typeName));
			int pos = 0;
			if (typeName.StartsWith("T:", StringComparison.Ordinal))
				pos = 2;
			ITypeReference r = ParseTypeName(typeName, ref pos);
			if (pos < typeName.Length)
				throw new ReflectionNameParseException(pos, "Expected end of type name");
			return r;
		}

		static bool IsIDStringSpecialCharacter(char c)
		{
			switch (c)
			{
				case ':':
				case '{':
				case '}':
				case '[':
				case ']':
				case '(':
				case ')':
				case '`':
				case '*':
				case '@':
				case ',':
					return true;
				default:
					return false;
			}
		}

		static ITypeReference ParseTypeName(string typeName, ref int pos)
		{
			string reflectionTypeName = typeName;
			if (pos == typeName.Length)
				throw new ReflectionNameParseException(pos, "Unexpected end");
			ITypeReference result;
			if (reflectionTypeName[pos] == '`')
			{
				// type parameter reference
				pos++;
				if (pos == reflectionTypeName.Length)
					throw new ReflectionNameParseException(pos, "Unexpected end");
				if (reflectionTypeName[pos] == '`')
				{
					// method type parameter reference
					pos++;
					int index = ReflectionHelper.ReadTypeParameterCount(reflectionTypeName, ref pos);
					result = TypeParameterReference.Create(SymbolKind.Method, index);
				}
				else
				{
					// class type parameter reference
					int index = ReflectionHelper.ReadTypeParameterCount(reflectionTypeName, ref pos);
					result = TypeParameterReference.Create(SymbolKind.TypeDefinition, index);
				}
			}
			else
			{
				// not a type parameter reference: read the actual type name
				List<ITypeReference> typeArguments = new List<ITypeReference>();
				string typeNameWithoutSuffix = ReadTypeName(typeName, ref pos, true, out int typeParameterCount, typeArguments);
				result = new GetPotentiallyNestedClassTypeReference(typeNameWithoutSuffix, typeParameterCount);
				while (pos < typeName.Length && typeName[pos] == '.')
				{
					pos++;
					string nestedTypeName = ReadTypeName(typeName, ref pos, false, out typeParameterCount, typeArguments);
					result = new NestedTypeReference(result, nestedTypeName, typeParameterCount);
				}
				if (typeArguments.Count > 0)
				{
					result = new ParameterizedTypeReference(result, typeArguments);
				}
			}
			while (pos < typeName.Length)
			{
				switch (typeName[pos])
				{
					case '[':
						int dimensions = 1;
						do
						{
							pos++;
							if (pos == typeName.Length)
								throw new ReflectionNameParseException(pos, "Unexpected end");
							if (typeName[pos] == ',')
								dimensions++;
						} while (typeName[pos] != ']');
						result = new ArrayTypeReference(result, dimensions);
						break;
					case '*':
						result = new PointerTypeReference(result);
						break;
					case '@':
						result = new ByReferenceTypeReference(result);
						break;
					default:
						return result;
				}
				pos++;
			}
			return result;
		}

		static string ReadTypeName(string typeName, ref int pos, bool allowDottedName, out int typeParameterCount, List<ITypeReference> typeArguments)
		{
			int startPos = pos;
			// skip the simple name portion:
			while (pos < typeName.Length && !IsIDStringSpecialCharacter(typeName[pos]) && (allowDottedName || typeName[pos] != '.'))
				pos++;
			if (pos == startPos)
				throw new ReflectionNameParseException(pos, "Expected type name");
			string shortTypeName = typeName.Substring(startPos, pos - startPos);
			// read type arguments:
			typeParameterCount = 0;
			if (pos < typeName.Length && typeName[pos] == '`')
			{
				// unbound generic type
				pos++;
				typeParameterCount = ReflectionHelper.ReadTypeParameterCount(typeName, ref pos);
			}
			else if (pos < typeName.Length && typeName[pos] == '{')
			{
				// bound generic type
<<<<<<< HEAD
				do {
=======
				do
				{
>>>>>>> 41c99e47
					pos++;
					typeArguments.Add(ParseTypeName(typeName, ref pos));
					typeParameterCount++;
					if (pos == typeName.Length)
						throw new ReflectionNameParseException(pos, "Unexpected end");
				} while (typeName[pos] == ',');
				if (typeName[pos] != '}')
					throw new ReflectionNameParseException(pos, "Expected '}'");
				pos++;
			}
			return shortTypeName;
		}
		#endregion

		#region FindEntity
		/// <summary>
		/// Finds the entity in the given type resolve context.
		/// </summary>
		/// <param name="idString">ID string of the entity.</param>
		/// <param name="context">Type resolve context</param>
		/// <returns>Returns the entity, or null if it is not found.</returns>
		/// <exception cref="ReflectionNameParseException">The syntax of the ID string is invalid</exception>
		public static IEntity FindEntity(string idString, ITypeResolveContext context)
		{
			if (idString == null)
				throw new ArgumentNullException(nameof(idString));
			if (context == null)
				throw new ArgumentNullException(nameof(context));
			if (idString.StartsWith("T:", StringComparison.Ordinal))
			{
				return ParseTypeName(idString.Substring(2)).Resolve(context).GetDefinition();
			}
			else
			{
				return ParseMemberIdString(idString).Resolve(context);
			}
		}
		#endregion
	}
}<|MERGE_RESOLUTION|>--- conflicted
+++ resolved
@@ -1,10 +1,5 @@
-<<<<<<< HEAD
-﻿// Copyright (c) 2010-2013 AlphaSierraPapa for the SharpDevelop Team
-//
-=======
 ﻿// Copyright (c) 2010-2018 AlphaSierraPapa for the SharpDevelop Team
 // 
->>>>>>> 41c99e47
 // Permission is hereby granted, free of charge, to any person obtaining a copy of this
 // software and associated documentation files (the "Software"), to deal in the Software
 // without restriction, including without limitation the rights to use, copy, modify, merge,
@@ -23,10 +18,6 @@
 
 using System;
 using System.Collections.Generic;
-<<<<<<< HEAD
-using System.Collections.Immutable;
-=======
->>>>>>> 41c99e47
 using System.Linq;
 using System.Text;
 
@@ -74,19 +65,10 @@
 				AppendTypeName(b, member.DeclaringType, false);
 				b.Append('.');
 			}
-<<<<<<< HEAD
-			if (member.IsExplicitInterfaceImplementation && member.Name.IndexOf('.') < 0) {
-				var arr = member.ExplicitlyImplementedInterfaceMembers.ToImmutableArray();
-				if (arr.Length == 1) {
-					AppendTypeName(b, arr[0].DeclaringType, true);
-					b.Append('#');
-				}
-=======
 			if (member.IsExplicitInterfaceImplementation && member.Name.IndexOf('.') < 0 && member.ExplicitlyImplementedInterfaceMembers.Count() == 1)
 			{
 				AppendTypeName(b, member.ExplicitlyImplementedInterfaceMembers.First().DeclaringType, true);
 				b.Append('#');
->>>>>>> 41c99e47
 			}
 			b.Append(member.Name.Replace('.', '#').Replace('<', '{').Replace('>', '}'));
 			IMethod method = member as IMethod;
@@ -407,12 +389,8 @@
 			else if (pos < typeName.Length && typeName[pos] == '{')
 			{
 				// bound generic type
-<<<<<<< HEAD
-				do {
-=======
 				do
 				{
->>>>>>> 41c99e47
 					pos++;
 					typeArguments.Add(ParseTypeName(typeName, ref pos));
 					typeParameterCount++;
