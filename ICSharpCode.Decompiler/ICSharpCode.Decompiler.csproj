﻿<?xml version="1.0" encoding="utf-8"?>
<Project Sdk="Microsoft.NET.Sdk">

  <PropertyGroup>
    <TargetFramework>netstandard2.0</TargetFramework>

    <Description>IL decompiler engine</Description>
    <Company>ic#code</Company>
    <Product>ILSpy</Product>
    <Copyright>Copyright 2011-2020 AlphaSierraPapa for the SharpDevelop Team</Copyright>
    <NeutralLanguage>en-US</NeutralLanguage>
    <GenerateAssemblyVersionAttribute>False</GenerateAssemblyVersionAttribute>
    <GenerateAssemblyFileVersionAttribute>False</GenerateAssemblyFileVersionAttribute>
    <GenerateAssemblyInformationalVersionAttribute>False</GenerateAssemblyInformationalVersionAttribute>

    <EnableDefaultItems>false</EnableDefaultItems>
    <LangVersion>8.0</LangVersion>
    <GenerateDocumentationFile>true</GenerateDocumentationFile>
    <SignAssembly>True</SignAssembly>
    <AssemblyOriginatorKeyFile>ICSharpCode.Decompiler.snk</AssemblyOriginatorKeyFile>
    <NoWarn>1701;1702;1591;1573</NoWarn>
  </PropertyGroup>
  
  <!-- HACK: Disable package generation on Unix due to tooling issues. -->
  <PropertyGroup Condition=" '$(OS)' == 'Windows_NT' ">
    <GeneratePackageOnBuild>true</GeneratePackageOnBuild>
    <IncludeSymbolsInPackage>true</IncludeSymbolsInPackage>
    <NuspecFile>ICSharpCode.Decompiler.nuspec</NuspecFile>
    <NuspecProperties>Configuration=$(Configuration)</NuspecProperties>
  </PropertyGroup>

  <PropertyGroup Condition="'$(Configuration)' == 'Debug'">
    <DebugType>portable</DebugType>
    <DebugSymbols>true</DebugSymbols>
    <CheckForOverflowUnderflow>True</CheckForOverflowUnderflow>
    <DefineConstants>$(DefineConstants);STEP</DefineConstants>
  </PropertyGroup>

  <PropertyGroup Condition="'$(Configuration)' == 'Release'">
    <DebugType>portable</DebugType>
    <DebugSymbols>true</DebugSymbols>
  </PropertyGroup>

  <PropertyGroup>
    <CodeAnalysisRuleSet>ICSharpCode.Decompiler.ruleset</CodeAnalysisRuleSet>
    <AllowUnsafeBlocks>true</AllowUnsafeBlocks>
  </PropertyGroup>

  <ItemGroup>
    <PackageReference Include="Humanizer.Core" Version="2.2.0" />
    <PackageReference Include="System.Collections.Immutable" Version="1.5.0" />
    <PackageReference Include="System.Reflection.Metadata" Version="1.6.0" />
    <PackageReference Include="System.ValueTuple" Version="4.3.0" />
    <PackageReference Include="Microsoft.SourceLink.GitHub" Version="1.0.0">
      <PrivateAssets>all</PrivateAssets>
      <IncludeAssets>runtime; build; native; contentfiles; analyzers; buildtransitive</IncludeAssets>
    </PackageReference>
  </ItemGroup>

  <ItemGroup>
    <Compile Include="CSharp\Annotations.cs" />
    <Compile Include="CSharp\CallBuilder.cs" />
    <Compile Include="CSharp\CSharpLanguageVersion.cs" />
    <Compile Include="CSharp\ProjectDecompiler\IProjectFileWriter.cs" />
    <Compile Include="CSharp\OutputVisitor\GenericGrammarAmbiguityVisitor.cs" />
    <Compile Include="CSharp\ProjectDecompiler\IProjectInfoProvider.cs" />
    <Compile Include="CSharp\ProjectDecompiler\ProjectFileWriterSdkStyle.cs" />
    <Compile Include="CSharp\ProjectDecompiler\ProjectFileWriterDefault.cs" />
    <Compile Include="CSharp\RequiredNamespaceCollector.cs" />
    <Compile Include="CSharp\SequencePointBuilder.cs" />
    <Compile Include="CSharp\ProjectDecompiler\TargetFramework.cs" />
    <Compile Include="CSharp\ProjectDecompiler\TargetServices.cs" />
<<<<<<< HEAD
    <Compile Include="CSharp\Syntax\Expressions\DeclarationExpression.cs" />
=======
    <Compile Include="CSharp\Syntax\Expressions\SwitchExpression.cs" />
>>>>>>> a0d9410f
    <Compile Include="CSharp\Syntax\FunctionPointerType.cs" />
    <Compile Include="CSharp\Syntax\VariableDesignation.cs" />
    <Compile Include="IL\Transforms\DeconstructionTransform.cs" />
    <Compile Include="IL\Transforms\FixLoneIsInst.cs" />
    <Compile Include="IL\Instructions\DeconstructInstruction.cs" />
    <Compile Include="IL\Instructions\DeconstructResultInstruction.cs" />
    <Compile Include="IL\Instructions\MatchInstruction.cs" />
    <Compile Include="IL\Transforms\IndexRangeTransform.cs" />
    <Compile Include="CSharp\TranslatedStatement.cs" />
    <Compile Include="DebugInfo\KnownGuids.cs" />
    <Compile Include="Disassembler\DisassemblerSignatureTypeProvider.cs" />
    <Compile Include="Documentation\XmlDocumentationElement.cs" />
    <Compile Include="IL\ControlFlow\AwaitInFinallyTransform.cs" />
    <Compile Include="IL\Transforms\IntroduceNativeIntTypeOnLocals.cs" />
    <Compile Include="Solution\ProjectId.cs" />
    <Compile Include="Solution\ProjectItem.cs" />
    <Compile Include="Solution\SolutionCreator.cs" />
    <Compile Include="CSharp\Syntax\AstNode.cs" />
    <Compile Include="CSharp\Syntax\AstNodeCollection.cs" />
    <Compile Include="CSharp\Syntax\AstType.cs" />
    <Compile Include="CSharp\Syntax\ComposedType.cs" />
    <Compile Include="CSharp\Syntax\CSharpModifierToken.cs" />
    <Compile Include="CSharp\Syntax\CSharpTokenNode.cs" />
    <Compile Include="CSharp\Syntax\CSharpUtil.cs" />
    <Compile Include="CSharp\Syntax\DepthFirstAstVisitor.cs" />
    <Compile Include="CSharp\Syntax\DocumentationReference.cs" />
    <Compile Include="CSharp\Syntax\Expressions\AnonymousMethodExpression.cs" />
    <Compile Include="CSharp\Syntax\Expressions\AnonymousTypeCreateExpression.cs" />
    <Compile Include="CSharp\Syntax\Expressions\ArrayCreateExpression.cs" />
    <Compile Include="CSharp\Syntax\Expressions\ArrayInitializerExpression.cs" />
    <Compile Include="CSharp\Syntax\Expressions\AsExpression.cs" />
    <Compile Include="CSharp\Syntax\Expressions\AssignmentExpression.cs" />
    <Compile Include="CSharp\Syntax\Expressions\BaseReferenceExpression.cs" />
    <Compile Include="CSharp\Syntax\Expressions\BinaryOperatorExpression.cs" />
    <Compile Include="CSharp\Syntax\Expressions\CastExpression.cs" />
    <Compile Include="CSharp\Syntax\Expressions\CheckedExpression.cs" />
    <Compile Include="CSharp\Syntax\Expressions\ConditionalExpression.cs" />
    <Compile Include="CSharp\Syntax\Expressions\DefaultValueExpression.cs" />
    <Compile Include="CSharp\Syntax\Expressions\DirectionExpression.cs" />
    <Compile Include="CSharp\Syntax\Expressions\ErrorExpression.cs" />
    <Compile Include="CSharp\Syntax\Expressions\Expression.cs" />
    <Compile Include="CSharp\Syntax\Expressions\IdentifierExpression.cs" />
    <Compile Include="CSharp\Syntax\Expressions\IndexerExpression.cs" />
    <Compile Include="CSharp\Syntax\Expressions\InterpolatedStringExpression.cs" />
    <Compile Include="CSharp\Syntax\Expressions\InvocationExpression.cs" />
    <Compile Include="CSharp\Syntax\Expressions\IsExpression.cs" />
    <Compile Include="CSharp\Syntax\Expressions\LambdaExpression.cs" />
    <Compile Include="CSharp\Syntax\Expressions\MemberReferenceExpression.cs" />
    <Compile Include="CSharp\Syntax\Expressions\NamedArgumentExpression.cs" />
    <Compile Include="CSharp\Syntax\Expressions\NamedExpression.cs" />
    <Compile Include="CSharp\Syntax\Expressions\NullReferenceExpression.cs" />
    <Compile Include="CSharp\Syntax\Expressions\ObjectCreateExpression.cs" />
    <Compile Include="CSharp\Syntax\Expressions\OutVarDeclarationExpression.cs" />
    <Compile Include="CSharp\Syntax\Expressions\ParenthesizedExpression.cs" />
    <Compile Include="CSharp\Syntax\Expressions\PointerReferenceExpression.cs" />
    <Compile Include="CSharp\Syntax\Expressions\PrimitiveExpression.cs" />
    <Compile Include="CSharp\Syntax\Expressions\QueryExpression.cs" />
    <Compile Include="CSharp\Syntax\Expressions\SizeOfExpression.cs" />
    <Compile Include="CSharp\Syntax\Expressions\StackAllocExpression.cs" />
    <Compile Include="CSharp\Syntax\Expressions\ThisReferenceExpression.cs" />
    <Compile Include="CSharp\Syntax\Expressions\ThrowExpression.cs" />
    <Compile Include="CSharp\Syntax\Expressions\TupleExpression.cs" />
    <Compile Include="CSharp\Syntax\Expressions\TypeOfExpression.cs" />
    <Compile Include="CSharp\Syntax\Expressions\TypeReferenceExpression.cs" />
    <Compile Include="CSharp\Syntax\Expressions\UnaryOperatorExpression.cs" />
    <Compile Include="CSharp\Syntax\Expressions\UncheckedExpression.cs" />
    <Compile Include="CSharp\Syntax\Expressions\UndocumentedExpression.cs" />
    <Compile Include="CSharp\Syntax\GeneralScope\Attribute.cs" />
    <Compile Include="CSharp\Syntax\GeneralScope\AttributeSection.cs" />
    <Compile Include="CSharp\Syntax\GeneralScope\Comment.cs" />
    <Compile Include="CSharp\Syntax\GeneralScope\Constraint.cs" />
    <Compile Include="CSharp\Syntax\GeneralScope\DelegateDeclaration.cs" />
    <Compile Include="CSharp\Syntax\GeneralScope\ExternAliasDeclaration.cs" />
    <Compile Include="CSharp\Syntax\GeneralScope\NamespaceDeclaration.cs" />
    <Compile Include="CSharp\Syntax\GeneralScope\PreProcessorDirective.cs" />
    <Compile Include="CSharp\Syntax\GeneralScope\TypeDeclaration.cs" />
    <Compile Include="CSharp\Syntax\GeneralScope\TypeParameterDeclaration.cs" />
    <Compile Include="CSharp\Syntax\GeneralScope\UsingAliasDeclaration.cs" />
    <Compile Include="CSharp\Syntax\GeneralScope\UsingDeclaration.cs" />
    <Compile Include="CSharp\Syntax\IAstVisitor.cs" />
    <Compile Include="CSharp\Syntax\Identifier.cs" />
    <Compile Include="CSharp\Syntax\IdentifierExpressionBackreference.cs" />
    <Compile Include="CSharp\Syntax\MemberType.cs" />
    <Compile Include="CSharp\Syntax\Modifiers.cs" />
    <Compile Include="CSharp\Syntax\NodeType.cs" />
    <Compile Include="CSharp\Syntax\PatternMatching\AnyNode.cs" />
    <Compile Include="CSharp\Syntax\PatternMatching\AnyNodeOrNull.cs" />
    <Compile Include="CSharp\Syntax\PatternMatching\Backreference.cs" />
    <Compile Include="CSharp\Syntax\PatternMatching\BacktrackingInfo.cs" />
    <Compile Include="CSharp\Syntax\PatternMatching\Choice.cs" />
    <Compile Include="CSharp\Syntax\PatternMatching\INode.cs" />
    <Compile Include="CSharp\Syntax\PatternMatching\Match.cs" />
    <Compile Include="CSharp\Syntax\PatternMatching\NamedNode.cs" />
    <Compile Include="CSharp\Syntax\PatternMatching\OptionalNode.cs" />
    <Compile Include="CSharp\Syntax\PatternMatching\Pattern.cs" />
    <Compile Include="CSharp\Syntax\PatternMatching\Repeat.cs" />
    <Compile Include="CSharp\Syntax\PrimitiveType.cs" />
    <Compile Include="CSharp\Syntax\Role.cs" />
    <Compile Include="CSharp\Syntax\Roles.cs" />
    <Compile Include="CSharp\Syntax\SimpleType.cs" />
    <Compile Include="CSharp\Syntax\Statements\BlockStatement.cs" />
    <Compile Include="CSharp\Syntax\Statements\BreakStatement.cs" />
    <Compile Include="CSharp\Syntax\Statements\CheckedStatement.cs" />
    <Compile Include="CSharp\Syntax\Statements\ContinueStatement.cs" />
    <Compile Include="CSharp\Syntax\Statements\DoWhileStatement.cs" />
    <Compile Include="CSharp\Syntax\Statements\EmptyStatement.cs" />
    <Compile Include="CSharp\Syntax\Statements\ExpressionStatement.cs" />
    <Compile Include="CSharp\Syntax\Statements\FixedStatement.cs" />
    <Compile Include="CSharp\Syntax\Statements\ForeachStatement.cs" />
    <Compile Include="CSharp\Syntax\Statements\ForStatement.cs" />
    <Compile Include="CSharp\Syntax\Statements\GotoStatement.cs" />
    <Compile Include="CSharp\Syntax\Statements\IfElseStatement.cs" />
    <Compile Include="CSharp\Syntax\Statements\LabelStatement.cs" />
    <Compile Include="CSharp\Syntax\Statements\LocalFunctionDeclarationStatement.cs" />
    <Compile Include="CSharp\Syntax\Statements\LockStatement.cs" />
    <Compile Include="CSharp\Syntax\Statements\ReturnStatement.cs" />
    <Compile Include="CSharp\Syntax\Statements\Statement.cs" />
    <Compile Include="CSharp\Syntax\Statements\SwitchStatement.cs" />
    <Compile Include="CSharp\Syntax\Statements\ThrowStatement.cs" />
    <Compile Include="CSharp\Syntax\Statements\TryCatchStatement.cs" />
    <Compile Include="CSharp\Syntax\Statements\UncheckedStatement.cs" />
    <Compile Include="CSharp\Syntax\Statements\UnsafeStatement.cs" />
    <Compile Include="CSharp\Syntax\Statements\UsingStatement.cs" />
    <Compile Include="CSharp\Syntax\Statements\VariableDeclarationStatement.cs" />
    <Compile Include="CSharp\Syntax\Statements\WhileStatement.cs" />
    <Compile Include="CSharp\Syntax\Statements\YieldBreakStatement.cs" />
    <Compile Include="CSharp\Syntax\Statements\YieldReturnStatement.cs" />
    <Compile Include="CSharp\Syntax\SyntaxExtensions.cs" />
    <Compile Include="CSharp\Syntax\SyntaxTree.cs" />
    <Compile Include="CSharp\Syntax\TextLocation.cs" />
    <Compile Include="CSharp\Syntax\TokenRole.cs" />
    <Compile Include="CSharp\Syntax\TupleAstType.cs" />
    <Compile Include="CSharp\Syntax\TypeMembers\Accessor.cs" />
    <Compile Include="CSharp\Syntax\TypeMembers\ConstructorDeclaration.cs" />
    <Compile Include="CSharp\Syntax\TypeMembers\DestructorDeclaration.cs" />
    <Compile Include="CSharp\Syntax\TypeMembers\EntityDeclaration.cs" />
    <Compile Include="CSharp\Syntax\TypeMembers\EnumMemberDeclaration.cs" />
    <Compile Include="CSharp\Syntax\TypeMembers\EventDeclaration.cs" />
    <Compile Include="CSharp\Syntax\TypeMembers\FieldDeclaration.cs" />
    <Compile Include="CSharp\Syntax\TypeMembers\FixedFieldDeclaration.cs" />
    <Compile Include="CSharp\Syntax\TypeMembers\FixedVariableInitializer.cs" />
    <Compile Include="CSharp\Syntax\TypeMembers\IndexerDeclaration.cs" />
    <Compile Include="CSharp\Syntax\TypeMembers\MethodDeclaration.cs" />
    <Compile Include="CSharp\Syntax\TypeMembers\OperatorDeclaration.cs" />
    <Compile Include="CSharp\Syntax\TypeMembers\ParameterDeclaration.cs" />
    <Compile Include="CSharp\Syntax\TypeMembers\PropertyDeclaration.cs" />
    <Compile Include="CSharp\Syntax\TypeMembers\VariableInitializer.cs" />
    <Compile Include="CSharp\Syntax\TypeSystemAstBuilder.cs" />
    <Compile Include="CSharp\OutputVisitor\CSharpAmbience.cs" />
    <Compile Include="CSharp\OutputVisitor\CSharpFormattingOptions.cs" />
    <Compile Include="CSharp\OutputVisitor\CSharpOutputVisitor.cs" />
    <Compile Include="CSharp\OutputVisitor\FormattingOptionsFactory.cs" />
    <Compile Include="CSharp\OutputVisitor\InsertMissingTokensDecorator.cs" />
    <Compile Include="CSharp\OutputVisitor\InsertParenthesesVisitor.cs" />
    <Compile Include="CSharp\OutputVisitor\InsertRequiredSpacesDecorator.cs" />
    <Compile Include="CSharp\OutputVisitor\InsertSpecialsDecorator.cs" />
    <Compile Include="CSharp\OutputVisitor\ITokenWriter.cs" />
    <Compile Include="CSharp\OutputVisitor\TextWriterTokenWriter.cs" />
    <Compile Include="CSharp\Resolver\AliasNamespaceResolveResult.cs" />
    <Compile Include="CSharp\Resolver\AliasTypeResolveResult.cs" />
    <Compile Include="CSharp\Resolver\AwaitResolveResult.cs" />
    <Compile Include="CSharp\Resolver\CastResolveResult.cs" />
    <Compile Include="CSharp\Resolver\CSharpConversions.cs" />
    <Compile Include="CSharp\Resolver\CSharpInvocationResolveResult.cs" />
    <Compile Include="CSharp\Resolver\CSharpOperators.cs" />
    <Compile Include="CSharp\Resolver\CSharpResolver.cs" />
    <Compile Include="CSharp\Resolver\DynamicInvocationResolveResult.cs" />
    <Compile Include="CSharp\Resolver\DynamicMemberResolveResult.cs" />
    <Compile Include="CSharp\Resolver\LambdaResolveResult.cs" />
    <Compile Include="CSharp\Resolver\Log.cs" />
    <Compile Include="CSharp\Resolver\MemberLookup.cs" />
    <Compile Include="CSharp\Resolver\MethodGroupResolveResult.cs" />
    <Compile Include="CSharp\Resolver\NameLookupMode.cs" />
    <Compile Include="CSharp\Resolver\OverloadResolution.cs" />
    <Compile Include="CSharp\Resolver\OverloadResolutionErrors.cs" />
    <Compile Include="IL\Transforms\FixRemainingIncrements.cs" />
    <Compile Include="IL\Transforms\ILExtraction.cs" />
    <Compile Include="TypeSystem\Implementation\LocalFunctionMethod.cs" />
    <Compile Include="CSharp\Resolver\TypeInference.cs" />
    <Compile Include="CSharp\Transforms\CombineQueryExpressions.cs" />
    <Compile Include="CSharp\Transforms\FlattenSwitchBlocks.cs" />
    <Compile Include="CSharp\Transforms\IntroduceExtensionMethods.cs" />
    <Compile Include="CSharp\Transforms\IntroduceQueryExpressions.cs" />
    <Compile Include="CSharp\Transforms\NormalizeBlockStatements.cs" />
    <Compile Include="CSharp\Transforms\PrettifyAssignments.cs" />
    <Compile Include="CSharp\Transforms\RemoveCLSCompliantAttribute.cs" />
    <Compile Include="CSharp\TranslationContext.cs" />
    <Compile Include="CSharp\TypeSystem\AliasNamespaceReference.cs" />
    <Compile Include="CSharp\TypeSystem\CSharpTypeResolveContext.cs" />
    <Compile Include="CSharp\TypeSystem\MemberTypeOrNamespaceReference.cs" />
    <Compile Include="CSharp\TypeSystem\ResolvedUsingScope.cs" />
    <Compile Include="CSharp\TypeSystem\SimpleTypeOrNamespaceReference.cs" />
    <Compile Include="CSharp\TypeSystem\TypeOrNamespaceReference.cs" />
    <Compile Include="CSharp\TypeSystem\UsingScope.cs" />
    <Compile Include="DebugInfo\AsyncDebugInfo.cs" />
    <Compile Include="DebugInfo\ImportScopeInfo.cs" />
    <Compile Include="DebugInfo\DebugInfoGenerator.cs" />
    <Compile Include="DecompilerException.cs" />
    <Compile Include="DecompilerSettings.cs" />
    <Compile Include="CSharp\Transforms\ContextTrackingVisitor.cs" />
    <Compile Include="CSharp\Transforms\DecimalConstantTransform.cs" />
    <Compile Include="CSharp\Transforms\DeclareVariables.cs" />
    <Compile Include="CSharp\Transforms\EscapeInvalidIdentifiers.cs" />
    <Compile Include="CSharp\Transforms\FixNameCollisions.cs" />
    <Compile Include="CSharp\Transforms\IntroduceUsingDeclarations.cs" />
    <Compile Include="CSharp\Transforms\PatternStatementTransform.cs" />
    <Compile Include="CSharp\Transforms\TransformContext.cs" />
    <Compile Include="CSharp\TranslatedExpression.cs" />
    <Compile Include="CSharp\CSharpDecompiler.cs" />
    <Compile Include="CSharp\ExpressionBuilder.cs" />
    <Compile Include="CSharp\StatementBuilder.cs" />
    <Compile Include="CSharp\Transforms\AddCheckedBlocks.cs" />
    <Compile Include="CSharp\Transforms\TransformFieldAndConstructorInitializers.cs" />
    <Compile Include="CSharp\Transforms\CustomPatterns.cs" />
    <Compile Include="CSharp\Transforms\IAstTransform.cs" />
    <Compile Include="CSharp\Transforms\IntroduceUnsafeModifier.cs" />
    <Compile Include="CSharp\Transforms\ReplaceMethodCallsWithOperators.cs" />
    <Compile Include="CSharp\ProjectDecompiler\WholeProjectDecompiler.cs" />
    <Compile Include="CSharp\Transforms\AddXmlDocumentationTransform.cs" />
    <Compile Include="DecompileRun.cs" />
    <Compile Include="Disassembler\ILParser.cs" />
    <Compile Include="IL\ILInstructionExtensions.cs" />
    <Compile Include="IL\Transforms\CombineExitsTransform.cs" />
    <Compile Include="IL\Transforms\DynamicIsEventAssignmentTransform.cs" />
    <Compile Include="IL\Transforms\ReduceNestingTransform.cs" />
    <Compile Include="IL\Transforms\LocalFunctionDecompiler.cs" />
    <Compile Include="IL\Transforms\TransformDisplayClassUsage.cs" />
    <Compile Include="IL\Transforms\UserDefinedLogicTransform.cs" />
    <Compile Include="Metadata\AssemblyReferences.cs" />
    <Compile Include="Metadata\CodeMappingInfo.cs" />
    <Compile Include="Metadata\EnumUnderlyingTypeResolveException.cs" />
    <Compile Include="Metadata\MetadataTokenHelpers.cs" />
    <Compile Include="Disassembler\OpCodeInfo.cs" />
    <Compile Include="Documentation\GetPotentiallyNestedClassTypeReference.cs" />
    <Compile Include="Documentation\IdStringMemberReference.cs" />
    <Compile Include="Documentation\IdStringProvider.cs" />
    <Compile Include="Documentation\XmlDocLoader.cs" />
    <Compile Include="Documentation\XmlDocumentationProvider.cs" />
    <Compile Include="IL\ControlFlow\AsyncAwaitDecompiler.cs" />
    <Compile Include="IL\ControlFlow\AwaitInCatchTransform.cs" />
    <Compile Include="IL\ControlFlow\YieldReturnDecompiler.cs" />
    <Compile Include="Metadata\CustomAttributeDecoder.cs" />
    <Compile Include="Metadata\Dom.cs" />
    <Compile Include="Metadata\DotNetCorePathFinder.cs" />
    <Compile Include="Metadata\DotNetCorePathFinderExtensions.cs" />
    <Compile Include="Metadata\LightJson\JsonArray.cs" />
    <Compile Include="Metadata\LightJson\JsonObject.cs" />
    <Compile Include="Metadata\LightJson\JsonValue.cs" />
    <Compile Include="Metadata\LightJson\JsonValueType.cs" />
    <Compile Include="Metadata\LightJson\Serialization\JsonParseException.cs" />
    <Compile Include="Metadata\LightJson\Serialization\JsonReader.cs" />
    <Compile Include="Metadata\LightJson\Serialization\TextPosition.cs" />
    <Compile Include="Metadata\LightJson\Serialization\TextScanner.cs" />
    <Compile Include="Metadata\MethodSemanticsLookup.cs" />
    <Compile Include="Metadata\OperandType.cs" />
    <Compile Include="Metadata\PEFile.cs" />
    <Compile Include="Metadata\SignatureBlobComparer.cs" />
    <Compile Include="Metadata\UniversalAssemblyResolver.cs" />
    <Compile Include="Metadata\UnresolvedAssemblyNameReference.cs" />
    <Compile Include="IL\Instructions\DynamicInstructions.cs" />
    <Compile Include="IL\PointerArithmeticOffset.cs" />
    <Compile Include="IL\ILAstWritingOptions.cs" />
    <Compile Include="IL\Instructions\LdFlda.cs" />
    <Compile Include="IL\Instructions\NullableInstructions.cs" />
    <Compile Include="IL\Instructions\StLoc.cs" />
    <Compile Include="DebugInfo\SequencePoint.cs" />
    <Compile Include="IL\Instructions\CallIndirect.cs" />
    <Compile Include="IL\Instructions\DefaultValue.cs" />
    <Compile Include="IL\Transforms\DynamicCallSiteTransform.cs" />
    <Compile Include="IL\Transforms\EarlyExpressionTransforms.cs" />
    <Compile Include="IL\Instructions\ExpressionTreeCast.cs" />
    <Compile Include="IL\Transforms\HighLevelLoopTransform.cs" />
    <Compile Include="IL\Transforms\NamedArgumentTransform.cs" />
    <Compile Include="IL\Transforms\IntroduceDynamicTypeOnLocals.cs" />
    <Compile Include="IL\Transforms\IntroduceRefReadOnlyModifierOnLocals.cs" />
    <Compile Include="IL\Transforms\NullPropagationTransform.cs" />
    <Compile Include="IL\Transforms\ProxyCallReplacer.cs" />
    <Compile Include="IL\Instructions\StringToInt.cs" />
    <Compile Include="IL\Instructions\UsingInstruction.cs" />
    <Compile Include="IL\Transforms\InlineReturnTransform.cs" />
    <Compile Include="IL\Transforms\SwitchOnNullableTransform.cs" />
    <Compile Include="IL\Transforms\SwitchOnStringTransform.cs" />
    <Compile Include="IL\Transforms\TransformExpressionTrees.cs" />
    <Compile Include="IL\Transforms\TupleTransform.cs" />
    <Compile Include="IL\Transforms\UsingTransform.cs" />
    <Compile Include="IL\ControlFlow\ControlFlowGraph.cs" />
    <Compile Include="IL\ControlFlow\StateRangeAnalysis.cs" />
    <Compile Include="IL\ControlFlow\SymbolicExecution.cs" />
    <Compile Include="IL\Instructions\Await.cs" />
    <Compile Include="IL\Instructions\ILVariableCollection.cs" />
    <Compile Include="IL\Instructions\LockInstruction.cs" />
    <Compile Include="IL\Instructions\NullCoalescingInstruction.cs" />
    <Compile Include="IL\Instructions\LogicInstructions.cs" />
    <Compile Include="IL\Patterns\AnyNode.cs" />
    <Compile Include="IL\Transforms\AssignVariableNames.cs" />
    <Compile Include="IL\Transforms\DetectCatchWhenConditionBlocks.cs" />
    <Compile Include="IL\Transforms\LockTransform.cs" />
    <Compile Include="IL\Transforms\NullableLiftingTransform.cs" />
    <Compile Include="IL\Transforms\NullCoalescingTransform.cs" />
    <Compile Include="IL\Transforms\StatementTransform.cs" />
    <Compile Include="IL\Transforms\TransformCollectionAndObjectInitializers.cs" />
    <Compile Include="Output\TextTokenWriter.cs" />
    <Compile Include="DebugInfo\IDebugInfoProvider.cs" />
    <Compile Include="DebugInfo\PortablePdbWriter.cs" />
    <Compile Include="Semantics\InterpolatedStringResolveResult.cs" />
    <Compile Include="SRMExtensions.cs" />
    <Compile Include="SRMHacks.cs" />
    <Compile Include="TypeSystem\ApplyAttributeTypeVisitor.cs" />
    <Compile Include="TypeSystem\GenericContext.cs" />
    <Compile Include="TypeSystem\Implementation\AttributeListBuilder.cs" />
    <Compile Include="TypeSystem\Implementation\CustomAttribute.cs" />
    <Compile Include="TypeSystem\Implementation\DecimalConstantHelper.cs" />
    <Compile Include="TypeSystem\Implementation\DecoratedType.cs" />
    <Compile Include="TypeSystem\Implementation\DefaultTypeParameter.cs" />
    <Compile Include="TypeSystem\Implementation\FakeMember.cs" />
    <Compile Include="TypeSystem\Implementation\KnownAttributes.cs" />
    <Compile Include="TypeSystem\Implementation\MetadataField.cs" />
    <Compile Include="TypeSystem\Implementation\MetadataMethod.cs" />
    <Compile Include="TypeSystem\Implementation\MetadataNamespace.cs" />
    <Compile Include="TypeSystem\Implementation\MetadataParameter.cs" />
    <Compile Include="TypeSystem\Implementation\MetadataEvent.cs" />
    <Compile Include="TypeSystem\Implementation\MetadataProperty.cs" />
    <Compile Include="TypeSystem\Implementation\MetadataTypeDefinition.cs" />
    <Compile Include="TypeSystem\Implementation\MetadataTypeParameter.cs" />
    <Compile Include="TypeSystem\Implementation\SpecializedParameter.cs" />
    <Compile Include="TypeSystem\Implementation\SyntheticRangeIndexer.cs" />
    <Compile Include="TypeSystem\Implementation\ThreeState.cs" />
    <Compile Include="TypeSystem\MetadataModule.cs" />
    <Compile Include="TypeSystem\ModifiedType.cs" />
    <Compile Include="TypeSystem\Implementation\PinnedType.cs" />
    <Compile Include="Metadata\MetadataExtensions.cs" />
    <Compile Include="Semantics\ThrowResolveResult.cs" />
    <Compile Include="Semantics\TupleResolveResult.cs" />
    <Compile Include="TypeSystem\NormalizeTypeVisitor.cs" />
    <Compile Include="TypeSystem\Nullability.cs" />
    <Compile Include="TypeSystem\Implementation\NullabilityAnnotatedType.cs" />
    <Compile Include="TypeSystem\TupleType.cs" />
    <Compile Include="TypeSystem\TypeProvider.cs" />
    <Compile Include="Util\GraphVizGraph.cs" />
    <Compile Include="Util\KeyComparer.cs" />
    <Compile Include="Util\LongDict.cs" />
    <Compile Include="Util\ResourcesFile.cs" />
    <Compile Include="Util\ResXResourceWriter.cs" />
    <Compile Include="Util\UnicodeNewline.cs" />
    <Compile Include="FlowAnalysis\ControlFlowNode.cs" />
    <Compile Include="FlowAnalysis\DataFlowVisitor.cs" />
    <Compile Include="FlowAnalysis\DefiniteAssignmentVisitor.cs" />
    <Compile Include="FlowAnalysis\Dominance.cs" />
    <Compile Include="FlowAnalysis\ReachingDefinitionsVisitor.cs" />
    <Compile Include="CSharp\Syntax\IAnnotatable.cs" />
    <Compile Include="IL\ControlFlow\ConditionDetection.cs" />
    <Compile Include="IL\ControlFlow\ControlFlowSimplification.cs" />
    <Compile Include="IL\ControlFlow\DetectPinnedRegions.cs" />
    <Compile Include="IL\ControlFlow\ExitPoints.cs" />
    <Compile Include="IL\ControlFlow\LoopDetection.cs" />
    <Compile Include="IL\ControlFlow\SwitchAnalysis.cs" />
    <Compile Include="IL\ControlFlow\SwitchDetection.cs" />
    <Compile Include="IL\Instructions.cs">
      <AutoGen>True</AutoGen>
      <DesignTime>True</DesignTime>
      <DependentUpon>Instructions.tt</DependentUpon>
    </Compile>
    <Compile Include="IL\Instructions\Comp.cs" />
    <Compile Include="IL\Instructions\BinaryNumericInstruction.cs" />
    <Compile Include="IL\Instructions\Block.cs" />
    <Compile Include="IL\Instructions\BlockContainer.cs" />
    <Compile Include="IL\Instructions\Branch.cs" />
    <Compile Include="IL\Instructions\CallInstruction.cs" />
    <Compile Include="IL\Instructions\CompoundAssignmentInstruction.cs" />
    <Compile Include="IL\Instructions\Conv.cs" />
    <Compile Include="IL\Instructions\IfInstruction.cs" />
    <Compile Include="IL\Instructions\ILFunction.cs" />
    <Compile Include="IL\Instructions\ILInstruction.cs" />
    <Compile Include="IL\Instructions\InstructionCollection.cs" />
    <Compile Include="IL\Instructions\LdLen.cs" />
    <Compile Include="IL\Instructions\Leave.cs" />
    <Compile Include="IL\Instructions\MemoryInstructions.cs" />
    <Compile Include="IL\Instructions\PatternMatching.cs" />
    <Compile Include="IL\Instructions\SimpleInstruction.cs" />
    <Compile Include="IL\Instructions\SwitchInstruction.cs" />
    <Compile Include="IL\Instructions\TryInstruction.cs" />
    <Compile Include="IL\Instructions\UnaryInstruction.cs" />
    <Compile Include="IL\Patterns\ListMatch.cs" />
    <Compile Include="IL\Patterns\Match.cs" />
    <Compile Include="IL\SlotInfo.cs" />
    <Compile Include="IL\Transforms\BlockTransform.cs" />
    <Compile Include="IL\Transforms\CachedDelegateInitialization.cs" />
    <Compile Include="IL\Transforms\CopyPropagation.cs" />
    <Compile Include="IL\Transforms\IILTransform.cs" />
    <Compile Include="IL\Transforms\ILInlining.cs" />
    <Compile Include="IL\Transforms\ExpressionTransforms.cs" />
    <Compile Include="IL\Transforms\DelegateConstruction.cs" />
    <Compile Include="IL\Transforms\RemoveDeadVariableInit.cs" />
    <Compile Include="IL\Transforms\SplitVariables.cs" />
    <Compile Include="IL\Transforms\Stepper.cs" />
    <Compile Include="IL\Transforms\TransformArrayInitializers.cs" />
    <Compile Include="Disassembler\DisassemblerHelpers.cs" />
    <Compile Include="Disassembler\ILStructure.cs" />
    <Compile Include="Disassembler\MethodBodyDisassembler.cs" />
    <Compile Include="Disassembler\ReflectionDisassembler.cs" />
    <Compile Include="IL\SemanticHelper.cs" />
    <Compile Include="IL\BlockBuilder.cs" />
    <Compile Include="Metadata\ILOpCodes.cs">
      <AutoGen>True</AutoGen>
      <DesignTime>True</DesignTime>
      <DependentUpon>ILOpCodes.tt</DependentUpon>
    </Compile>
    <Compile Include="IL\ILReader.cs" />
    <Compile Include="IL\ILTypeExtensions.cs" />
    <Compile Include="IL\ILVariable.cs" />
    <Compile Include="IL\InstructionFlags.cs" />
    <Compile Include="IL\InstructionOutputExtensions.cs" />
    <Compile Include="IL\PrimitiveType.cs" />
    <Compile Include="IL\StackType.cs" />
    <Compile Include="IL\Transforms\TransformAssignment.cs" />
    <Compile Include="NRExtensions.cs" />
    <Compile Include="Output\ITextOutput.cs" />
    <Compile Include="Output\PlainTextOutput.cs" />
    <Compile Include="Properties\AssemblyInfo.cs" />
    <Compile Include="Output\TextOutputWriter.cs" />
    <Compile Include="Semantics\AmbiguousResolveResult.cs" />
    <Compile Include="Semantics\ArrayAccessResolveResult.cs" />
    <Compile Include="Semantics\ArrayCreateResolveResult.cs" />
    <Compile Include="Semantics\ByReferenceResolveResult.cs" />
    <Compile Include="Semantics\ConstantResolveResult.cs" />
    <Compile Include="Semantics\Conversion.cs" />
    <Compile Include="Semantics\ConversionResolveResult.cs" />
    <Compile Include="Semantics\ErrorResolveResult.cs" />
    <Compile Include="Semantics\ForEachResolveResult.cs" />
    <Compile Include="Semantics\InitializedObjectResolveResult.cs" />
    <Compile Include="Semantics\InvocationResolveResult.cs" />
    <Compile Include="Semantics\LocalResolveResult.cs" />
    <Compile Include="Semantics\MemberResolveResult.cs" />
    <Compile Include="Semantics\NamedArgumentResolveResult.cs" />
    <Compile Include="Semantics\NamespaceResolveResult.cs" />
    <Compile Include="Semantics\OperatorResolveResult.cs" />
    <Compile Include="Semantics\ResolveResult.cs" />
    <Compile Include="Semantics\SizeOfResolveResult.cs" />
    <Compile Include="Semantics\ThisResolveResult.cs" />
    <Compile Include="Semantics\TypeIsResolveResult.cs" />
    <Compile Include="Semantics\TypeOfResolveResult.cs" />
    <Compile Include="Semantics\TypeResolveResult.cs" />
    <Compile Include="Semantics\UnknownMemberResolveResult.cs" />
    <Compile Include="TypeSystem\Accessibility.cs" />
    <Compile Include="TypeSystem\ArrayType.cs" />
    <Compile Include="TypeSystem\AssemblyQualifiedTypeName.cs" />
    <Compile Include="TypeSystem\ByReferenceType.cs" />
    <Compile Include="TypeSystem\ComHelper.cs" />
    <Compile Include="TypeSystem\DecompilerTypeSystem.cs" />
    <Compile Include="TypeSystem\FullTypeName.cs" />
    <Compile Include="Output\IAmbience.cs" />
    <Compile Include="TypeSystem\IAssembly.cs" />
    <Compile Include="TypeSystem\IAttribute.cs" />
    <Compile Include="TypeSystem\ICodeContext.cs" />
    <Compile Include="TypeSystem\ICompilation.cs" />
    <Compile Include="TypeSystem\IEntity.cs" />
    <Compile Include="TypeSystem\IEvent.cs" />
    <Compile Include="TypeSystem\IField.cs" />
    <Compile Include="TypeSystem\IFreezable.cs" />
    <Compile Include="TypeSystem\IInterningProvider.cs" />
    <Compile Include="TypeSystem\IMember.cs" />
    <Compile Include="TypeSystem\IMethod.cs" />
    <Compile Include="TypeSystem\Implementation\AbstractFreezable.cs" />
    <Compile Include="TypeSystem\Implementation\AbstractTypeParameter.cs" />
    <Compile Include="TypeSystem\Implementation\AbstractType.cs" />
    <Compile Include="TypeSystem\Implementation\BaseTypeCollector.cs" />
    <Compile Include="TypeSystem\Implementation\DefaultAssemblyReference.cs" />
    <Compile Include="TypeSystem\Implementation\DefaultAttribute.cs" />
    <Compile Include="TypeSystem\Implementation\DefaultParameter.cs" />
    <Compile Include="TypeSystem\Implementation\DefaultVariable.cs" />
    <Compile Include="TypeSystem\Implementation\DummyTypeParameter.cs" />
    <Compile Include="TypeSystem\Implementation\GetClassTypeReference.cs" />
    <Compile Include="TypeSystem\Implementation\GetMembersHelper.cs" />
    <Compile Include="TypeSystem\Implementation\KnownTypeCache.cs" />
    <Compile Include="TypeSystem\Implementation\MergedNamespace.cs" />
    <Compile Include="TypeSystem\Implementation\MinimalCorlib.cs" />
    <Compile Include="TypeSystem\Implementation\NestedTypeReference.cs" />
    <Compile Include="TypeSystem\Implementation\SimpleCompilation.cs" />
    <Compile Include="TypeSystem\Implementation\SpecializedEvent.cs" />
    <Compile Include="TypeSystem\Implementation\SpecializedField.cs" />
    <Compile Include="TypeSystem\Implementation\SpecializedMember.cs" />
    <Compile Include="TypeSystem\Implementation\SpecializedMethod.cs" />
    <Compile Include="TypeSystem\Implementation\SpecializedProperty.cs" />
    <Compile Include="TypeSystem\Implementation\TypeParameterReference.cs" />
    <Compile Include="TypeSystem\Implementation\TypeWithElementType.cs" />
    <Compile Include="TypeSystem\Implementation\UnknownType.cs" />
    <Compile Include="TypeSystem\INamedElement.cs" />
    <Compile Include="TypeSystem\INamespace.cs" />
    <Compile Include="TypeSystem\InheritanceHelper.cs" />
    <Compile Include="TypeSystem\IntersectionType.cs" />
    <Compile Include="TypeSystem\IParameter.cs" />
    <Compile Include="TypeSystem\IParameterizedMember.cs" />
    <Compile Include="TypeSystem\IProperty.cs" />
    <Compile Include="TypeSystem\ISupportsInterning.cs" />
    <Compile Include="TypeSystem\ISymbol.cs" />
    <Compile Include="TypeSystem\IType.cs" />
    <Compile Include="TypeSystem\ITypeDefinition.cs" />
    <Compile Include="TypeSystem\ITypeParameter.cs" />
    <Compile Include="TypeSystem\ITypeReference.cs" />
    <Compile Include="TypeSystem\IVariable.cs" />
    <Compile Include="TypeSystem\KnownTypeReference.cs" />
    <Compile Include="TypeSystem\NullableType.cs" />
    <Compile Include="TypeSystem\ParameterizedType.cs" />
    <Compile Include="TypeSystem\ParameterListComparer.cs" />
    <Compile Include="TypeSystem\PointerType.cs" />
    <Compile Include="TypeSystem\ReflectionHelper.cs" />
    <Compile Include="TypeSystem\ReflectionNameParseException.cs" />
    <Compile Include="TypeSystem\SimpleTypeResolveContext.cs" />
    <Compile Include="TypeSystem\SpecialType.cs" />
    <Compile Include="TypeSystem\TaskType.cs" />
    <Compile Include="TypeSystem\TopLevelTypeName.cs" />
    <Compile Include="TypeSystem\TypeKind.cs" />
    <Compile Include="TypeSystem\TypeParameterSubstitution.cs" />
    <Compile Include="TypeSystem\TypeSystemExtensions.cs" />
    <Compile Include="TypeSystem\TypeUtils.cs" />
    <Compile Include="TypeSystem\IDecompilerTypeSystem.cs" />
    <Compile Include="TypeSystem\ReferenceResolvingException.cs" />
    <Compile Include="TypeSystem\TypeVisitor.cs" />
    <Compile Include="TypeSystem\VarArgInstanceMethod.cs" />
    <Compile Include="Util\BusyManager.cs" />
    <Compile Include="Util\CacheManager.cs" />
    <Compile Include="Util\CallbackOnDispose.cs" />
    <Compile Include="Util\CollectionExtensions.cs" />
    <Compile Include="Util\BitSet.cs" />
    <Compile Include="Util\CSharpPrimitiveCast.cs" />
    <Compile Include="Util\EmptyList.cs" />
    <Compile Include="Util\ExtensionMethods.cs" />
    <Compile Include="Util\Interval.cs" />
    <Compile Include="Util\LazyInit.cs" />
    <Compile Include="Util\LongSet.cs" />
    <Compile Include="Util\MultiDictionary.cs" />
    <Compile Include="Util\Platform.cs" />
    <Compile Include="Util\ProjectedList.cs" />
    <Compile Include="Util\ReferenceComparer.cs" />
    <Compile Include="Util\TreeTraversal.cs" />
    <Compile Include="Util\UnionFind.cs" />
    <None Include="ICSharpCode.Decompiler.nuspec" DependentUpon="ICSharpCode.Decompiler.nuspec.template" />
    <None Include="ICSharpCode.Decompiler.nuspec.template" />
    <None Include="ICSharpCode.Decompiler.ruleset" />
    <None Include="ICSharpCode.Decompiler.snk" />
    <None Include="Metadata\ILOpCodes.tt">
      <Generator>TextTemplatingFileGenerator</Generator>
      <LastGenOutput>ILOpCodes.cs</LastGenOutput>
    </None>
    <None Include="IL\Instructions.tt">
      <Generator>TextTemplatingFileGenerator</Generator>
      <LastGenOutput>Instructions.cs</LastGenOutput>
    </None>
    <None Include="Properties\AssemblyInfo.template.cs" />
  </ItemGroup>

  <ItemGroup>
    <None Include="..\nrefactory\doc\XML Documentation.html">
      <Link>Documentation\XML Documentation.html</Link>
    </None>
  </ItemGroup>

  <ItemGroup>
    <Content Include="..\doc\Pattern Matching.html">
      <Link>CSharp\Syntax\PatternMatching\Pattern Matching.html</Link>
    </Content>
  </ItemGroup>

  <ItemGroup>
    <Service Include="{508349b6-6b84-4df5-91f0-309beebad82d}" />
  </ItemGroup>

  <Target Name="ILSpyUpdateAssemblyInfo" BeforeTargets="BeforeBuild">
    <PropertyGroup Condition=" '$(OS)' == 'Windows_NT' ">
      <UpdateAssemblyInfo>powershell -NoProfile -ExecutionPolicy Bypass -File BuildTools/update-assemblyinfo.ps1 $(Configuration)</UpdateAssemblyInfo>
    </PropertyGroup>
    <PropertyGroup Condition=" '$(OS)' != 'Windows_NT' ">
      <UpdateAssemblyInfo>pwsh -NoProfile -ExecutionPolicy Bypass -File BuildTools/update-assemblyinfo.ps1 $(Configuration)</UpdateAssemblyInfo>
    </PropertyGroup>
    <Exec WorkingDirectory=".." Command="$(UpdateAssemblyInfo)" Timeout="60000" />
  </Target>
  
</Project><|MERGE_RESOLUTION|>--- conflicted
+++ resolved
@@ -70,11 +70,8 @@
     <Compile Include="CSharp\SequencePointBuilder.cs" />
     <Compile Include="CSharp\ProjectDecompiler\TargetFramework.cs" />
     <Compile Include="CSharp\ProjectDecompiler\TargetServices.cs" />
-<<<<<<< HEAD
     <Compile Include="CSharp\Syntax\Expressions\DeclarationExpression.cs" />
-=======
     <Compile Include="CSharp\Syntax\Expressions\SwitchExpression.cs" />
->>>>>>> a0d9410f
     <Compile Include="CSharp\Syntax\FunctionPointerType.cs" />
     <Compile Include="CSharp\Syntax\VariableDesignation.cs" />
     <Compile Include="IL\Transforms\DeconstructionTransform.cs" />
