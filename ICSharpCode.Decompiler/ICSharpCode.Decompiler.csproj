﻿<?xml version="1.0" encoding="utf-8"?>
<Project>
  <Import Sdk="Microsoft.NET.Sdk" Project="Sdk.props" />

  <PropertyGroup>
    <TargetFramework Condition=" '$(OS)' != 'Windows_NT' ">netstandard2.0</TargetFramework>
    <TargetFrameworks Condition=" '$(OS)' == 'Windows_NT' ">netstandard2.0;net461</TargetFrameworks>

    <Description>IL decompiler engine</Description>
    <Company>ic#code</Company>
    <Product>ILSpy</Product>
    <Copyright>Copyright 2011-2017 AlphaSierraPapa for the SharpDevelop Team</Copyright>
    <NeutralLanguage>en-US</NeutralLanguage>
    <GenerateAssemblyVersionAttribute>False</GenerateAssemblyVersionAttribute>
    <GenerateAssemblyFileVersionAttribute>False</GenerateAssemblyFileVersionAttribute>
    <GenerateAssemblyInformationalVersionAttribute>False</GenerateAssemblyInformationalVersionAttribute>

    <EnableDefaultItems>false</EnableDefaultItems>

    <SignAssembly>True</SignAssembly>
    <AssemblyOriginatorKeyFile>ICSharpCode.Decompiler.snk</AssemblyOriginatorKeyFile>
  </PropertyGroup>
  
  <!-- HACK: Disable package generation on Unix due to tooling issues. -->
  <PropertyGroup Condition=" '$(OS)' == 'Windows_NT' ">
    <GeneratePackageOnBuild>true</GeneratePackageOnBuild>
    <IncludeSymbols>true</IncludeSymbols>
    <NuspecFile>ICSharpCode.Decompiler.nuspec</NuspecFile>
    <NuspecProperties>Configuration=$(Configuration)</NuspecProperties>
  </PropertyGroup>

  <PropertyGroup Condition="'$(Configuration)' == 'Debug'">
    <DebugType>full</DebugType>
    <DebugSymbols>true</DebugSymbols>
    <CheckForOverflowUnderflow>True</CheckForOverflowUnderflow>
    <DefineConstants>$(DefineConstants);STEP</DefineConstants>
  </PropertyGroup>

  <PropertyGroup Condition="'$(Configuration)' == 'Release'">
    <DebugType>pdbonly</DebugType>
    <DebugSymbols>true</DebugSymbols>
  </PropertyGroup>

  <PropertyGroup>
    <CodeAnalysisRuleSet>ICSharpCode.Decompiler.ruleset</CodeAnalysisRuleSet>
    <AllowUnsafeBlocks>true</AllowUnsafeBlocks>
  </PropertyGroup>

  <ItemGroup>
    <PackageReference Include="Humanizer.Core" Version="2.2.0" />
    <PackageReference Include="Newtonsoft.Json" Version="10.0.3" />
    <PackageReference Include="System.Collections.Immutable" Version="1.4.0" />
    <PackageReference Include="System.ValueTuple" Version="4.4.0" />
  </ItemGroup>

  <ItemGroup>
    <ProjectReference Include="..\cecil\Mono.Cecil.csproj" AdditionalProperties="NuGetRestoreTargets=;ResolveNuGetPackages=false" />
  </ItemGroup>

  <ItemGroup>
    <Compile Include="CSharp\Annotations.cs" />
    <Compile Include="CSharp\CallBuilder.cs" />
    <Compile Include="CSharp\Syntax\AstNode.cs" />
    <Compile Include="CSharp\Syntax\AstNodeCollection.cs" />
    <Compile Include="CSharp\Syntax\AstType.cs" />
    <Compile Include="CSharp\Syntax\ComposedType.cs" />
    <Compile Include="CSharp\Syntax\CSharpModifierToken.cs" />
    <Compile Include="CSharp\Syntax\CSharpTokenNode.cs" />
    <Compile Include="CSharp\Syntax\CSharpUtil.cs" />
    <Compile Include="CSharp\Syntax\DepthFirstAstVisitor.cs" />
    <Compile Include="CSharp\Syntax\DocumentationReference.cs" />
    <Compile Include="CSharp\Syntax\ErrorNode.cs" />
    <Compile Include="CSharp\Syntax\Expressions\AnonymousMethodExpression.cs" />
    <Compile Include="CSharp\Syntax\Expressions\AnonymousTypeCreateExpression.cs" />
    <Compile Include="CSharp\Syntax\Expressions\ArrayCreateExpression.cs">
      <DependentUpon>ArrayInitializerExpression.cs</DependentUpon>
    </Compile>
    <Compile Include="CSharp\Syntax\Expressions\ArrayInitializerExpression.cs" />
    <Compile Include="CSharp\Syntax\Expressions\AsExpression.cs" />
    <Compile Include="CSharp\Syntax\Expressions\AssignmentExpression.cs" />
    <Compile Include="CSharp\Syntax\Expressions\BaseReferenceExpression.cs" />
    <Compile Include="CSharp\Syntax\Expressions\BinaryOperatorExpression.cs" />
    <Compile Include="CSharp\Syntax\Expressions\CastExpression.cs" />
    <Compile Include="CSharp\Syntax\Expressions\CheckedExpression.cs" />
    <Compile Include="CSharp\Syntax\Expressions\ConditionalExpression.cs" />
    <Compile Include="CSharp\Syntax\Expressions\DefaultValueExpression.cs" />
    <Compile Include="CSharp\Syntax\Expressions\DirectionExpression.cs" />
    <Compile Include="CSharp\Syntax\Expressions\ErrorExpression.cs" />
    <Compile Include="CSharp\Syntax\Expressions\Expression.cs" />
    <Compile Include="CSharp\Syntax\Expressions\IdentifierExpression.cs" />
    <Compile Include="CSharp\Syntax\Expressions\IndexerExpression.cs" />
    <Compile Include="CSharp\Syntax\Expressions\InvocationExpression.cs" />
    <Compile Include="CSharp\Syntax\Expressions\IsExpression.cs" />
    <Compile Include="CSharp\Syntax\Expressions\LambdaExpression.cs" />
    <Compile Include="CSharp\Syntax\Expressions\MemberReferenceExpression.cs" />
    <Compile Include="CSharp\Syntax\Expressions\NamedArgumentExpression.cs" />
    <Compile Include="CSharp\Syntax\Expressions\NamedExpression.cs" />
    <Compile Include="CSharp\Syntax\Expressions\NullReferenceExpression.cs" />
    <Compile Include="CSharp\Syntax\Expressions\ObjectCreateExpression.cs" />
    <Compile Include="CSharp\Syntax\Expressions\OutVarDeclarationExpression.cs" />
    <Compile Include="CSharp\Syntax\Expressions\ParenthesizedExpression.cs" />
    <Compile Include="CSharp\Syntax\Expressions\PointerReferenceExpression.cs" />
    <Compile Include="CSharp\Syntax\Expressions\PrimitiveExpression.cs" />
    <Compile Include="CSharp\Syntax\Expressions\QueryExpression.cs" />
    <Compile Include="CSharp\Syntax\Expressions\SizeOfExpression.cs" />
    <Compile Include="CSharp\Syntax\Expressions\StackAllocExpression.cs" />
    <Compile Include="CSharp\Syntax\Expressions\ThisReferenceExpression.cs" />
    <Compile Include="CSharp\Syntax\Expressions\ThrowExpression.cs" />
    <Compile Include="CSharp\Syntax\Expressions\TypeOfExpression.cs" />
    <Compile Include="CSharp\Syntax\Expressions\TypeReferenceExpression.cs" />
    <Compile Include="CSharp\Syntax\Expressions\UnaryOperatorExpression.cs" />
    <Compile Include="CSharp\Syntax\Expressions\UncheckedExpression.cs" />
    <Compile Include="CSharp\Syntax\Expressions\UndocumentedExpression.cs" />
    <Compile Include="CSharp\Syntax\GeneralScope\Attribute.cs" />
    <Compile Include="CSharp\Syntax\GeneralScope\AttributeSection.cs" />
    <Compile Include="CSharp\Syntax\GeneralScope\Comment.cs" />
    <Compile Include="CSharp\Syntax\GeneralScope\Constraint.cs" />
    <Compile Include="CSharp\Syntax\GeneralScope\DelegateDeclaration.cs" />
    <Compile Include="CSharp\Syntax\GeneralScope\ExternAliasDeclaration.cs" />
    <Compile Include="CSharp\Syntax\GeneralScope\NamespaceDeclaration.cs" />
    <Compile Include="CSharp\Syntax\GeneralScope\NewLineNode.cs" />
    <Compile Include="CSharp\Syntax\GeneralScope\PreProcessorDirective.cs" />
    <Compile Include="CSharp\Syntax\GeneralScope\TextNode.cs" />
    <Compile Include="CSharp\Syntax\GeneralScope\TypeDeclaration.cs" />
    <Compile Include="CSharp\Syntax\GeneralScope\TypeParameterDeclaration.cs" />
    <Compile Include="CSharp\Syntax\GeneralScope\UsingAliasDeclaration.cs" />
    <Compile Include="CSharp\Syntax\GeneralScope\UsingDeclaration.cs" />
    <Compile Include="CSharp\Syntax\GeneralScope\WhitespaceNode.cs" />
    <Compile Include="CSharp\Syntax\IAstVisitor.cs" />
    <Compile Include="CSharp\Syntax\Identifier.cs" />
    <Compile Include="CSharp\Syntax\IdentifierExpressionBackreference.cs" />
    <Compile Include="CSharp\Syntax\MemberType.cs" />
    <Compile Include="CSharp\Syntax\Modifiers.cs" />
    <Compile Include="CSharp\Syntax\NodeType.cs" />
    <Compile Include="CSharp\Syntax\PatternMatching\AnyNode.cs" />
    <Compile Include="CSharp\Syntax\PatternMatching\AnyNodeOrNull.cs" />
    <Compile Include="CSharp\Syntax\PatternMatching\Backreference.cs" />
    <Compile Include="CSharp\Syntax\PatternMatching\BacktrackingInfo.cs" />
    <Compile Include="CSharp\Syntax\PatternMatching\Choice.cs" />
    <Compile Include="CSharp\Syntax\PatternMatching\INode.cs" />
    <Compile Include="CSharp\Syntax\PatternMatching\Match.cs" />
    <Compile Include="CSharp\Syntax\PatternMatching\NamedNode.cs" />
    <Compile Include="CSharp\Syntax\PatternMatching\OptionalNode.cs" />
    <Compile Include="CSharp\Syntax\PatternMatching\Pattern.cs" />
    <Compile Include="CSharp\Syntax\PatternMatching\Repeat.cs" />
    <Compile Include="CSharp\Syntax\PrimitiveType.cs" />
    <Compile Include="CSharp\Syntax\Role.cs" />
    <Compile Include="CSharp\Syntax\Roles.cs" />
    <Compile Include="CSharp\Syntax\SimpleType.cs" />
    <Compile Include="CSharp\Syntax\Statements\BlockStatement.cs" />
    <Compile Include="CSharp\Syntax\Statements\BreakStatement.cs" />
    <Compile Include="CSharp\Syntax\Statements\CheckedStatement.cs" />
    <Compile Include="CSharp\Syntax\Statements\ContinueStatement.cs" />
    <Compile Include="CSharp\Syntax\Statements\DoWhileStatement.cs" />
    <Compile Include="CSharp\Syntax\Statements\EmptyStatement.cs" />
    <Compile Include="CSharp\Syntax\Statements\ExpressionStatement.cs" />
    <Compile Include="CSharp\Syntax\Statements\FixedStatement.cs" />
    <Compile Include="CSharp\Syntax\Statements\ForeachStatement.cs" />
    <Compile Include="CSharp\Syntax\Statements\ForStatement.cs" />
    <Compile Include="CSharp\Syntax\Statements\GotoStatement.cs" />
    <Compile Include="CSharp\Syntax\Statements\IfElseStatement.cs" />
    <Compile Include="CSharp\Syntax\Statements\LabelStatement.cs" />
    <Compile Include="CSharp\Syntax\Statements\LockStatement.cs" />
    <Compile Include="CSharp\Syntax\Statements\ReturnStatement.cs" />
    <Compile Include="CSharp\Syntax\Statements\Statement.cs" />
    <Compile Include="CSharp\Syntax\Statements\SwitchStatement.cs" />
    <Compile Include="CSharp\Syntax\Statements\ThrowStatement.cs" />
    <Compile Include="CSharp\Syntax\Statements\TryCatchStatement.cs" />
    <Compile Include="CSharp\Syntax\Statements\UncheckedStatement.cs" />
    <Compile Include="CSharp\Syntax\Statements\UnsafeStatement.cs" />
    <Compile Include="CSharp\Syntax\Statements\UsingStatement.cs" />
    <Compile Include="CSharp\Syntax\Statements\VariableDeclarationStatement.cs" />
    <Compile Include="CSharp\Syntax\Statements\WhileStatement.cs" />
    <Compile Include="CSharp\Syntax\Statements\YieldBreakStatement.cs" />
    <Compile Include="CSharp\Syntax\Statements\YieldReturnStatement.cs" />
    <Compile Include="CSharp\Syntax\SyntaxExtensions.cs" />
    <Compile Include="CSharp\Syntax\SyntaxTree.cs" />
    <Compile Include="CSharp\Syntax\TextLocation.cs" />
    <Compile Include="CSharp\Syntax\TokenRole.cs" />
    <Compile Include="CSharp\Syntax\TypeMembers\Accessor.cs" />
    <Compile Include="CSharp\Syntax\TypeMembers\ConstructorDeclaration.cs" />
    <Compile Include="CSharp\Syntax\TypeMembers\DestructorDeclaration.cs" />
    <Compile Include="CSharp\Syntax\TypeMembers\EntityDeclaration.cs" />
    <Compile Include="CSharp\Syntax\TypeMembers\EnumMemberDeclaration.cs" />
    <Compile Include="CSharp\Syntax\TypeMembers\EventDeclaration.cs" />
    <Compile Include="CSharp\Syntax\TypeMembers\FieldDeclaration.cs" />
    <Compile Include="CSharp\Syntax\TypeMembers\FixedFieldDeclaration.cs" />
    <Compile Include="CSharp\Syntax\TypeMembers\FixedVariableInitializer.cs" />
    <Compile Include="CSharp\Syntax\TypeMembers\IndexerDeclaration.cs" />
    <Compile Include="CSharp\Syntax\TypeMembers\MethodDeclaration.cs" />
    <Compile Include="CSharp\Syntax\TypeMembers\OperatorDeclaration.cs" />
    <Compile Include="CSharp\Syntax\TypeMembers\ParameterDeclaration.cs" />
    <Compile Include="CSharp\Syntax\TypeMembers\PropertyDeclaration.cs" />
    <Compile Include="CSharp\Syntax\TypeMembers\VariableInitializer.cs" />
    <Compile Include="CSharp\Syntax\TypeSystemAstBuilder.cs" />
    <Compile Include="CSharp\OutputVisitor\CSharpAmbience.cs" />
    <Compile Include="CSharp\OutputVisitor\CSharpFormattingOptions.cs" />
    <Compile Include="CSharp\OutputVisitor\CSharpOutputVisitor.cs" />
    <Compile Include="CSharp\OutputVisitor\FormattingOptionsFactory.cs" />
    <Compile Include="CSharp\OutputVisitor\InsertMissingTokensDecorator.cs" />
    <Compile Include="CSharp\OutputVisitor\InsertParenthesesVisitor.cs" />
    <Compile Include="CSharp\OutputVisitor\InsertRequiredSpacesDecorator.cs" />
    <Compile Include="CSharp\OutputVisitor\InsertSpecialsDecorator.cs" />
    <Compile Include="CSharp\OutputVisitor\ITokenWriter.cs" />
    <Compile Include="CSharp\OutputVisitor\TextWriterOutputFormatter.cs" />
    <Compile Include="CSharp\Resolver\AliasNamespaceResolveResult.cs" />
    <Compile Include="CSharp\Resolver\AliasTypeResolveResult.cs" />
    <Compile Include="CSharp\Resolver\AwaitResolveResult.cs" />
    <Compile Include="CSharp\Resolver\CastResolveResult.cs" />
    <Compile Include="CSharp\Resolver\CSharpConversions.cs" />
    <Compile Include="CSharp\Resolver\CSharpInvocationResolveResult.cs" />
    <Compile Include="CSharp\Resolver\CSharpOperators.cs" />
    <Compile Include="CSharp\Resolver\CSharpResolver.cs" />
    <Compile Include="CSharp\Resolver\DynamicInvocationResolveResult.cs" />
    <Compile Include="CSharp\Resolver\DynamicMemberResolveResult.cs" />
    <Compile Include="CSharp\Resolver\LambdaResolveResult.cs" />
    <Compile Include="CSharp\Resolver\Log.cs" />
    <Compile Include="CSharp\Resolver\MemberLookup.cs" />
    <Compile Include="CSharp\Resolver\MethodGroupResolveResult.cs" />
    <Compile Include="CSharp\Resolver\NameLookupMode.cs" />
    <Compile Include="CSharp\Resolver\OverloadResolution.cs" />
    <Compile Include="CSharp\Resolver\OverloadResolutionErrors.cs" />
    <Compile Include="CSharp\Resolver\ReducedExtensionMethod.cs" />
    <Compile Include="CSharp\Resolver\RenameCallbackArguments.cs" />
    <Compile Include="CSharp\Resolver\TypeInference.cs" />
    <Compile Include="CSharp\Transforms\CombineQueryExpressions.cs" />
    <Compile Include="CSharp\Transforms\IntroduceExtensionMethods.cs" />
    <Compile Include="CSharp\Transforms\IntroduceQueryExpressions.cs" />
    <Compile Include="CSharp\Transforms\PrettifyAssignments.cs" />
    <Compile Include="CSharp\Transforms\RemoveCLSCompliantAttribute.cs" />
    <Compile Include="CSharp\TranslationContext.cs" />
    <Compile Include="CSharp\TypeSystem\AliasNamespaceReference.cs" />
    <Compile Include="CSharp\TypeSystem\AttributeTypeReference.cs" />
    <Compile Include="CSharp\TypeSystem\ConstantValues.cs" />
    <Compile Include="CSharp\TypeSystem\CSharpAttribute.cs" />
    <Compile Include="CSharp\TypeSystem\CSharpTypeResolveContext.cs" />
    <Compile Include="CSharp\TypeSystem\MemberTypeOrNamespaceReference.cs" />
    <Compile Include="CSharp\TypeSystem\MethodTypeParameterWithInheritedConstraints.cs" />
    <Compile Include="CSharp\TypeSystem\ResolvedUsingScope.cs" />
    <Compile Include="CSharp\TypeSystem\SimpleTypeOrNamespaceReference.cs" />
    <Compile Include="CSharp\TypeSystem\TypeOrNamespaceReference.cs" />
    <Compile Include="CSharp\TypeSystem\UsingScope.cs" />
    <Compile Include="DecompilerSettings.cs" />
    <Compile Include="CSharp\Transforms\ContextTrackingVisitor.cs" />
    <Compile Include="CSharp\Transforms\DecimalConstantTransform.cs" />
    <Compile Include="CSharp\Transforms\DeclareVariables.cs" />
    <Compile Include="CSharp\Transforms\EscapeInvalidIdentifiers.cs" />
    <Compile Include="CSharp\Transforms\FixNameCollisions.cs" />
    <Compile Include="CSharp\Transforms\IntroduceUsingDeclarations.cs" />
    <Compile Include="CSharp\Transforms\PatternStatementTransform.cs" />
    <Compile Include="CSharp\Transforms\TransformContext.cs" />
    <Compile Include="CSharp\TranslatedExpression.cs" />
    <Compile Include="CSharp\CSharpDecompiler.cs" />
    <Compile Include="CSharp\ExpressionBuilder.cs" />
    <Compile Include="CSharp\NRefactoryExtensions.cs" />
    <Compile Include="CSharp\StatementBuilder.cs" />
    <Compile Include="CSharp\Transforms\AddCheckedBlocks.cs" />
    <Compile Include="CSharp\Transforms\ConvertConstructorCallIntoInitializer.cs" />
    <Compile Include="CSharp\Transforms\CustomPatterns.cs" />
    <Compile Include="CSharp\Transforms\IAstTransform.cs" />
    <Compile Include="CSharp\Transforms\IntroduceUnsafeModifier.cs" />
    <Compile Include="CSharp\Transforms\ReplaceMethodCallsWithOperators.cs" />
    <Compile Include="CSharp\WholeProjectDecompiler.cs" />
    <Compile Include="CSharp\Transforms\AddXmlDocumentationTransform.cs" />
    <Compile Include="Documentation\GetPotentiallyNestedClassTypeReference.cs" />
    <Compile Include="Documentation\IdStringMemberReference.cs" />
    <Compile Include="Documentation\IdStringProvider.cs" />
    <Compile Include="Documentation\XmlDocKeyProvider.cs" />
    <Compile Include="Documentation\XmlDocLoader.cs" />
    <Compile Include="Documentation\XmlDocumentationProvider.cs" />
    <Compile Include="DotNetCore\DotNetCorePathFinder.cs" />
    <Compile Include="DotNetCore\DotNetCorePathFinderExtensions.cs" />
    <Compile Include="DotNetCore\UnresolvedAssemblyNameReference.cs" />
<<<<<<< HEAD
    <Compile Include="IL\Instructions\StringToInt.cs" />
    <Compile Include="IL\Instructions\UsingInstruction.cs" />
    <Compile Include="IL\Transforms\InlineReturnTransform.cs" />
    <Compile Include="IL\Transforms\SwitchOnStringTransform.cs" />
=======
    <Compile Include="IL\Instructions\CallIndirect.cs" />
    <Compile Include="IL\Transforms\EarlyExpressionTransforms.cs" />
    <Compile Include="IL\Transforms\ProxyCallReplacer.cs" />
>>>>>>> 7450a19a
    <Compile Include="IL\Transforms\UsingTransform.cs" />
    <Compile Include="IL\ControlFlow\AsyncAwaitDecompiler.cs" />
    <Compile Include="IL\ControlFlow\ControlFlowGraph.cs" />
    <Compile Include="IL\ControlFlow\StateRangeAnalysis.cs" />
    <Compile Include="IL\ControlFlow\SymbolicExecution.cs" />
    <Compile Include="IL\Instructions\Await.cs" />
    <Compile Include="IL\Instructions\ILVariableCollection.cs" />
    <Compile Include="IL\Instructions\LockInstruction.cs" />
    <Compile Include="IL\Instructions\NullCoalescingInstruction.cs" />
    <Compile Include="IL\Instructions\ThreeValuedLogicInstructions.cs" />
    <Compile Include="IL\Patterns\AnyNode.cs" />
    <Compile Include="IL\ControlFlow\YieldReturnDecompiler.cs" />
    <Compile Include="IL\DetectedLoop.cs" />
    <Compile Include="IL\Transforms\AssignVariableNames.cs" />
    <Compile Include="IL\Transforms\DetectCatchWhenConditionBlocks.cs" />
    <Compile Include="IL\Transforms\LockTransform.cs" />
    <Compile Include="IL\Transforms\NullableLiftingTransform.cs" />
    <Compile Include="IL\Transforms\NullCoalescingTransform.cs" />
    <Compile Include="IL\Transforms\StatementTransform.cs" />
    <Compile Include="IL\Transforms\TransformCollectionAndObjectInitializers.cs" />
    <Compile Include="Output\TextTokenWriter.cs" />
    <Compile Include="Util\KeyComparer.cs" />
    <Compile Include="Util\LongDict.cs" />
    <Compile Include="Util\UnicodeNewline.cs" />
    <Compile Include="FlowAnalysis\ControlFlowNode.cs" />
    <Compile Include="FlowAnalysis\DataFlowVisitor.cs" />
    <Compile Include="FlowAnalysis\DefiniteAssignmentVisitor.cs" />
    <Compile Include="FlowAnalysis\Dominance.cs" />
    <Compile Include="FlowAnalysis\ReachingDefinitionsVisitor.cs" />
    <Compile Include="CSharp\Syntax\IAnnotatable.cs" />
    <Compile Include="IL\ControlFlow\ConditionDetection.cs" />
    <Compile Include="IL\ControlFlow\ControlFlowSimplification.cs" />
    <Compile Include="IL\ControlFlow\DetectPinnedRegions.cs" />
    <Compile Include="IL\ControlFlow\ExitPoints.cs" />
    <Compile Include="IL\ControlFlow\LoopDetection.cs" />
    <Compile Include="IL\ControlFlow\SwitchAnalysis.cs" />
    <Compile Include="IL\ControlFlow\SwitchDetection.cs" />
    <Compile Include="IL\Instructions.cs">
      <AutoGen>True</AutoGen>
      <DesignTime>True</DesignTime>
      <DependentUpon>Instructions.tt</DependentUpon>
    </Compile>
    <Compile Include="IL\Instructions\Comp.cs" />
    <Compile Include="IL\Instructions\BinaryNumericInstruction.cs" />
    <Compile Include="IL\Instructions\Block.cs" />
    <Compile Include="IL\Instructions\BlockContainer.cs" />
    <Compile Include="IL\Instructions\Branch.cs" />
    <Compile Include="IL\Instructions\CallInstruction.cs" />
    <Compile Include="IL\Instructions\CompoundAssignmentInstruction.cs" />
    <Compile Include="IL\Instructions\Conv.cs" />
    <Compile Include="IL\Instructions\IfInstruction.cs" />
    <Compile Include="IL\Instructions\ILFunction.cs" />
    <Compile Include="IL\Instructions\ILInstruction.cs" />
    <Compile Include="IL\Instructions\InstructionCollection.cs" />
    <Compile Include="IL\Instructions\LdLen.cs" />
    <Compile Include="IL\Instructions\Leave.cs" />
    <Compile Include="IL\Instructions\MemoryInstructions.cs" />
    <Compile Include="IL\Instructions\PatternMatching.cs" />
    <Compile Include="IL\Instructions\SimpleInstruction.cs" />
    <Compile Include="IL\Instructions\SwitchInstruction.cs" />
    <Compile Include="IL\Instructions\TryInstruction.cs" />
    <Compile Include="IL\Instructions\UnaryInstruction.cs" />
    <Compile Include="IL\IInlineContext.cs" />
    <Compile Include="IL\Patterns\ListMatch.cs" />
    <Compile Include="IL\Patterns\Match.cs" />
    <Compile Include="IL\SlotInfo.cs" />
    <Compile Include="IL\Transforms\BlockTransform.cs" />
    <Compile Include="IL\Transforms\CachedDelegateInitialization.cs" />
    <Compile Include="IL\Transforms\CopyPropagation.cs" />
    <Compile Include="IL\Transforms\IILTransform.cs" />
    <Compile Include="IL\Transforms\ILInlining.cs" />
    <Compile Include="IL\Transforms\ExpressionTransforms.cs" />
    <Compile Include="IL\Transforms\LoopingTransform.cs" />
    <Compile Include="IL\Transforms\DelegateConstruction.cs" />
    <Compile Include="IL\Transforms\RemoveDeadVariableInit.cs" />
    <Compile Include="IL\Transforms\SplitVariables.cs" />
    <Compile Include="IL\Transforms\Stepper.cs" />
    <Compile Include="IL\Transforms\TransformArrayInitializers.cs" />
    <Compile Include="CecilExtensions.cs" />
    <Compile Include="Disassembler\DisassemblerHelpers.cs" />
    <Compile Include="Disassembler\ILStructure.cs" />
    <Compile Include="Disassembler\MethodBodyDisassembler.cs" />
    <Compile Include="Disassembler\ReflectionDisassembler.cs" />
    <Compile Include="IL\SemanticHelper.cs" />
    <Compile Include="IL\BlockBuilder.cs" />
    <Compile Include="IL\ILOpCodes.cs">
      <AutoGen>True</AutoGen>
      <DesignTime>True</DesignTime>
      <DependentUpon>ILOpCodes.tt</DependentUpon>
    </Compile>
    <Compile Include="IL\ILReader.cs" />
    <Compile Include="IL\ILTypeExtensions.cs" />
    <Compile Include="IL\ILVariable.cs" />
    <Compile Include="IL\InstructionFlags.cs" />
    <Compile Include="IL\InstructionOutputExtensions.cs" />
    <Compile Include="IL\PrimitiveType.cs" />
    <Compile Include="IL\StackType.cs" />
    <Compile Include="IL\Transforms\TransformAssignment.cs" />
    <Compile Include="NRExtensions.cs" />
    <Compile Include="Output\ITextOutput.cs" />
    <Compile Include="Output\PlainTextOutput.cs" />
    <Compile Include="Properties\AssemblyInfo.cs" />
    <Compile Include="Output\TextOutputWriter.cs" />
    <Compile Include="Semantics\AmbiguousResolveResult.cs" />
    <Compile Include="Semantics\ArrayAccessResolveResult.cs" />
    <Compile Include="Semantics\ArrayCreateResolveResult.cs" />
    <Compile Include="Semantics\ByReferenceResolveResult.cs" />
    <Compile Include="Semantics\ConstantResolveResult.cs" />
    <Compile Include="Semantics\Conversion.cs" />
    <Compile Include="Semantics\ConversionResolveResult.cs" />
    <Compile Include="Semantics\ErrorResolveResult.cs" />
    <Compile Include="Semantics\ForEachResolveResult.cs" />
    <Compile Include="Semantics\InitializedObjectResolveResult.cs" />
    <Compile Include="Semantics\InvocationResolveResult.cs" />
    <Compile Include="Semantics\LocalResolveResult.cs" />
    <Compile Include="Semantics\MemberResolveResult.cs" />
    <Compile Include="Semantics\NamedArgumentResolveResult.cs" />
    <Compile Include="Semantics\NamespaceResolveResult.cs" />
    <Compile Include="Semantics\OperatorResolveResult.cs" />
    <Compile Include="Semantics\ResolveResult.cs" />
    <Compile Include="Semantics\SizeOfResolveResult.cs" />
    <Compile Include="Semantics\ThisResolveResult.cs" />
    <Compile Include="Semantics\TypeIsResolveResult.cs" />
    <Compile Include="Semantics\TypeOfResolveResult.cs" />
    <Compile Include="Semantics\TypeResolveResult.cs" />
    <Compile Include="Semantics\UnknownMemberResolveResult.cs" />
    <Compile Include="TypeSystem\Accessibility.cs" />
    <Compile Include="TypeSystem\AnonymousType.cs" />
    <Compile Include="TypeSystem\ArrayType.cs" />
    <Compile Include="TypeSystem\AssemblyLoader.cs" />
    <Compile Include="TypeSystem\AssemblyQualifiedTypeName.cs" />
    <Compile Include="TypeSystem\ByReferenceType.cs" />
    <Compile Include="TypeSystem\CecilLoader.cs" />
    <Compile Include="TypeSystem\ComHelper.cs" />
    <Compile Include="TypeSystem\DecompilerTypeSystem.cs" />
    <Compile Include="TypeSystem\DefaultSolutionSnapshot.cs" />
    <Compile Include="TypeSystem\DomRegion.cs" />
    <Compile Include="TypeSystem\Error.cs" />
    <Compile Include="TypeSystem\FullTypeName.cs" />
    <Compile Include="TypeSystem\IAmbience.cs" />
    <Compile Include="TypeSystem\IAssembly.cs" />
    <Compile Include="TypeSystem\IAttribute.cs" />
    <Compile Include="TypeSystem\ICodeContext.cs" />
    <Compile Include="TypeSystem\ICompilation.cs" />
    <Compile Include="TypeSystem\IConstantValue.cs" />
    <Compile Include="TypeSystem\IEntity.cs" />
    <Compile Include="TypeSystem\IEvent.cs" />
    <Compile Include="TypeSystem\IField.cs" />
    <Compile Include="TypeSystem\IFreezable.cs" />
    <Compile Include="TypeSystem\IInterningProvider.cs" />
    <Compile Include="TypeSystem\IMember.cs" />
    <Compile Include="TypeSystem\IMethod.cs" />
    <Compile Include="TypeSystem\Implementation\AbstractFreezable.cs" />
    <Compile Include="TypeSystem\Implementation\AbstractResolvedEntity.cs" />
    <Compile Include="TypeSystem\Implementation\AbstractResolvedMember.cs" />
    <Compile Include="TypeSystem\Implementation\AbstractResolvedTypeParameter.cs" />
    <Compile Include="TypeSystem\Implementation\AbstractType.cs" />
    <Compile Include="TypeSystem\Implementation\AbstractUnresolvedEntity.cs" />
    <Compile Include="TypeSystem\Implementation\AbstractUnresolvedMember.cs" />
    <Compile Include="TypeSystem\Implementation\AccessorOwnerMemberReference.cs" />
    <Compile Include="TypeSystem\Implementation\BaseTypeCollector.cs" />
    <Compile Include="TypeSystem\Implementation\BlobReader.cs" />
    <Compile Include="TypeSystem\Implementation\DefaultAssemblyReference.cs" />
    <Compile Include="TypeSystem\Implementation\DefaultAttribute.cs" />
    <Compile Include="TypeSystem\Implementation\DefaultMemberReference.cs" />
    <Compile Include="TypeSystem\Implementation\DefaultParameter.cs" />
    <Compile Include="TypeSystem\Implementation\DefaultResolvedEvent.cs" />
    <Compile Include="TypeSystem\Implementation\DefaultResolvedField.cs" />
    <Compile Include="TypeSystem\Implementation\DefaultResolvedMethod.cs" />
    <Compile Include="TypeSystem\Implementation\DefaultResolvedProperty.cs" />
    <Compile Include="TypeSystem\Implementation\DefaultResolvedTypeDefinition.cs" />
    <Compile Include="TypeSystem\Implementation\DefaultResolvedTypeParameter.cs" />
    <Compile Include="TypeSystem\Implementation\DefaultUnresolvedAssembly.cs" />
    <Compile Include="TypeSystem\Implementation\DefaultUnresolvedAttribute.cs" />
    <Compile Include="TypeSystem\Implementation\DefaultUnresolvedEvent.cs" />
    <Compile Include="TypeSystem\Implementation\DefaultUnresolvedField.cs" />
    <Compile Include="TypeSystem\Implementation\DefaultUnresolvedMethod.cs" />
    <Compile Include="TypeSystem\Implementation\DefaultUnresolvedParameter.cs" />
    <Compile Include="TypeSystem\Implementation\DefaultUnresolvedProperty.cs" />
    <Compile Include="TypeSystem\Implementation\DefaultUnresolvedTypeDefinition.cs" />
    <Compile Include="TypeSystem\Implementation\DefaultUnresolvedTypeParameter.cs" />
    <Compile Include="TypeSystem\Implementation\DefaultVariable.cs" />
    <Compile Include="TypeSystem\Implementation\DummyTypeParameter.cs" />
    <Compile Include="TypeSystem\Implementation\ExplicitInterfaceImplementationMemberReference.cs" />
    <Compile Include="TypeSystem\Implementation\GetClassTypeReference.cs" />
    <Compile Include="TypeSystem\Implementation\GetMembersHelper.cs" />
    <Compile Include="TypeSystem\Implementation\KnownTypeCache.cs" />
    <Compile Include="TypeSystem\Implementation\MergedNamespace.cs" />
    <Compile Include="TypeSystem\Implementation\MinimalCorlib.cs" />
    <Compile Include="TypeSystem\Implementation\NestedTypeReference.cs" />
    <Compile Include="TypeSystem\Implementation\ResolvedAttributeBlob.cs" />
    <Compile Include="TypeSystem\Implementation\SimpleCompilation.cs" />
    <Compile Include="TypeSystem\Implementation\SimpleConstantValue.cs" />
    <Compile Include="TypeSystem\Implementation\SimpleInterningProvider.cs" />
    <Compile Include="TypeSystem\Implementation\SpecializedEvent.cs" />
    <Compile Include="TypeSystem\Implementation\SpecializedField.cs" />
    <Compile Include="TypeSystem\Implementation\SpecializedMember.cs" />
    <Compile Include="TypeSystem\Implementation\SpecializedMethod.cs" />
    <Compile Include="TypeSystem\Implementation\SpecializedProperty.cs" />
    <Compile Include="TypeSystem\Implementation\SpecializingMemberReference.cs" />
    <Compile Include="TypeSystem\Implementation\TypeParameterReference.cs" />
    <Compile Include="TypeSystem\Implementation\TypeWithElementType.cs" />
    <Compile Include="TypeSystem\Implementation\UnknownType.cs" />
    <Compile Include="TypeSystem\Implementation\UnresolvedAttributeBlob.cs" />
    <Compile Include="TypeSystem\Implementation\UnresolvedSecurityDeclarationBlob.cs" />
    <Compile Include="TypeSystem\Implementation\VoidTypeDefinition.cs" />
    <Compile Include="TypeSystem\INamedElement.cs" />
    <Compile Include="TypeSystem\INamespace.cs" />
    <Compile Include="TypeSystem\InheritanceHelper.cs" />
    <Compile Include="TypeSystem\IntersectionType.cs" />
    <Compile Include="TypeSystem\IParameter.cs" />
    <Compile Include="TypeSystem\IParameterizedMember.cs" />
    <Compile Include="TypeSystem\IProjectContent.cs" />
    <Compile Include="TypeSystem\IProperty.cs" />
    <Compile Include="TypeSystem\ISolutionSnapshot.cs" />
    <Compile Include="TypeSystem\ISupportsInterning.cs" />
    <Compile Include="TypeSystem\ISymbol.cs" />
    <Compile Include="TypeSystem\IType.cs" />
    <Compile Include="TypeSystem\ITypeDefinition.cs" />
    <Compile Include="TypeSystem\ITypeParameter.cs" />
    <Compile Include="TypeSystem\ITypeReference.cs" />
    <Compile Include="TypeSystem\IUnresolvedFile.cs" />
    <Compile Include="TypeSystem\IVariable.cs" />
    <Compile Include="TypeSystem\KnownTypeReference.cs" />
    <Compile Include="TypeSystem\NullableType.cs" />
    <Compile Include="TypeSystem\ParameterizedType.cs" />
    <Compile Include="TypeSystem\ParameterListComparer.cs" />
    <Compile Include="TypeSystem\PointerType.cs" />
    <Compile Include="TypeSystem\ProjectReference.cs" />
    <Compile Include="TypeSystem\ReflectionHelper.cs" />
    <Compile Include="TypeSystem\ReflectionNameParseException.cs" />
    <Compile Include="TypeSystem\SimpleTypeResolveContext.cs" />
    <Compile Include="TypeSystem\SpecialType.cs" />
    <Compile Include="TypeSystem\TaskType.cs" />
    <Compile Include="TypeSystem\TopLevelTypeName.cs" />
    <Compile Include="TypeSystem\TypeKind.cs" />
    <Compile Include="TypeSystem\TypeParameterSubstitution.cs" />
    <Compile Include="TypeSystem\TypeSystemExtensions.cs" />
    <Compile Include="TypeSystem\TypeUtils.cs" />
    <Compile Include="TypeSystem\SpecializingDecompilerTypeSystem.cs" />
    <Compile Include="TypeSystem\IDecompilerTypeSystem.cs" />
    <Compile Include="TypeSystem\ReferenceResolvingException.cs" />
    <Compile Include="TypeSystem\TypesHierarchyHelpers.cs" />
    <Compile Include="TypeSystem\TypeVisitor.cs" />
    <Compile Include="TypeSystem\VarArgInstanceMethod.cs" />
    <Compile Include="Util\BitVector16.cs" />
    <Compile Include="Util\BusyManager.cs" />
    <Compile Include="Util\CacheManager.cs" />
    <Compile Include="Util\CallbackOnDispose.cs" />
    <Compile Include="Util\CollectionExtensions.cs" />
    <Compile Include="Util\BitSet.cs" />
    <Compile Include="Util\CSharpPrimitiveCast.cs" />
    <Compile Include="Util\EmptyList.cs" />
    <Compile Include="Util\ExtensionMethods.cs" />
    <Compile Include="Util\Interval.cs" />
    <Compile Include="Util\LazyInit.cs" />
    <Compile Include="Util\LongSet.cs" />
    <Compile Include="Util\MultiDictionary.cs" />
    <Compile Include="Util\Platform.cs" />
    <Compile Include="Util\ProjectedList.cs" />
    <Compile Include="Util\ReferenceComparer.cs" />
    <Compile Include="Util\TreeTraversal.cs" />
    <Compile Include="Util\UnionFind.cs" />
    <None Include="ICSharpCode.Decompiler.nuspec" />
    <None Include="ICSharpCode.Decompiler.ruleset" />
    <None Include="ICSharpCode.Decompiler.snk" />
    <None Include="IL\ILOpCodes.tt">
      <Generator>TextTemplatingFileGenerator</Generator>
      <LastGenOutput>ILOpCodes.cs</LastGenOutput>
    </None>
    <None Include="IL\Instructions.tt">
      <Generator>TextTemplatingFileGenerator</Generator>
      <LastGenOutput>Instructions.cs</LastGenOutput>
    </None>
    <None Include="Properties\AssemblyInfo.template.cs" />
  </ItemGroup>

  <ItemGroup>
    <None Include="..\nrefactory\doc\XML Documentation.html">
      <Link>Documentation\XML Documentation.html</Link>
    </None>
  </ItemGroup>

  <ItemGroup>
    <Content Include="..\doc\Pattern Matching.html">
      <Link>CSharp\Syntax\PatternMatching\Pattern Matching.html</Link>
    </Content>
  </ItemGroup>

  <ItemGroup>
    <Service Include="{508349b6-6b84-4df5-91f0-309beebad82d}" />
  </ItemGroup>

  <Import Sdk="Microsoft.NET.Sdk" Project="Sdk.targets" />

  <Target Name="BeforeBuild">
    <PropertyGroup>
      <UpdateAssemblyInfo>powershell.exe -NoProfile -ExecutionPolicy Bypass -File $(SolutionDir)\BuildTools\update-assemblyinfo.ps1</UpdateAssemblyInfo>
      <UpdateAssemblyInfo Condition="$(OS)=='Unix'">powershell -NoProfile -ExecutionPolicy Bypass -File $(SolutionDir)\BuildTools\update-assemblyinfo.ps1</UpdateAssemblyInfo>
    </PropertyGroup>
    <Exec WorkingDirectory="$(SolutionDir)" Command="$(UpdateAssemblyInfo)" Timeout="60000" />
  </Target>
</Project><|MERGE_RESOLUTION|>--- conflicted
+++ resolved
@@ -271,16 +271,13 @@
     <Compile Include="DotNetCore\DotNetCorePathFinder.cs" />
     <Compile Include="DotNetCore\DotNetCorePathFinderExtensions.cs" />
     <Compile Include="DotNetCore\UnresolvedAssemblyNameReference.cs" />
-<<<<<<< HEAD
+    <Compile Include="IL\Instructions\CallIndirect.cs" />
+    <Compile Include="IL\Transforms\EarlyExpressionTransforms.cs" />
+    <Compile Include="IL\Transforms\ProxyCallReplacer.cs" />
     <Compile Include="IL\Instructions\StringToInt.cs" />
     <Compile Include="IL\Instructions\UsingInstruction.cs" />
     <Compile Include="IL\Transforms\InlineReturnTransform.cs" />
     <Compile Include="IL\Transforms\SwitchOnStringTransform.cs" />
-=======
-    <Compile Include="IL\Instructions\CallIndirect.cs" />
-    <Compile Include="IL\Transforms\EarlyExpressionTransforms.cs" />
-    <Compile Include="IL\Transforms\ProxyCallReplacer.cs" />
->>>>>>> 7450a19a
     <Compile Include="IL\Transforms\UsingTransform.cs" />
     <Compile Include="IL\ControlFlow\AsyncAwaitDecompiler.cs" />
     <Compile Include="IL\ControlFlow\ControlFlowGraph.cs" />
