--- conflicted
+++ resolved
@@ -71,11 +71,7 @@
 			if (enumeratorType == null)
 				throw new ArgumentNullException(nameof(enumeratorType));
 			if (elementType == null)
-<<<<<<< HEAD
-				throw new ArgumentNullException("elementType");
-=======
 				throw new ArgumentNullException(nameof(elementType));
->>>>>>> 41c99e47
 			this.GetEnumeratorCall = getEnumeratorCall;
 			this.CollectionType = collectionType;
 			this.EnumeratorType = enumeratorType;
