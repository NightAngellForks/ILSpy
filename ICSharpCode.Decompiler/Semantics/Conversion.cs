﻿// Copyright (c) 2010-2013 AlphaSierraPapa for the SharpDevelop Team
// 
// Permission is hereby granted, free of charge, to any person obtaining a copy of this
// software and associated documentation files (the "Software"), to deal in the Software
// without restriction, including without limitation the rights to use, copy, modify, merge,
// publish, distribute, sublicense, and/or sell copies of the Software, and to permit persons
// to whom the Software is furnished to do so, subject to the following conditions:
// 
// The above copyright notice and this permission notice shall be included in all copies or
// substantial portions of the Software.
// 
// THE SOFTWARE IS PROVIDED "AS IS", WITHOUT WARRANTY OF ANY KIND, EXPRESS OR IMPLIED,
// INCLUDING BUT NOT LIMITED TO THE WARRANTIES OF MERCHANTABILITY, FITNESS FOR A PARTICULAR
// PURPOSE AND NONINFRINGEMENT. IN NO EVENT SHALL THE AUTHORS OR COPYRIGHT HOLDERS BE LIABLE
// FOR ANY CLAIM, DAMAGES OR OTHER LIABILITY, WHETHER IN AN ACTION OF CONTRACT, TORT OR
// OTHERWISE, ARISING FROM, OUT OF OR IN CONNECTION WITH THE SOFTWARE OR THE USE OR OTHER
// DEALINGS IN THE SOFTWARE.

using System;
using System.Collections.Immutable;
using System.Linq;

using ICSharpCode.Decompiler.TypeSystem;

namespace ICSharpCode.Decompiler.Semantics
{
	/// <summary>
	/// Holds information about a conversion between two types.
	/// </summary>
	public abstract class Conversion : IEquatable<Conversion>
	{
		#region Conversion factory methods
		/// <summary>
		/// Not a valid conversion.
		/// </summary>
		public static readonly Conversion None = new InvalidConversion();

		/// <summary>
		/// Identity conversion.
		/// </summary>
		public static readonly Conversion IdentityConversion = new BuiltinConversion(true, 0);

		public static readonly Conversion ImplicitNumericConversion = new NumericOrEnumerationConversion(true, false);
		public static readonly Conversion ExplicitNumericConversion = new NumericOrEnumerationConversion(false, false);
		public static readonly Conversion ImplicitLiftedNumericConversion = new NumericOrEnumerationConversion(true, true);
		public static readonly Conversion ExplicitLiftedNumericConversion = new NumericOrEnumerationConversion(false, true);

		public static Conversion EnumerationConversion(bool isImplicit, bool isLifted)
		{
			return new NumericOrEnumerationConversion(isImplicit, isLifted, true);
		}

		public static readonly Conversion NullLiteralConversion = new BuiltinConversion(true, 1);

		/// <summary>
		/// The numeric conversion of a constant expression.
		/// </summary>
		public static readonly Conversion ImplicitConstantExpressionConversion = new BuiltinConversion(true, 2);

		public static readonly Conversion ImplicitReferenceConversion = new BuiltinConversion(true, 3);
		public static readonly Conversion ExplicitReferenceConversion = new BuiltinConversion(false, 3);

		public static readonly Conversion ImplicitDynamicConversion = new BuiltinConversion(true, 4);
		public static readonly Conversion ExplicitDynamicConversion = new BuiltinConversion(false, 4);

		public static readonly Conversion ImplicitNullableConversion = new BuiltinConversion(true, 5);
		public static readonly Conversion ExplicitNullableConversion = new BuiltinConversion(false, 5);

		public static readonly Conversion ImplicitPointerConversion = new BuiltinConversion(true, 6);
		public static readonly Conversion ExplicitPointerConversion = new BuiltinConversion(false, 6);

		public static readonly Conversion BoxingConversion = new BuiltinConversion(true, 7);
		public static readonly Conversion UnboxingConversion = new BuiltinConversion(false, 8);

		/// <summary>
		/// C# 'as' cast.
		/// </summary>
		public static readonly Conversion TryCast = new BuiltinConversion(false, 9);

		/// <summary>
		/// C# 6 string interpolation expression implicitly being converted to <see cref="System.IFormattable"/> or <see cref="System.FormattableString"/>.
		/// </summary>
		public static readonly Conversion ImplicitInterpolatedStringConversion = new BuiltinConversion(true, 10);

		/// <summary>
		/// C# 7 throw expression being converted to an arbitrary type.
		/// </summary>
		public static readonly Conversion ThrowExpressionConversion = new BuiltinConversion(true, 11);

		public static Conversion UserDefinedConversion(IMethod operatorMethod, bool isImplicit, Conversion conversionBeforeUserDefinedOperator, Conversion conversionAfterUserDefinedOperator, bool isLifted = false, bool isAmbiguous = false)
		{
			if (operatorMethod == null)
				throw new ArgumentNullException(nameof(operatorMethod));
			return new UserDefinedConv(isImplicit, operatorMethod, conversionBeforeUserDefinedOperator, conversionAfterUserDefinedOperator, isLifted, isAmbiguous);
		}

		public static Conversion MethodGroupConversion(IMethod chosenMethod, bool isVirtualMethodLookup, bool delegateCapturesFirstArgument)
		{
			if (chosenMethod == null)
				throw new ArgumentNullException(nameof(chosenMethod));
			return new MethodGroupConv(chosenMethod, isVirtualMethodLookup, delegateCapturesFirstArgument, isValid: true);
		}

		public static Conversion InvalidMethodGroupConversion(IMethod chosenMethod, bool isVirtualMethodLookup, bool delegateCapturesFirstArgument)
		{
			if (chosenMethod == null)
				throw new ArgumentNullException(nameof(chosenMethod));
			return new MethodGroupConv(chosenMethod, isVirtualMethodLookup, delegateCapturesFirstArgument, isValid: false);
		}

		public static Conversion TupleConversion(ImmutableArray<Conversion> conversions)
		{
			return new TupleConv(conversions);
		}
		#endregion

		#region Inner classes
		sealed class InvalidConversion : Conversion
		{
			public override bool IsValid {
				get { return false; }
			}

			public override string ToString()
			{
				return "None";
			}
		}

		sealed class NumericOrEnumerationConversion : Conversion
		{
			readonly bool isImplicit;
			readonly bool isLifted;
			readonly bool isEnumeration;

			public NumericOrEnumerationConversion(bool isImplicit, bool isLifted, bool isEnumeration = false)
			{
				this.isImplicit = isImplicit;
				this.isLifted = isLifted;
				this.isEnumeration = isEnumeration;
			}

			public override bool IsImplicit {
				get { return isImplicit; }
			}

			public override bool IsExplicit {
				get { return !isImplicit; }
			}

			public override bool IsNumericConversion {
				get { return !isEnumeration; }
			}

			public override bool IsEnumerationConversion {
				get { return isEnumeration; }
			}

			public override bool IsLifted {
				get { return isLifted; }
			}

			public override string ToString()
			{
				return (isImplicit ? "implicit" : "explicit")
					+ (isLifted ? " lifted" : "")
					+ (isEnumeration ? " enumeration" : " numeric")
					+ " conversion";
			}

			public override bool Equals(Conversion other)
			{
				NumericOrEnumerationConversion o = other as NumericOrEnumerationConversion;
				return o != null && isImplicit == o.isImplicit && isLifted == o.isLifted && isEnumeration == o.isEnumeration;
			}

			public override int GetHashCode()
			{
				return (isImplicit ? 1 : 0) + (isLifted ? 2 : 0) + (isEnumeration ? 4 : 0);
			}
		}

		sealed class BuiltinConversion : Conversion
		{
			readonly bool isImplicit;
			readonly byte type;

			public BuiltinConversion(bool isImplicit, byte type)
			{
				this.isImplicit = isImplicit;
				this.type = type;
			}

			public override bool IsImplicit {
				get { return isImplicit; }
			}

			public override bool IsExplicit {
				get { return !isImplicit; }
			}

			public override bool IsIdentityConversion {
				get { return type == 0; }
			}

			public override bool IsNullLiteralConversion {
				get { return type == 1; }
			}

			public override bool IsConstantExpressionConversion {
				get { return type == 2; }
			}

			public override bool IsReferenceConversion {
				get { return type == 3; }
			}

			public override bool IsDynamicConversion {
				get { return type == 4; }
			}

			public override bool IsNullableConversion {
				get { return type == 5; }
			}

			public override bool IsPointerConversion {
				get { return type == 6; }
			}

			public override bool IsBoxingConversion {
				get { return type == 7; }
			}

			public override bool IsUnboxingConversion {
				get { return type == 8; }
			}

			public override bool IsTryCast {
				get { return type == 9; }
			}

			public override bool IsInterpolatedStringConversion => type == 10;
<<<<<<< HEAD
			
			public override bool IsThrowExpressionConversion {
				get { return type == 11; }
			}
			
=======

			public override bool IsThrowExpressionConversion {
				get { return type == 11; }
			}

>>>>>>> 41c99e47
			public override string ToString()
			{
				string name = null;
				switch (type)
				{
					case 0:
						return "identity conversion";
					case 1:
						return "null-literal conversion";
					case 2:
						name = "constant-expression";
						break;
					case 3:
						name = "reference";
						break;
					case 4:
						name = "dynamic";
						break;
					case 5:
						name = "nullable";
						break;
					case 6:
						name = "pointer";
						break;
					case 7:
						return "boxing conversion";
					case 8:
						return "unboxing conversion";
					case 9:
						return "try cast";
					case 10:
						return "interpolated string";
					case 11:
						return "throw-expression conversion";
				}
				return (isImplicit ? "implicit " : "explicit ") + name + " conversion";
			}
		}

		sealed class UserDefinedConv : Conversion
		{
			readonly IMethod method;
			readonly bool isLifted;
			readonly Conversion conversionBeforeUserDefinedOperator;
			readonly Conversion conversionAfterUserDefinedOperator;
			readonly bool isImplicit;
			readonly bool isValid;

			public UserDefinedConv(bool isImplicit, IMethod method, Conversion conversionBeforeUserDefinedOperator, Conversion conversionAfterUserDefinedOperator, bool isLifted, bool isAmbiguous)
			{
				this.method = method;
				this.isLifted = isLifted;
				this.conversionBeforeUserDefinedOperator = conversionBeforeUserDefinedOperator;
				this.conversionAfterUserDefinedOperator = conversionAfterUserDefinedOperator;
				this.isImplicit = isImplicit;
				this.isValid = !isAmbiguous;
			}

			public override bool IsValid {
				get { return isValid; }
			}

			public override bool IsImplicit {
				get { return isImplicit; }
			}

			public override bool IsExplicit {
				get { return !isImplicit; }
			}

			public override bool IsLifted {
				get { return isLifted; }
			}

			public override bool IsUserDefined {
				get { return true; }
			}

			public override Conversion ConversionBeforeUserDefinedOperator {
				get { return conversionBeforeUserDefinedOperator; }
			}

			public override Conversion ConversionAfterUserDefinedOperator {
				get { return conversionAfterUserDefinedOperator; }
			}

			public override IMethod Method {
				get { return method; }
			}

			public override bool Equals(Conversion other)
			{
				UserDefinedConv o = other as UserDefinedConv;
				return o != null && isLifted == o.isLifted && isImplicit == o.isImplicit && isValid == o.isValid && method.Equals(o.method);
			}

			public override int GetHashCode()
			{
				return unchecked(method.GetHashCode() + (isLifted ? 31 : 27) + (isImplicit ? 71 : 61) + (isValid ? 107 : 109));
			}

			public override string ToString()
			{
				return (isImplicit ? "implicit" : "explicit")
					+ (isLifted ? " lifted" : "")
					+ (isValid ? "" : " ambiguous")
					+ "user-defined conversion (" + method + ")";
			}
		}

		sealed class MethodGroupConv : Conversion
		{
			readonly IMethod method;
			readonly bool isVirtualMethodLookup;
			readonly bool delegateCapturesFirstArgument;
			readonly bool isValid;

			public MethodGroupConv(IMethod method, bool isVirtualMethodLookup, bool delegateCapturesFirstArgument, bool isValid)
			{
				this.method = method;
				this.isVirtualMethodLookup = isVirtualMethodLookup;
				this.delegateCapturesFirstArgument = delegateCapturesFirstArgument;
				this.isValid = isValid;
			}

			public override bool IsValid {
				get { return isValid; }
			}

			public override bool IsImplicit {
				get { return true; }
			}

			public override bool IsMethodGroupConversion {
				get { return true; }
			}

			public override bool IsVirtualMethodLookup {
				get { return isVirtualMethodLookup; }
			}

			public override bool DelegateCapturesFirstArgument {
				get { return delegateCapturesFirstArgument; }
			}

			public override IMethod Method {
				get { return method; }
			}

			public override bool Equals(Conversion other)
			{
				MethodGroupConv o = other as MethodGroupConv;
				return o != null && method.Equals(o.method);
			}

			public override int GetHashCode()
			{
				return method.GetHashCode();
			}
		}

		sealed class TupleConv : Conversion
		{
			public override bool IsImplicit { get; }
			public override bool IsExplicit => !IsImplicit;
			public override ImmutableArray<Conversion> ElementConversions { get; }
			public override bool IsTupleConversion => true;

			public TupleConv(ImmutableArray<Conversion> elementConversions)
			{
				this.ElementConversions = elementConversions;
				this.IsImplicit = elementConversions.All(c => c.IsImplicit);
			}

			public override bool Equals(Conversion other)
			{
				return other is TupleConv o
					&& ElementConversions.SequenceEqual(o.ElementConversions);
			}

			public override int GetHashCode()
			{
				unchecked
				{
					int hash = 0;
					foreach (var conv in ElementConversions)
					{
						hash *= 31;
						hash += conv.GetHashCode();
					}
					return hash;
				}
			}

			public override string ToString()
			{
				return (IsImplicit ? "implicit " : "explicit ") + " tuple conversion";
			}
		}
		#endregion

		/// <summary>
		/// Gets whether the conversion is valid.
		/// </summary>
		public virtual bool IsValid {
			get { return true; }
		}

		public virtual bool IsImplicit {
			get { return false; }
		}

		public virtual bool IsExplicit {
			get { return false; }
		}

		/// <summary>
		/// Gets whether the conversion is an '<c>as</c>' cast.
		/// </summary>
		public virtual bool IsTryCast {
			get { return false; }
		}

		public virtual bool IsThrowExpressionConversion {
			get { return false; }
		}

		public virtual bool IsIdentityConversion {
			get { return false; }
		}

		public virtual bool IsNullLiteralConversion {
			get { return false; }
		}

		public virtual bool IsConstantExpressionConversion {
			get { return false; }
		}

		public virtual bool IsNumericConversion {
			get { return false; }
		}

		/// <summary>
		/// Gets whether this conversion is a lifted version of another conversion.
		/// </summary>
		public virtual bool IsLifted {
			get { return false; }
		}

		/// <summary>
		/// Gets whether the conversion is dynamic.
		/// </summary>
		public virtual bool IsDynamicConversion {
			get { return false; }
		}

		/// <summary>
		/// Gets whether the conversion is a reference conversion.
		/// </summary>
		public virtual bool IsReferenceConversion {
			get { return false; }
		}

		/// <summary>
		/// Gets whether the conversion is an enumeration conversion.
		/// </summary>
		public virtual bool IsEnumerationConversion {
			get { return false; }
		}

		/// <summary>
		/// Gets whether the conversion is a nullable conversion
		/// (conversion between a nullable type and the regular type).
		/// </summary>
		public virtual bool IsNullableConversion {
			get { return false; }
		}

		/// <summary>
		/// Gets whether this conversion is user-defined (op_Implicit or op_Explicit).
		/// </summary>
		public virtual bool IsUserDefined {
			get { return false; }
		}

		/// <summary>
		/// The conversion that is applied to the input before the user-defined conversion operator is invoked.
		/// </summary>
		public virtual Conversion ConversionBeforeUserDefinedOperator {
			get { return null; }
		}

		/// <summary>
		/// The conversion that is applied to the result of the user-defined conversion operator.
		/// </summary>
		public virtual Conversion ConversionAfterUserDefinedOperator {
			get { return null; }
		}

		/// <summary>
		/// Gets whether this conversion is a boxing conversion.
		/// </summary>
		public virtual bool IsBoxingConversion {
			get { return false; }
		}

		/// <summary>
		/// Gets whether this conversion is an unboxing conversion.
		/// </summary>
		public virtual bool IsUnboxingConversion {
			get { return false; }
		}

		/// <summary>
		/// Gets whether this conversion is a pointer conversion.
		/// </summary>
		public virtual bool IsPointerConversion {
			get { return false; }
		}

		/// <summary>
		/// Gets whether this conversion is a method group conversion.
		/// </summary>
		public virtual bool IsMethodGroupConversion {
			get { return false; }
		}

		/// <summary>
		/// For method-group conversions, gets whether to perform a virtual method lookup at runtime.
		/// </summary>
		public virtual bool IsVirtualMethodLookup {
			get { return false; }
		}

		/// <summary>
		/// For method-group conversions, gets whether the conversion captures the first argument.
		/// 
		/// For instance methods, this property always returns true for C# method-group conversions.
		/// For static methods, this property returns true for method-group conversions of an extension method performed on an instance (eg. <c>Func&lt;int&gt; f = myEnumerable.Single</c>).
		/// </summary>
		public virtual bool DelegateCapturesFirstArgument {
			get { return false; }
		}

		/// <summary>
		/// Gets whether this conversion is an anonymous function conversion.
		/// </summary>
		public virtual bool IsAnonymousFunctionConversion {
			get { return false; }
		}

		/// <summary>
		/// Gets the method associated with this conversion.
		/// For user-defined conversions, this is the method being called.
		/// For method-group conversions, this is the method that was chosen from the group.
		/// </summary>
		public virtual IMethod Method {
			get { return null; }
		}

		/// <summary>
		/// Gets whether this conversion is a tuple conversion.
		/// </summary>
		public virtual bool IsTupleConversion => false;

		/// <summary>
		/// Gets whether this is an interpolated string conversion to <see cref="IFormattable" /> or <see cref="FormattableString"/>.
		/// </summary>
		public virtual bool IsInterpolatedStringConversion => false;

		/// <summary>
		/// For a tuple conversion, gets the individual tuple element conversions.
		/// </summary>
		public virtual ImmutableArray<Conversion> ElementConversions => default(ImmutableArray<Conversion>);

		public override sealed bool Equals(object obj)
		{
			return Equals(obj as Conversion);
		}

		public override int GetHashCode()
		{
			return base.GetHashCode();
		}

		public virtual bool Equals(Conversion other)
		{
			return this == other;
		}
	}
}<|MERGE_RESOLUTION|>--- conflicted
+++ resolved
@@ -240,19 +240,11 @@
 			}
 
 			public override bool IsInterpolatedStringConversion => type == 10;
-<<<<<<< HEAD
-			
+
 			public override bool IsThrowExpressionConversion {
 				get { return type == 11; }
 			}
-			
-=======
-
-			public override bool IsThrowExpressionConversion {
-				get { return type == 11; }
-			}
-
->>>>>>> 41c99e47
+
 			public override string ToString()
 			{
 				string name = null;
