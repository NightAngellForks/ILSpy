--- conflicted
+++ resolved
@@ -20,17 +20,13 @@
 using System.Diagnostics;
 using System.IO;
 using System.Reflection;
-using System.Reflection.Metadata.Ecma335;
 using System.Runtime.InteropServices;
 using System.Runtime.Serialization;
 using System.Security;
 using System.Text;
-<<<<<<< HEAD
 using dnlib.DotNet;
-=======
 
 using ICSharpCode.Decompiler.Metadata;
->>>>>>> 41c99e47
 using ICSharpCode.Decompiler.TypeSystem;
 
 namespace ICSharpCode.Decompiler
@@ -40,7 +36,6 @@
 	/// </summary>
 	public class DecompilerException : Exception, ISerializable
 	{
-<<<<<<< HEAD
 		public dnlib.DotNet.IAssembly AssemblyName => DecompiledEntity.Module.Assembly;
 
 		public string FileName => DecompiledEntity.Module.Location;
@@ -53,36 +48,6 @@
 			: base((message ?? "Error decompiling " + decompiledEntity?.FullName) + Environment.NewLine, innerException)
 		{
 			this.DecompiledEntity = decompiledEntity;
-=======
-		public string AssemblyName => File.Name;
-
-		public string FileName => File.FileName;
-
-		public IEntity DecompiledEntity { get; }
-		public IModule Module { get; }
-		public PEFile File { get; }
-
-		public DecompilerException(MetadataModule module, IEntity decompiledEntity,
-			Exception innerException, string message = null)
-			: base(message ?? GetDefaultMessage(decompiledEntity), innerException)
-		{
-			this.File = module.PEFile;
-			this.Module = module;
-			this.DecompiledEntity = decompiledEntity;
-		}
-
-		public DecompilerException(PEFile file, string message, Exception innerException)
-			: base(message, innerException)
-		{
-			this.File = file;
-		}
-
-		static string GetDefaultMessage(IEntity entity)
-		{
-			if (entity == null)
-				return "Error decompiling";
-			return $"Error decompiling @{MetadataTokens.GetToken(entity.MetadataToken):X8} {entity.FullName}";
->>>>>>> 41c99e47
 		}
 
 		// This constructor is needed for serialization.
