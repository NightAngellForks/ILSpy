﻿// Copyright (c) 2010-2013 AlphaSierraPapa for the SharpDevelop Team
//
// Permission is hereby granted, free of charge, to any person obtaining a copy of this
// software and associated documentation files (the "Software"), to deal in the Software
// without restriction, including without limitation the rights to use, copy, modify, merge,
// publish, distribute, sublicense, and/or sell copies of the Software, and to permit persons
// to whom the Software is furnished to do so, subject to the following conditions:
//
// The above copyright notice and this permission notice shall be included in all copies or
// substantial portions of the Software.
//
// THE SOFTWARE IS PROVIDED "AS IS", WITHOUT WARRANTY OF ANY KIND, EXPRESS OR IMPLIED,
// INCLUDING BUT NOT LIMITED TO THE WARRANTIES OF MERCHANTABILITY, FITNESS FOR A PARTICULAR
// PURPOSE AND NONINFRINGEMENT. IN NO EVENT SHALL THE AUTHORS OR COPYRIGHT HOLDERS BE LIABLE
// FOR ANY CLAIM, DAMAGES OR OTHER LIABILITY, WHETHER IN AN ACTION OF CONTRACT, TORT OR
// OTHERWISE, ARISING FROM, OUT OF OR IN CONNECTION WITH THE SOFTWARE OR THE USE OR OTHER
// DEALINGS IN THE SOFTWARE.

using System;

using ICSharpCode.Decompiler.CSharp.Resolver;
using ICSharpCode.Decompiler.Semantics;
using ICSharpCode.Decompiler.TypeSystem;

namespace ICSharpCode.Decompiler.CSharp.TypeSystem
{
	/// <summary>
	/// Represents a reference which could point to a type or namespace.
	/// </summary>
	[Serializable]
	public abstract class TypeOrNamespaceReference : ITypeReference
	{
		/// <summary>
		/// Resolves the reference and returns the ResolveResult.
		/// </summary>
		public abstract ResolveResult Resolve(CSharpResolver resolver);

		/// <summary>
		/// Returns the type that is referenced; or an <c>UnknownType</c> if the type isn't found.
		/// </summary>
		public abstract IType ResolveType(CSharpResolver resolver);

		/// <summary>
		/// Returns the namespace that is referenced; or null if no such namespace is found.
		/// </summary>
		public INamespace ResolveNamespace(CSharpResolver resolver)
		{
			NamespaceResolveResult nrr = Resolve(resolver) as NamespaceResolveResult;
			return nrr != null ? nrr.Namespace : null;
		}

		IType ITypeReference.Resolve(ITypeResolveContext context)
		{
			// Strictly speaking, we might have to resolve the type in a nested compilation, similar
			// to what we're doing with ConstantExpression.
			// However, in almost all cases this will work correctly - if the resulting type is only available in the
			// nested compilation and not in this, we wouldn't be able to map it anyways.
			var ctx = context as CSharpTypeResolveContext;
<<<<<<< HEAD
			if (ctx == null) {
=======
			if (ctx == null)
			{
>>>>>>> 41c99e47
				ctx = new CSharpTypeResolveContext(context.CurrentModule ?? context.Compilation.MainModule, null, context.CurrentTypeDefinition, context.CurrentMember);
			}
			return ResolveType(new CSharpResolver(ctx));

			// A potential issue might be this scenario:

			// Assembly 1:
			//  class A { public class Nested {} }

			// Assembly 2: (references asm 1)
			//  class B : A {}

			// Assembly 3: (references asm 1 and 2)
			//  class C { public B.Nested Field; }

			// Assembly 4: (references asm 1 and 3, but not 2):
			//  uses C.Field;

			// Here we would not be able to resolve 'B.Nested' in the compilation of assembly 4, as type B is missing there.
		}
	}
}<|MERGE_RESOLUTION|>--- conflicted
+++ resolved
@@ -56,12 +56,8 @@
 			// However, in almost all cases this will work correctly - if the resulting type is only available in the
 			// nested compilation and not in this, we wouldn't be able to map it anyways.
 			var ctx = context as CSharpTypeResolveContext;
-<<<<<<< HEAD
-			if (ctx == null) {
-=======
 			if (ctx == null)
 			{
->>>>>>> 41c99e47
 				ctx = new CSharpTypeResolveContext(context.CurrentModule ?? context.Compilation.MainModule, null, context.CurrentTypeDefinition, context.CurrentMember);
 			}
 			return ResolveType(new CSharpResolver(ctx));
