﻿// 
// UnaryOperatorExpression.cs
//
// Author:
//       Mike Krüger <mkrueger@novell.com>
// 
// Copyright (c) 2009 Novell, Inc (http://www.novell.com)
// 
// Permission is hereby granted, free of charge, to any person obtaining a copy
// of this software and associated documentation files (the "Software"), to deal
// in the Software without restriction, including without limitation the rights
// to use, copy, modify, merge, publish, distribute, sublicense, and/or sell
// copies of the Software, and to permit persons to whom the Software is
// furnished to do so, subject to the following conditions:
// 
// The above copyright notice and this permission notice shall be included in
// all copies or substantial portions of the Software.
// 
// THE SOFTWARE IS PROVIDED "AS IS", WITHOUT WARRANTY OF ANY KIND, EXPRESS OR
// IMPLIED, INCLUDING BUT NOT LIMITED TO THE WARRANTIES OF MERCHANTABILITY,
// FITNESS FOR A PARTICULAR PURPOSE AND NONINFRINGEMENT. IN NO EVENT SHALL THE
// AUTHORS OR COPYRIGHT HOLDERS BE LIABLE FOR ANY CLAIM, DAMAGES OR OTHER
// LIABILITY, WHETHER IN AN ACTION OF CONTRACT, TORT OR OTHERWISE, ARISING FROM,
// OUT OF OR IN CONNECTION WITH THE SOFTWARE OR THE USE OR OTHER DEALINGS IN
// THE SOFTWARE.

using System;
using System.Linq.Expressions;

namespace ICSharpCode.Decompiler.CSharp.Syntax
{
	/// <summary>
	/// Operator Expression
	/// </summary>
	public class UnaryOperatorExpression : Expression
	{
<<<<<<< HEAD
		public readonly static TokenRole NotRole = new TokenRole ("!");
		public readonly static TokenRole BitNotRole = new TokenRole ("~");
		public readonly static TokenRole MinusRole = new TokenRole ("-");
		public readonly static TokenRole PlusRole = new TokenRole ("+");
		public readonly static TokenRole IncrementRole = new TokenRole ("++");
		public readonly static TokenRole DecrementRole = new TokenRole ("--");
		public readonly static TokenRole DereferenceRole = new TokenRole ("*");
		public readonly static TokenRole AddressOfRole = new TokenRole ("&");
		public readonly static TokenRole AwaitRole = new TokenRole ("await");
		public readonly static TokenRole NullConditionalRole = new TokenRole ("?");
		public readonly static TokenRole SuppressNullableWarningRole = new TokenRole ("!");
		public readonly static TokenRole IndexFromEndRole = new TokenRole ("^");
=======
		public readonly static TokenRole NotRole = new TokenRole("!");
		public readonly static TokenRole BitNotRole = new TokenRole("~");
		public readonly static TokenRole MinusRole = new TokenRole("-");
		public readonly static TokenRole PlusRole = new TokenRole("+");
		public readonly static TokenRole IncrementRole = new TokenRole("++");
		public readonly static TokenRole DecrementRole = new TokenRole("--");
		public readonly static TokenRole DereferenceRole = new TokenRole("*");
		public readonly static TokenRole AddressOfRole = new TokenRole("&");
		public readonly static TokenRole AwaitRole = new TokenRole("await");
		public readonly static TokenRole NullConditionalRole = new TokenRole("?");
		public readonly static TokenRole SuppressNullableWarningRole = new TokenRole("!");
		public readonly static TokenRole IndexFromEndRole = new TokenRole("^");
>>>>>>> 41c99e47

		public UnaryOperatorExpression()
		{
		}

		public UnaryOperatorExpression(UnaryOperatorType op, Expression expression)
		{
			this.Operator = op;
			this.Expression = expression;
		}

		public UnaryOperatorType Operator {
			get;
			set;
		}

		public CSharpTokenNode OperatorToken {
			get { return GetChildByRole(GetOperatorRole(Operator)); }
		}

		public Expression Expression {
			get { return GetChildByRole(Roles.Expression); }
			set { SetChildByRole(Roles.Expression, value); }
		}

		public override void AcceptVisitor(IAstVisitor visitor)
		{
			visitor.VisitUnaryOperatorExpression(this);
		}

		public override T AcceptVisitor<T>(IAstVisitor<T> visitor)
		{
			return visitor.VisitUnaryOperatorExpression(this);
		}

		public override S AcceptVisitor<T, S>(IAstVisitor<T, S> visitor, T data)
		{
			return visitor.VisitUnaryOperatorExpression(this, data);
		}

		protected internal override bool DoMatch(AstNode other, PatternMatching.Match match)
		{
			UnaryOperatorExpression o = other as UnaryOperatorExpression;
			return o != null && (this.Operator == UnaryOperatorType.Any || this.Operator == o.Operator)
				&& this.Expression.DoMatch(o.Expression, match);
		}

		public static TokenRole GetOperatorRole(UnaryOperatorType op)
		{
			switch (op)
			{
				case UnaryOperatorType.Not:
					return NotRole;
				case UnaryOperatorType.BitNot:
					return BitNotRole;
				case UnaryOperatorType.Minus:
					return MinusRole;
				case UnaryOperatorType.Plus:
					return PlusRole;
				case UnaryOperatorType.Increment:
				case UnaryOperatorType.PostIncrement:
					return IncrementRole;
				case UnaryOperatorType.PostDecrement:
				case UnaryOperatorType.Decrement:
					return DecrementRole;
				case UnaryOperatorType.Dereference:
					return DereferenceRole;
				case UnaryOperatorType.AddressOf:
					return AddressOfRole;
				case UnaryOperatorType.Await:
					return AwaitRole;
				case UnaryOperatorType.NullConditional:
					return NullConditionalRole;
				case UnaryOperatorType.NullConditionalRewrap:
				case UnaryOperatorType.IsTrue:
					return null; // no syntax
				case UnaryOperatorType.SuppressNullableWarning:
					return SuppressNullableWarningRole;
				case UnaryOperatorType.IndexFromEnd:
					return IndexFromEndRole;
				default:
					throw new NotSupportedException("Invalid value for UnaryOperatorType");
			}
		}

		public static ExpressionType GetLinqNodeType(UnaryOperatorType op, bool checkForOverflow)
		{
			switch (op)
			{
				case UnaryOperatorType.Not:
					return ExpressionType.Not;
				case UnaryOperatorType.BitNot:
					return ExpressionType.OnesComplement;
				case UnaryOperatorType.Minus:
					return checkForOverflow ? ExpressionType.NegateChecked : ExpressionType.Negate;
				case UnaryOperatorType.Plus:
					return ExpressionType.UnaryPlus;
				case UnaryOperatorType.Increment:
					return ExpressionType.PreIncrementAssign;
				case UnaryOperatorType.Decrement:
					return ExpressionType.PreDecrementAssign;
				case UnaryOperatorType.PostIncrement:
					return ExpressionType.PostIncrementAssign;
				case UnaryOperatorType.PostDecrement:
					return ExpressionType.PostDecrementAssign;
				case UnaryOperatorType.Dereference:
				case UnaryOperatorType.AddressOf:
				case UnaryOperatorType.Await:
				case UnaryOperatorType.SuppressNullableWarning:
				case UnaryOperatorType.IndexFromEnd:
					return ExpressionType.Extension;
				default:
					throw new NotSupportedException("Invalid value for UnaryOperatorType");
			}
		}
	}

	public enum UnaryOperatorType
	{
		/// <summary>
		/// Any unary operator (used in pattern matching)
		/// </summary>
		Any,

		/// <summary>Logical not (!a)</summary>
		Not,
		/// <summary>Bitwise not (~a)</summary>
		BitNot,
		/// <summary>Unary minus (-a)</summary>
		Minus,
		/// <summary>Unary plus (+a)</summary>
		Plus,
		/// <summary>Pre increment (++a)</summary>
		Increment,
		/// <summary>Pre decrement (--a)</summary>
		Decrement,
		/// <summary>Post increment (a++)</summary>
		PostIncrement,
		/// <summary>Post decrement (a--)</summary>
		PostDecrement,
		/// <summary>Dereferencing (*a)</summary>
		Dereference,
		/// <summary>Get address (&amp;a)</summary>
		AddressOf,
		/// <summary>C# 5.0 await</summary>
		Await,
		/// <summary>C# 6 null-conditional operator.
		/// Occurs as target of member reference or indexer expressions
		/// to indicate <c>?.</c> or <c>?[]</c>.
		/// Corresponds to <c>nullable.unwrap</c> in ILAst.
		/// </summary>
		NullConditional,
		/// <summary>
		/// Wrapper around a primary expression containing a null conditional operator.
		/// Corresponds to <c>nullable.rewrap</c> in ILAst.
		/// This has no syntax in C#, but the node is used to ensure parentheses are inserted where necessary.
		/// </summary>
		NullConditionalRewrap,
		/// <summary>
		/// Implicit call of "operator true".
		/// </summary>
		IsTrue,
		/// <summary>
		/// C# 8 postfix ! operator (dammit operator)
		/// </summary>
		SuppressNullableWarning,
		/// <summary>
		/// C# 8 prefix ^ operator
		/// </summary>
		IndexFromEnd,
	}
}<|MERGE_RESOLUTION|>--- conflicted
+++ resolved
@@ -34,20 +34,6 @@
 	/// </summary>
 	public class UnaryOperatorExpression : Expression
 	{
-<<<<<<< HEAD
-		public readonly static TokenRole NotRole = new TokenRole ("!");
-		public readonly static TokenRole BitNotRole = new TokenRole ("~");
-		public readonly static TokenRole MinusRole = new TokenRole ("-");
-		public readonly static TokenRole PlusRole = new TokenRole ("+");
-		public readonly static TokenRole IncrementRole = new TokenRole ("++");
-		public readonly static TokenRole DecrementRole = new TokenRole ("--");
-		public readonly static TokenRole DereferenceRole = new TokenRole ("*");
-		public readonly static TokenRole AddressOfRole = new TokenRole ("&");
-		public readonly static TokenRole AwaitRole = new TokenRole ("await");
-		public readonly static TokenRole NullConditionalRole = new TokenRole ("?");
-		public readonly static TokenRole SuppressNullableWarningRole = new TokenRole ("!");
-		public readonly static TokenRole IndexFromEndRole = new TokenRole ("^");
-=======
 		public readonly static TokenRole NotRole = new TokenRole("!");
 		public readonly static TokenRole BitNotRole = new TokenRole("~");
 		public readonly static TokenRole MinusRole = new TokenRole("-");
@@ -60,7 +46,6 @@
 		public readonly static TokenRole NullConditionalRole = new TokenRole("?");
 		public readonly static TokenRole SuppressNullableWarningRole = new TokenRole("!");
 		public readonly static TokenRole IndexFromEndRole = new TokenRole("^");
->>>>>>> 41c99e47
 
 		public UnaryOperatorExpression()
 		{
