--- conflicted
+++ resolved
@@ -53,26 +53,16 @@
 
 		TextLocation startLocation;
 		TextLocation endLocation;
-<<<<<<< HEAD
-		public override TextLocation StartLocation  => startLocation;
-		public override TextLocation EndLocation  => endLocation;
-		
-=======
 		public override TextLocation StartLocation => startLocation;
 		public override TextLocation EndLocation => endLocation;
 
->>>>>>> 41c99e47
 		internal void SetLocation(TextLocation startLocation, TextLocation endLocation)
 		{
 			ThrowIfFrozen();
 			this.startLocation = startLocation;
 			this.endLocation = endLocation;
 		}
-<<<<<<< HEAD
-		
-=======
 
->>>>>>> 41c99e47
 		object value;
 		LiteralFormat format;
 
@@ -83,33 +73,14 @@
 				this.value = value;
 			}
 		}
-<<<<<<< HEAD
-		
-
-		public LiteralFormat Format {
-			get {  return format;}
-=======
 
 
 		public LiteralFormat Format {
 			get { return format; }
->>>>>>> 41c99e47
 			set {
 				ThrowIfFrozen();
 				format = value;
 			}
-<<<<<<< HEAD
-		}
-
-		public PrimitiveExpression (object value)
-		{
-			this.Value = value;
-		}
-		
-		public PrimitiveExpression (object value, LiteralFormat format)
-		{
-			this.Value = value;
-=======
 		}
 
 		public PrimitiveExpression(object value)
@@ -120,7 +91,6 @@
 		public PrimitiveExpression(object value, LiteralFormat format)
 		{
 			this.Value = value;
->>>>>>> 41c99e47
 			this.format = format;
 		}
 
