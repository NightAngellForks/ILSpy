﻿// 
// DirectionExpression.cs
//  
// Author:
//       Mike Krüger <mkrueger@novell.com>
// 
// Copyright (c) 2010 Novell, Inc (http://www.novell.com)
// 
// Permission is hereby granted, free of charge, to any person obtaining a copy
// of this software and associated documentation files (the "Software"), to deal
// in the Software without restriction, including without limitation the rights
// to use, copy, modify, merge, publish, distribute, sublicense, and/or sell
// copies of the Software, and to permit persons to whom the Software is
// furnished to do so, subject to the following conditions:
// 
// The above copyright notice and this permission notice shall be included in
// all copies or substantial portions of the Software.
// 
// THE SOFTWARE IS PROVIDED "AS IS", WITHOUT WARRANTY OF ANY KIND, EXPRESS OR
// IMPLIED, INCLUDING BUT NOT LIMITED TO THE WARRANTIES OF MERCHANTABILITY,
// FITNESS FOR A PARTICULAR PURPOSE AND NONINFRINGEMENT. IN NO EVENT SHALL THE
// AUTHORS OR COPYRIGHT HOLDERS BE LIABLE FOR ANY CLAIM, DAMAGES OR OTHER
// LIABILITY, WHETHER IN AN ACTION OF CONTRACT, TORT OR OTHERWISE, ARISING FROM,
// OUT OF OR IN CONNECTION WITH THE SOFTWARE OR THE USE OR OTHER DEALINGS IN
// THE SOFTWARE.


namespace ICSharpCode.Decompiler.CSharp.Syntax
{
	public enum FieldDirection
	{
		None,
		Out,
		Ref,
		In
	}

	/// <summary>
	/// ref Expression
	/// </summary>
	public class DirectionExpression : Expression
	{
<<<<<<< HEAD
		public readonly static TokenRole RefKeywordRole = new TokenRole ("ref");
=======
		public readonly static TokenRole RefKeywordRole = new TokenRole("ref");
>>>>>>> 41c99e47
		public readonly static TokenRole OutKeywordRole = new TokenRole("out");
		public readonly static TokenRole InKeywordRole = new TokenRole("in");

		public FieldDirection FieldDirection {
			get;
			set;
		}

		public CSharpTokenNode FieldDirectionToken {
			get {
<<<<<<< HEAD
				switch (FieldDirection) {
=======
				switch (FieldDirection)
				{
>>>>>>> 41c99e47
					case FieldDirection.Ref:
						return GetChildByRole(RefKeywordRole);
					case FieldDirection.In:
						return GetChildByRole(InKeywordRole);
					default:
						return GetChildByRole(OutKeywordRole);
				}
			}
		}

		public Expression Expression {
			get { return GetChildByRole(Roles.Expression); }
			set { SetChildByRole(Roles.Expression, value); }
		}

		public DirectionExpression()
		{
		}

		public DirectionExpression(FieldDirection direction, Expression expression)
		{
			this.FieldDirection = direction;
			AddChild(expression, Roles.Expression);
		}

		public override void AcceptVisitor(IAstVisitor visitor)
		{
			visitor.VisitDirectionExpression(this);
		}

		public override T AcceptVisitor<T>(IAstVisitor<T> visitor)
		{
			return visitor.VisitDirectionExpression(this);
		}

		public override S AcceptVisitor<T, S>(IAstVisitor<T, S> visitor, T data)
		{
			return visitor.VisitDirectionExpression(this, data);
		}

		protected internal override bool DoMatch(AstNode other, PatternMatching.Match match)
		{
			DirectionExpression o = other as DirectionExpression;
			return o != null && this.FieldDirection == o.FieldDirection && this.Expression.DoMatch(o.Expression, match);
		}
	}
}<|MERGE_RESOLUTION|>--- conflicted
+++ resolved
@@ -40,11 +40,7 @@
 	/// </summary>
 	public class DirectionExpression : Expression
 	{
-<<<<<<< HEAD
-		public readonly static TokenRole RefKeywordRole = new TokenRole ("ref");
-=======
 		public readonly static TokenRole RefKeywordRole = new TokenRole("ref");
->>>>>>> 41c99e47
 		public readonly static TokenRole OutKeywordRole = new TokenRole("out");
 		public readonly static TokenRole InKeywordRole = new TokenRole("in");
 
@@ -55,12 +51,8 @@
 
 		public CSharpTokenNode FieldDirectionToken {
 			get {
-<<<<<<< HEAD
-				switch (FieldDirection) {
-=======
 				switch (FieldDirection)
 				{
->>>>>>> 41c99e47
 					case FieldDirection.Ref:
 						return GetChildByRole(RefKeywordRole);
 					case FieldDirection.In:
