--- conflicted
+++ resolved
@@ -23,16 +23,14 @@
 // LIABILITY, WHETHER IN AN ACTION OF CONTRACT, TORT OR OTHERWISE, ARISING FROM,
 // OUT OF OR IN CONNECTION WITH THE SOFTWARE OR THE USE OR OTHER DEALINGS IN
 // THE SOFTWARE.
+
 using System;
-<<<<<<< HEAD
 using System.Text;
 using System.Threading;
+using System.Collections.Generic;
 using dnlib.DotNet;
 using dnSpy.Contracts.Decompiler;
 using dnSpy.Contracts.Text;
-=======
-using System.Collections.Generic;
->>>>>>> 09a9a117
 
 namespace ICSharpCode.Decompiler.CSharp.Syntax
 {
@@ -72,7 +70,6 @@
 
 		static AstType CreateNamespaceNameType(string ns, IAssembly asm)
 		{
-<<<<<<< HEAD
 			var sb = Interlocked.CompareExchange(ref cachedStringBuilder, null, cachedStringBuilder) ?? new StringBuilder();
 			string[] parts = ns.Split('.');
 			var nsAsm = asm;
@@ -95,13 +92,6 @@
 			if (sb.Capacity <= 1000)
 				cachedStringBuilder = sb;
 			return nsType;
-=======
-			if (i < 0 || i >= arr.Length)
-				throw new ArgumentOutOfRangeException(nameof(i));
-			if (i == 0)
-				return new SimpleType(arr[i]);
-			return new MemberType(ConstructType(arr, i - 1), arr[i]);
->>>>>>> 09a9a117
 		}
 		static StringBuilder cachedStringBuilder = new StringBuilder();
 
