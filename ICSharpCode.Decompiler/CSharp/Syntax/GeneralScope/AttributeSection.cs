﻿//
// AttributeSection.cs
//
// Author:
//       Mike Krüger <mkrueger@novell.com>
//
// Copyright (c) 2009 Novell, Inc (http://www.novell.com)
//
// Permission is hereby granted, free of charge, to any person obtaining a copy
// of this software and associated documentation files (the "Software"), to deal
// in the Software without restriction, including without limitation the rights
// to use, copy, modify, merge, publish, distribute, sublicense, and/or sell
// copies of the Software, and to permit persons to whom the Software is
// furnished to do so, subject to the following conditions:
//
// The above copyright notice and this permission notice shall be included in
// all copies or substantial portions of the Software.
//
// THE SOFTWARE IS PROVIDED "AS IS", WITHOUT WARRANTY OF ANY KIND, EXPRESS OR
// IMPLIED, INCLUDING BUT NOT LIMITED TO THE WARRANTIES OF MERCHANTABILITY,
// FITNESS FOR A PARTICULAR PURPOSE AND NONINFRINGEMENT. IN NO EVENT SHALL THE
// AUTHORS OR COPYRIGHT HOLDERS BE LIABLE FOR ANY CLAIM, DAMAGES OR OTHER
// LIABILITY, WHETHER IN AN ACTION OF CONTRACT, TORT OR OTHERWISE, ARISING FROM,
// OUT OF OR IN CONNECTION WITH THE SOFTWARE OR THE USE OR OTHER DEALINGS IN
// THE SOFTWARE.


using dnSpy.Contracts.Text;

namespace ICSharpCode.Decompiler.CSharp.Syntax
{
	/// <summary>
	/// [AttributeTarget: Attributes]
	/// </summary>
	public class AttributeSection : AstNode
	{
		#region PatternPlaceholder
		public static implicit operator AttributeSection(PatternMatching.Pattern pattern)
		{
			return pattern != null ? new PatternPlaceholder(pattern) : null;
		}

		sealed class PatternPlaceholder : AttributeSection, PatternMatching.INode
		{
			readonly PatternMatching.Pattern child;

			public PatternPlaceholder(PatternMatching.Pattern child)
			{
				this.child = child;
			}

			public override NodeType NodeType {
				get { return NodeType.Pattern; }
			}

<<<<<<< HEAD
			public override void AcceptVisitor (IAstVisitor visitor)
=======
			public override void AcceptVisitor(IAstVisitor visitor)
>>>>>>> 09a9a117
			{
				visitor.VisitPatternPlaceholder(this, child);
			}

<<<<<<< HEAD
			public override T AcceptVisitor<T> (IAstVisitor<T> visitor)
=======
			public override T AcceptVisitor<T>(IAstVisitor<T> visitor)
>>>>>>> 09a9a117
			{
				return visitor.VisitPatternPlaceholder(this, child);
			}

			public override S AcceptVisitor<T, S>(IAstVisitor<T, S> visitor, T data)
			{
				return visitor.VisitPatternPlaceholder(this, child, data);
			}

			protected internal override bool DoMatch(AstNode other, PatternMatching.Match match)
			{
				return child.DoMatch(other, match);
			}

			bool PatternMatching.INode.DoMatchCollection(Role role, PatternMatching.INode pos, PatternMatching.Match match, PatternMatching.BacktrackingInfo backtrackingInfo)
			{
				return child.DoMatchCollection(role, pos, match, backtrackingInfo);
			}
		}
		#endregion

		public override NodeType NodeType {
			get {
				return NodeType.Unknown;
			}
		}

		public CSharpTokenNode LBracketToken {
			get { return GetChildByRole(Roles.LBracket); }
		}

		public string AttributeTarget {
			get {
				return GetChildByRole(Roles.Identifier).Name;
			}
			set {
<<<<<<< HEAD
				var id = Identifier.Create (value);
				id.AddAnnotation (BoxedTextColor.Keyword);
				SetChildByRole (Roles.Identifier, id);
=======
				SetChildByRole(Roles.Identifier, Identifier.Create(value));
>>>>>>> 09a9a117
			}
		}

		public Identifier AttributeTargetToken {
			get {
				return GetChildByRole(Roles.Identifier);
			}
			set {
				SetChildByRole(Roles.Identifier, value);
			}
		}

		public AstNodeCollection<Attribute> Attributes {
			get { return base.GetChildrenByRole(Roles.Attribute); }
		}

		public CSharpTokenNode RBracketToken {
			get { return GetChildByRole(Roles.RBracket); }
		}

<<<<<<< HEAD
		public override void AcceptVisitor (IAstVisitor visitor)
=======
		public override void AcceptVisitor(IAstVisitor visitor)
>>>>>>> 09a9a117
		{
			visitor.VisitAttributeSection(this);
		}

<<<<<<< HEAD
		public override T AcceptVisitor<T> (IAstVisitor<T> visitor)
=======
		public override T AcceptVisitor<T>(IAstVisitor<T> visitor)
>>>>>>> 09a9a117
		{
			return visitor.VisitAttributeSection(this);
		}

<<<<<<< HEAD
		public override S AcceptVisitor<T, S> (IAstVisitor<T, S> visitor, T data)
=======
		public override S AcceptVisitor<T, S>(IAstVisitor<T, S> visitor, T data)
>>>>>>> 09a9a117
		{
			return visitor.VisitAttributeSection(this, data);
		}

		protected internal override bool DoMatch(AstNode other, PatternMatching.Match match)
		{
			AttributeSection o = other as AttributeSection;
			return o != null && MatchString(this.AttributeTarget, o.AttributeTarget) && this.Attributes.DoMatch(o.Attributes, match);
		}

		public AttributeSection()
		{
		}

		public AttributeSection(Attribute attr)
		{
			this.Attributes.Add(attr);
		}

<<<<<<< HEAD
//		public static string GetAttributeTargetName(AttributeTarget attributeTarget)
//		{
//			switch (attributeTarget) {
//				case AttributeTarget.None:
//					return null;
//				case AttributeTarget.Assembly:
//					return "assembly";
//				case AttributeTarget.Module:
//					return "module";
//				case AttributeTarget.Type:
//					return "type";
//				case AttributeTarget.Param:
//					return "param";
//				case AttributeTarget.Field:
//					return "field";
//				case AttributeTarget.Return:
//					return "return";
//				case AttributeTarget.Method:
//					return "method";
//				default:
//					throw new NotSupportedException("Invalid value for AttributeTarget");
//			}
//		}
=======
		//		public static string GetAttributeTargetName(AttributeTarget attributeTarget)
		//		{
		//			switch (attributeTarget) {
		//				case AttributeTarget.None:
		//					return null;
		//				case AttributeTarget.Assembly:
		//					return "assembly";
		//				case AttributeTarget.Module:
		//					return "module";
		//				case AttributeTarget.Type:
		//					return "type";
		//				case AttributeTarget.Param:
		//					return "param";
		//				case AttributeTarget.Field:
		//					return "field";
		//				case AttributeTarget.Return:
		//					return "return";
		//				case AttributeTarget.Method:
		//					return "method";
		//				default:
		//					throw new NotSupportedException("Invalid value for AttributeTarget");
		//			}
		//		}
>>>>>>> 09a9a117
	}
}<|MERGE_RESOLUTION|>--- conflicted
+++ resolved
@@ -53,20 +53,12 @@
 				get { return NodeType.Pattern; }
 			}
 
-<<<<<<< HEAD
-			public override void AcceptVisitor (IAstVisitor visitor)
-=======
 			public override void AcceptVisitor(IAstVisitor visitor)
->>>>>>> 09a9a117
 			{
 				visitor.VisitPatternPlaceholder(this, child);
 			}
 
-<<<<<<< HEAD
-			public override T AcceptVisitor<T> (IAstVisitor<T> visitor)
-=======
 			public override T AcceptVisitor<T>(IAstVisitor<T> visitor)
->>>>>>> 09a9a117
 			{
 				return visitor.VisitPatternPlaceholder(this, child);
 			}
@@ -103,13 +95,9 @@
 				return GetChildByRole(Roles.Identifier).Name;
 			}
 			set {
-<<<<<<< HEAD
-				var id = Identifier.Create (value);
-				id.AddAnnotation (BoxedTextColor.Keyword);
-				SetChildByRole (Roles.Identifier, id);
-=======
-				SetChildByRole(Roles.Identifier, Identifier.Create(value));
->>>>>>> 09a9a117
+				var id = Identifier.Create(value);
+				id.AddAnnotation(BoxedTextColor.Keyword);
+				SetChildByRole(Roles.Identifier, id);
 			}
 		}
 
@@ -130,29 +118,17 @@
 			get { return GetChildByRole(Roles.RBracket); }
 		}
 
-<<<<<<< HEAD
-		public override void AcceptVisitor (IAstVisitor visitor)
-=======
 		public override void AcceptVisitor(IAstVisitor visitor)
->>>>>>> 09a9a117
 		{
 			visitor.VisitAttributeSection(this);
 		}
 
-<<<<<<< HEAD
-		public override T AcceptVisitor<T> (IAstVisitor<T> visitor)
-=======
 		public override T AcceptVisitor<T>(IAstVisitor<T> visitor)
->>>>>>> 09a9a117
 		{
 			return visitor.VisitAttributeSection(this);
 		}
 
-<<<<<<< HEAD
-		public override S AcceptVisitor<T, S> (IAstVisitor<T, S> visitor, T data)
-=======
 		public override S AcceptVisitor<T, S>(IAstVisitor<T, S> visitor, T data)
->>>>>>> 09a9a117
 		{
 			return visitor.VisitAttributeSection(this, data);
 		}
@@ -172,31 +148,6 @@
 			this.Attributes.Add(attr);
 		}
 
-<<<<<<< HEAD
-//		public static string GetAttributeTargetName(AttributeTarget attributeTarget)
-//		{
-//			switch (attributeTarget) {
-//				case AttributeTarget.None:
-//					return null;
-//				case AttributeTarget.Assembly:
-//					return "assembly";
-//				case AttributeTarget.Module:
-//					return "module";
-//				case AttributeTarget.Type:
-//					return "type";
-//				case AttributeTarget.Param:
-//					return "param";
-//				case AttributeTarget.Field:
-//					return "field";
-//				case AttributeTarget.Return:
-//					return "return";
-//				case AttributeTarget.Method:
-//					return "method";
-//				default:
-//					throw new NotSupportedException("Invalid value for AttributeTarget");
-//			}
-//		}
-=======
 		//		public static string GetAttributeTargetName(AttributeTarget attributeTarget)
 		//		{
 		//			switch (attributeTarget) {
@@ -220,6 +171,5 @@
 		//					throw new NotSupportedException("Invalid value for AttributeTarget");
 		//			}
 		//		}
->>>>>>> 09a9a117
 	}
 }