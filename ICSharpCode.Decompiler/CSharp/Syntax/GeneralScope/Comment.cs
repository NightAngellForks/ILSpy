﻿// 
// Comment.cs
//  
// Author:
//       Mike Krüger <mkrueger@novell.com>
// 
// Copyright (c) 2010 Novell, Inc (http://www.novell.com)
// 
// Permission is hereby granted, free of charge, to any person obtaining a copy
// of this software and associated documentation files (the "Software"), to deal
// in the Software without restriction, including without limitation the rights
// to use, copy, modify, merge, publish, distribute, sublicense, and/or sell
// copies of the Software, and to permit persons to whom the Software is
// furnished to do so, subject to the following conditions:
// 
// The above copyright notice and this permission notice shall be included in
// all copies or substantial portions of the Software.
// 
// THE SOFTWARE IS PROVIDED "AS IS", WITHOUT WARRANTY OF ANY KIND, EXPRESS OR
// IMPLIED, INCLUDING BUT NOT LIMITED TO THE WARRANTIES OF MERCHANTABILITY,
// FITNESS FOR A PARTICULAR PURPOSE AND NONINFRINGEMENT. IN NO EVENT SHALL THE
// AUTHORS OR COPYRIGHT HOLDERS BE LIABLE FOR ANY CLAIM, DAMAGES OR OTHER
// LIABILITY, WHETHER IN AN ACTION OF CONTRACT, TORT OR OTHERWISE, ARISING FROM,
// OUT OF OR IN CONNECTION WITH THE SOFTWARE OR THE USE OR OTHER DEALINGS IN
// THE SOFTWARE.


namespace ICSharpCode.Decompiler.CSharp.Syntax
{
	public enum CommentType
	{
		/// <summary>
		/// "//" comment
		/// </summary>
		SingleLine,
		/// <summary>
		/// "/* */" comment
		/// </summary>
		MultiLine,
		/// <summary>
		/// "///" comment
		/// </summary>
		Documentation,
		/// <summary>
		/// Inactive code (code in non-taken "#if")
		/// </summary>
		InactiveCode,
		/// <summary>
		/// "/** */" comment
		/// </summary>
		MultiLineDocumentation
	}

	public class Comment : AstNode
	{
		public override NodeType NodeType {
			get {
				return NodeType.Whitespace;
			}
		}

		CommentType commentType;

		public CommentType CommentType {
			get { return commentType; }
			set { ThrowIfFrozen(); commentType = value; }
		}

		/// <summary>
		/// Returns true if the <see cref="CommentType"/> is Documentation or MultiLineDocumentation.
		/// </summary>
		public bool IsDocumentation {
			get {
				return commentType == CommentType.Documentation || commentType == CommentType.MultiLineDocumentation;
			}
		}

		bool startsLine;

		public bool StartsLine {
			get { return startsLine; }
			set { ThrowIfFrozen(); startsLine = value; }
		}

		string content;

		public string Content {
			get { return content; }
			set { ThrowIfFrozen(); content = value; }
		}

		TextLocation startLocation;
		public override TextLocation StartLocation {
			get {
				return startLocation;
			}
		}

		TextLocation endLocation;
		public override TextLocation EndLocation {
			get {
				return endLocation;
			}
		}

		internal void SetStartLocation(TextLocation value)
		{
			ThrowIfFrozen();
			this.startLocation = value;
		}

		internal void SetEndLocation(TextLocation value)
		{
			ThrowIfFrozen();
			this.endLocation = value;
		}

<<<<<<< HEAD
		public Comment (string content, CommentType type = CommentType.SingleLine)
=======
		public Comment(string content, CommentType type = CommentType.SingleLine)
>>>>>>> 41c99e47
		{
			this.CommentType = type;
			this.Content = content;
		}

		public Comment(CommentType commentType, TextLocation startLocation, TextLocation endLocation)
		{
			this.CommentType = commentType;
			this.startLocation = startLocation;
			this.endLocation = endLocation;
		}

		public override void AcceptVisitor(IAstVisitor visitor)
		{
			visitor.VisitComment(this);
		}

		public override T AcceptVisitor<T>(IAstVisitor<T> visitor)
		{
			return visitor.VisitComment(this);
		}

		public override S AcceptVisitor<T, S>(IAstVisitor<T, S> visitor, T data)
		{
			return visitor.VisitComment(this, data);
		}

		protected internal override bool DoMatch(AstNode other, PatternMatching.Match match)
		{
			Comment o = other as Comment;
			return o != null && this.CommentType == o.CommentType && MatchString(this.Content, o.Content);
		}
	}
}
<|MERGE_RESOLUTION|>--- conflicted
+++ resolved
@@ -115,11 +115,7 @@
 			this.endLocation = value;
 		}
 
-<<<<<<< HEAD
-		public Comment (string content, CommentType type = CommentType.SingleLine)
-=======
 		public Comment(string content, CommentType type = CommentType.SingleLine)
->>>>>>> 41c99e47
 		{
 			this.CommentType = type;
 			this.Content = content;
