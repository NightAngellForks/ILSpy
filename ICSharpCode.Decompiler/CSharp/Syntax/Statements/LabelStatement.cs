--- conflicted
+++ resolved
@@ -39,13 +39,9 @@
 				return GetChildByRole(Roles.Identifier).Name;
 			}
 			set {
-<<<<<<< HEAD
-				var id = Identifier.Create (value);
+				var id = Identifier.Create(value);
 				id.AddAnnotation(BoxedTextColor.Label);
 				SetChildByRole(Roles.Identifier, id);
-=======
-				SetChildByRole(Roles.Identifier, Identifier.Create(value));
->>>>>>> 09a9a117
 			}
 		}
 
@@ -58,29 +54,17 @@
 			get { return GetChildByRole(Roles.Colon); }
 		}
 
-<<<<<<< HEAD
-		public override void AcceptVisitor (IAstVisitor visitor)
-=======
 		public override void AcceptVisitor(IAstVisitor visitor)
->>>>>>> 09a9a117
 		{
 			visitor.VisitLabelStatement(this);
 		}
 
-<<<<<<< HEAD
-		public override T AcceptVisitor<T> (IAstVisitor<T> visitor)
-=======
 		public override T AcceptVisitor<T>(IAstVisitor<T> visitor)
->>>>>>> 09a9a117
 		{
 			return visitor.VisitLabelStatement(this);
 		}
 
-<<<<<<< HEAD
-		public override S AcceptVisitor<T, S> (IAstVisitor<T, S> visitor, T data)
-=======
 		public override S AcceptVisitor<T, S>(IAstVisitor<T, S> visitor, T data)
->>>>>>> 09a9a117
 		{
 			return visitor.VisitLabelStatement(this, data);
 		}
