--- conflicted
+++ resolved
@@ -48,13 +48,8 @@
 		public static bool IsBitwise(this BinaryOperatorType operatorType)
 		{
 			return operatorType == BinaryOperatorType.BitwiseAnd
-<<<<<<< HEAD
-				   || operatorType == BinaryOperatorType.BitwiseOr
-				   || operatorType == BinaryOperatorType.ExclusiveOr;
-=======
 				|| operatorType == BinaryOperatorType.BitwiseOr
 				|| operatorType == BinaryOperatorType.ExclusiveOr;
->>>>>>> 41c99e47
 		}
 
 		public static Statement GetNextStatement(this Statement statement)
