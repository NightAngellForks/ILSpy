﻿// 
// IAstVisitor.cs
//
// Author:
//       Mike Krüger <mkrueger@novell.com>
// 
// Copyright (c) 2010 Novell, Inc (http://www.novell.com)
// 
// Permission is hereby granted, free of charge, to any person obtaining a copy
// of this software and associated documentation files (the "Software"), to deal
// in the Software without restriction, including without limitation the rights
// to use, copy, modify, merge, publish, distribute, sublicense, and/or sell
// copies of the Software, and to permit persons to whom the Software is
// furnished to do so, subject to the following conditions:
// 
// The above copyright notice and this permission notice shall be included in
// all copies or substantial portions of the Software.
// 
// THE SOFTWARE IS PROVIDED "AS IS", WITHOUT WARRANTY OF ANY KIND, EXPRESS OR
// IMPLIED, INCLUDING BUT NOT LIMITED TO THE WARRANTIES OF MERCHANTABILITY,
// FITNESS FOR A PARTICULAR PURPOSE AND NONINFRINGEMENT. IN NO EVENT SHALL THE
// AUTHORS OR COPYRIGHT HOLDERS BE LIABLE FOR ANY CLAIM, DAMAGES OR OTHER
// LIABILITY, WHETHER IN AN ACTION OF CONTRACT, TORT OR OTHERWISE, ARISING FROM,
// OUT OF OR IN CONNECTION WITH THE SOFTWARE OR THE USE OR OTHER DEALINGS IN
// THE SOFTWARE.


namespace ICSharpCode.Decompiler.CSharp.Syntax
{
	/// <summary>
	/// AST visitor with a default implementation that visits all node depth-first.
	/// </summary>
	public abstract class DepthFirstAstVisitor : IAstVisitor
	{
		protected virtual void VisitChildren(AstNode node)
		{
			AstNode next;
			for (var child = node.FirstChild; child != null; child = next)
			{
				// Store next to allow the loop to continue
				// if the visitor removes/replaces child.
				next = child.NextSibling;
				child.AcceptVisitor(this);
			}
		}

		public virtual void VisitNullNode(AstNode nullNode)
		{
			// Should we call VisitChildren here?
			// We usually want to ignore null nodes.
			// Older NR versions (before VisitNullNode was introduced) didn't call VisitChildren() with null nodes;
			// so changing this might break VisitChildren() overrides that expect the node to be part of the AST.
		}

		public virtual void VisitSyntaxTree(SyntaxTree syntaxTree)
		{
			VisitChildren(syntaxTree);
		}

		public virtual void VisitComment(Comment comment)
		{
			VisitChildren(comment);
		}

<<<<<<< HEAD
		public virtual void VisitDocumentationReference (DocumentationReference documentationReference)
=======
		public virtual void VisitDocumentationReference(DocumentationReference documentationReference)
		{
			VisitChildren(documentationReference);
		}

		public virtual void VisitPreProcessorDirective(PreProcessorDirective preProcessorDirective)
		{
			VisitChildren(preProcessorDirective);
		}

		public virtual void VisitIdentifier(Identifier identifier)
		{
			VisitChildren(identifier);
		}

		public virtual void VisitCSharpTokenNode(CSharpTokenNode token)
>>>>>>> 41c99e47
		{
			VisitChildren(token);
		}

		public virtual void VisitPrimitiveType(PrimitiveType primitiveType)
		{
			VisitChildren(primitiveType);
		}

		public virtual void VisitComposedType(ComposedType composedType)
		{
			VisitChildren(composedType);
		}

		public virtual void VisitSimpleType(SimpleType simpleType)
		{
			VisitChildren(simpleType);
		}

		public virtual void VisitMemberType(MemberType memberType)
		{
			VisitChildren(memberType);
		}

		public virtual void VisitTupleType(TupleAstType tupleType)
		{
			VisitChildren(tupleType);
		}

		public virtual void VisitTupleTypeElement(TupleTypeElement tupleTypeElement)
		{
			VisitChildren(tupleTypeElement);
		}

		public virtual void VisitFunctionPointerType(FunctionPointerAstType functionPointerType)
		{
			VisitChildren(functionPointerType);
		}

<<<<<<< HEAD
		public virtual void VisitFunctionPointerType(FunctionPointerAstType functionPointerType)
		{
			VisitChildren(functionPointerType);
		}

		public virtual void VisitInvocationType(InvocationAstType invocationType)
		{
			VisitChildren(invocationType);
		}

		public virtual void VisitAttribute(Attribute attribute)
=======
		public virtual void VisitInvocationType(InvocationAstType invocationType)
>>>>>>> 41c99e47
		{
			VisitChildren(invocationType);
		}

		public virtual void VisitAttribute(Attribute attribute)
		{
			VisitChildren(attribute);
		}

		public virtual void VisitAttributeSection(AttributeSection attributeSection)
		{
			VisitChildren(attributeSection);
		}

		public virtual void VisitDelegateDeclaration(DelegateDeclaration delegateDeclaration)
		{
			VisitChildren(delegateDeclaration);
		}

		public virtual void VisitNamespaceDeclaration(NamespaceDeclaration namespaceDeclaration)
		{
			VisitChildren(namespaceDeclaration);
		}

		public virtual void VisitTypeDeclaration(TypeDeclaration typeDeclaration)
		{
			VisitChildren(typeDeclaration);
		}

		public virtual void VisitTypeParameterDeclaration(TypeParameterDeclaration typeParameterDeclaration)
		{
			VisitChildren(typeParameterDeclaration);
		}

		public virtual void VisitEnumMemberDeclaration(EnumMemberDeclaration enumMemberDeclaration)
		{
			VisitChildren(enumMemberDeclaration);
		}

		public virtual void VisitUsingDeclaration(UsingDeclaration usingDeclaration)
		{
			VisitChildren(usingDeclaration);
		}

		public virtual void VisitUsingAliasDeclaration(UsingAliasDeclaration usingDeclaration)
		{
			VisitChildren(usingDeclaration);
		}

		public virtual void VisitExternAliasDeclaration(ExternAliasDeclaration externAliasDeclaration)
		{
			VisitChildren(externAliasDeclaration);
		}

		public virtual void VisitConstructorDeclaration(ConstructorDeclaration constructorDeclaration)
		{
			VisitChildren(constructorDeclaration);
		}

		public virtual void VisitConstructorInitializer(ConstructorInitializer constructorInitializer)
		{
			VisitChildren(constructorInitializer);
		}

		public virtual void VisitDestructorDeclaration(DestructorDeclaration destructorDeclaration)
		{
			VisitChildren(destructorDeclaration);
		}

		public virtual void VisitEventDeclaration(EventDeclaration eventDeclaration)
		{
			VisitChildren(eventDeclaration);
		}

		public virtual void VisitCustomEventDeclaration(CustomEventDeclaration eventDeclaration)
		{
			VisitChildren(eventDeclaration);
		}

		public virtual void VisitFieldDeclaration(FieldDeclaration fieldDeclaration)
		{
			VisitChildren(fieldDeclaration);
		}

		public virtual void VisitFixedFieldDeclaration(FixedFieldDeclaration fixedFieldDeclaration)
		{
			VisitChildren(fixedFieldDeclaration);
		}

		public virtual void VisitFixedVariableInitializer(FixedVariableInitializer fixedVariableInitializer)
		{
			VisitChildren(fixedVariableInitializer);
		}

		public virtual void VisitIndexerDeclaration(IndexerDeclaration indexerDeclaration)
		{
			VisitChildren(indexerDeclaration);
		}

		public virtual void VisitMethodDeclaration(MethodDeclaration methodDeclaration)
		{
			VisitChildren(methodDeclaration);
		}

		public virtual void VisitOperatorDeclaration(OperatorDeclaration operatorDeclaration)
		{
			VisitChildren(operatorDeclaration);
		}

		public virtual void VisitPropertyDeclaration(PropertyDeclaration propertyDeclaration)
		{
			VisitChildren(propertyDeclaration);
		}

		public virtual void VisitAccessor(Accessor accessor)
		{
			VisitChildren(accessor);
		}

		public virtual void VisitVariableInitializer(VariableInitializer variableInitializer)
		{
			VisitChildren(variableInitializer);
		}

		public virtual void VisitParameterDeclaration(ParameterDeclaration parameterDeclaration)
		{
			VisitChildren(parameterDeclaration);
		}

		public virtual void VisitConstraint(Constraint constraint)
		{
			VisitChildren(constraint);
		}

		public virtual void VisitBlockStatement(BlockStatement blockStatement)
		{
			VisitChildren(blockStatement);
		}

		public virtual void VisitExpressionStatement(ExpressionStatement expressionStatement)
		{
			VisitChildren(expressionStatement);
		}

		public virtual void VisitBreakStatement(BreakStatement breakStatement)
		{
			VisitChildren(breakStatement);
		}

		public virtual void VisitCheckedStatement(CheckedStatement checkedStatement)
		{
			VisitChildren(checkedStatement);
		}

		public virtual void VisitContinueStatement(ContinueStatement continueStatement)
		{
			VisitChildren(continueStatement);
		}

		public virtual void VisitDoWhileStatement(DoWhileStatement doWhileStatement)
		{
			VisitChildren(doWhileStatement);
		}

		public virtual void VisitEmptyStatement(EmptyStatement emptyStatement)
		{
			VisitChildren(emptyStatement);
		}

		public virtual void VisitFixedStatement(FixedStatement fixedStatement)
		{
			VisitChildren(fixedStatement);
		}

		public virtual void VisitForeachStatement(ForeachStatement foreachStatement)
		{
			VisitChildren(foreachStatement);
		}

		public virtual void VisitForStatement(ForStatement forStatement)
		{
			VisitChildren(forStatement);
		}

		public virtual void VisitGotoCaseStatement(GotoCaseStatement gotoCaseStatement)
		{
			VisitChildren(gotoCaseStatement);
		}

		public virtual void VisitGotoDefaultStatement(GotoDefaultStatement gotoDefaultStatement)
		{
			VisitChildren(gotoDefaultStatement);
		}

		public virtual void VisitGotoStatement(GotoStatement gotoStatement)
		{
			VisitChildren(gotoStatement);
		}

		public virtual void VisitIfElseStatement(IfElseStatement ifElseStatement)
		{
			VisitChildren(ifElseStatement);
		}

		public virtual void VisitLabelStatement(LabelStatement labelStatement)
		{
			VisitChildren(labelStatement);
		}

		public virtual void VisitLockStatement(LockStatement lockStatement)
		{
			VisitChildren(lockStatement);
		}

		public virtual void VisitReturnStatement(ReturnStatement returnStatement)
		{
			VisitChildren(returnStatement);
		}

		public virtual void VisitSwitchStatement(SwitchStatement switchStatement)
		{
			VisitChildren(switchStatement);
		}

		public virtual void VisitSwitchSection(SwitchSection switchSection)
		{
			VisitChildren(switchSection);
		}

		public virtual void VisitCaseLabel(CaseLabel caseLabel)
		{
			VisitChildren(caseLabel);
		}

		public virtual void VisitSwitchExpression(SwitchExpression switchExpression)
<<<<<<< HEAD
		{
			VisitChildren(switchExpression);
		}

		public virtual void VisitSwitchExpressionSection(SwitchExpressionSection switchExpressionSection)
		{
			VisitChildren(switchExpressionSection);
		}

		public virtual void VisitThrowStatement (ThrowStatement throwStatement)
=======
>>>>>>> 41c99e47
		{
			VisitChildren(switchExpression);
		}

		public virtual void VisitSwitchExpressionSection(SwitchExpressionSection switchExpressionSection)
		{
			VisitChildren(switchExpressionSection);
		}

		public virtual void VisitThrowStatement(ThrowStatement throwStatement)
		{
			VisitChildren(throwStatement);
		}

		public virtual void VisitTryCatchStatement(TryCatchStatement tryCatchStatement)
		{
			VisitChildren(tryCatchStatement);
		}

		public virtual void VisitCatchClause(CatchClause catchClause)
		{
			VisitChildren(catchClause);
		}

		public virtual void VisitUncheckedStatement(UncheckedStatement uncheckedStatement)
		{
			VisitChildren(uncheckedStatement);
		}

		public virtual void VisitUnsafeStatement(UnsafeStatement unsafeStatement)
		{
			VisitChildren(unsafeStatement);
		}

<<<<<<< HEAD
		public virtual void VisitLocalFunctionDeclarationStatement(LocalFunctionDeclarationStatement localFunctionDeclarationStatement)
		{
			VisitChildren(localFunctionDeclarationStatement);
		}

		public virtual void VisitWhileStatement (WhileStatement whileStatement)
=======
		public virtual void VisitUsingStatement(UsingStatement usingStatement)
>>>>>>> 41c99e47
		{
			VisitChildren(usingStatement);
		}

		public virtual void VisitVariableDeclarationStatement(VariableDeclarationStatement variableDeclarationStatement)
		{
			VisitChildren(variableDeclarationStatement);
		}

		public virtual void VisitLocalFunctionDeclarationStatement(LocalFunctionDeclarationStatement localFunctionDeclarationStatement)
		{
			VisitChildren(localFunctionDeclarationStatement);
		}

		public virtual void VisitWhileStatement(WhileStatement whileStatement)
		{
			VisitChildren(whileStatement);
		}

		public virtual void VisitYieldBreakStatement(YieldBreakStatement yieldBreakStatement)
		{
			VisitChildren(yieldBreakStatement);
		}

		public virtual void VisitYieldReturnStatement(YieldReturnStatement yieldReturnStatement)
		{
			VisitChildren(yieldReturnStatement);
		}

		public virtual void VisitAnonymousMethodExpression(AnonymousMethodExpression anonymousMethodExpression)
		{
			VisitChildren(anonymousMethodExpression);
		}

		public virtual void VisitLambdaExpression(LambdaExpression lambdaExpression)
		{
			VisitChildren(lambdaExpression);
		}

		public virtual void VisitAssignmentExpression(AssignmentExpression assignmentExpression)
		{
			VisitChildren(assignmentExpression);
		}

		public virtual void VisitBaseReferenceExpression(BaseReferenceExpression baseReferenceExpression)
		{
			VisitChildren(baseReferenceExpression);
		}

		public virtual void VisitBinaryOperatorExpression(BinaryOperatorExpression binaryOperatorExpression)
		{
			VisitChildren(binaryOperatorExpression);
		}

		public virtual void VisitCastExpression(CastExpression castExpression)
		{
			VisitChildren(castExpression);
		}

		public virtual void VisitCheckedExpression(CheckedExpression checkedExpression)
		{
			VisitChildren(checkedExpression);
		}

		public virtual void VisitConditionalExpression(ConditionalExpression conditionalExpression)
		{
			VisitChildren(conditionalExpression);
		}

		public virtual void VisitIdentifierExpression(IdentifierExpression identifierExpression)
		{
			VisitChildren(identifierExpression);
		}

		public virtual void VisitIndexerExpression(IndexerExpression indexerExpression)
		{
			VisitChildren(indexerExpression);
		}

		public virtual void VisitInterpolatedStringExpression(InterpolatedStringExpression interpolatedStringExpression)
		{
			VisitChildren(interpolatedStringExpression);
		}

		public virtual void VisitInterpolation(Interpolation interpolation)
		{
			VisitChildren(interpolation);
		}

		public virtual void VisitInterpolatedStringText(InterpolatedStringText interpolatedStringText)
		{
			VisitChildren(interpolatedStringText);
		}

		public virtual void VisitInvocationExpression(InvocationExpression invocationExpression)
		{
			VisitChildren(invocationExpression);
		}

		public virtual void VisitDirectionExpression(DirectionExpression directionExpression)
		{
			VisitChildren(directionExpression);
		}

		public virtual void VisitMemberReferenceExpression(MemberReferenceExpression memberReferenceExpression)
		{
			VisitChildren(memberReferenceExpression);
		}

		public virtual void VisitNullReferenceExpression(NullReferenceExpression nullReferenceExpression)
		{
			VisitChildren(nullReferenceExpression);
		}

		public virtual void VisitObjectCreateExpression(ObjectCreateExpression objectCreateExpression)
		{
			VisitChildren(objectCreateExpression);
		}

		public virtual void VisitDeclarationExpression(DeclarationExpression declarationExpression)
		{
			VisitChildren(declarationExpression);
		}

<<<<<<< HEAD
		public virtual void VisitDeclarationExpression(DeclarationExpression declarationExpression)
		{
			VisitChildren(declarationExpression);
		}

=======
>>>>>>> 41c99e47
		public virtual void VisitOutVarDeclarationExpression(OutVarDeclarationExpression outVarDeclarationExpression)
		{
			VisitChildren(outVarDeclarationExpression);
		}

		public virtual void VisitAnonymousTypeCreateExpression(AnonymousTypeCreateExpression anonymousTypeCreateExpression)
		{
			VisitChildren(anonymousTypeCreateExpression);
		}

		public virtual void VisitArrayCreateExpression(ArrayCreateExpression arrayCreateExpression)
		{
			VisitChildren(arrayCreateExpression);
		}

		public virtual void VisitParenthesizedExpression(ParenthesizedExpression parenthesizedExpression)
		{
			VisitChildren(parenthesizedExpression);
		}

		public virtual void VisitPointerReferenceExpression(PointerReferenceExpression pointerReferenceExpression)
		{
			VisitChildren(pointerReferenceExpression);
		}

		public virtual void VisitPrimitiveExpression(PrimitiveExpression primitiveExpression)
		{
			VisitChildren(primitiveExpression);
		}

		public virtual void VisitSizeOfExpression(SizeOfExpression sizeOfExpression)
		{
			VisitChildren(sizeOfExpression);
		}

		public virtual void VisitStackAllocExpression(StackAllocExpression stackAllocExpression)
		{
			VisitChildren(stackAllocExpression);
		}

		public virtual void VisitThisReferenceExpression(ThisReferenceExpression thisReferenceExpression)
		{
			VisitChildren(thisReferenceExpression);
		}

		public virtual void VisitThrowExpression(ThrowExpression throwExpression)
		{
			VisitChildren(throwExpression);
		}

		public virtual void VisitTupleExpression(TupleExpression tupleExpression)
		{
			VisitChildren(tupleExpression);
		}

		public virtual void VisitTypeOfExpression(TypeOfExpression typeOfExpression)
		{
			VisitChildren(typeOfExpression);
		}

		public virtual void VisitTypeReferenceExpression(TypeReferenceExpression typeReferenceExpression)
		{
			VisitChildren(typeReferenceExpression);
		}

		public virtual void VisitUnaryOperatorExpression(UnaryOperatorExpression unaryOperatorExpression)
		{
			VisitChildren(unaryOperatorExpression);
		}

		public virtual void VisitUncheckedExpression(UncheckedExpression uncheckedExpression)
		{
			VisitChildren(uncheckedExpression);
		}

		public virtual void VisitQueryExpression(QueryExpression queryExpression)
		{
			VisitChildren(queryExpression);
		}

		public virtual void VisitQueryContinuationClause(QueryContinuationClause queryContinuationClause)
		{
			VisitChildren(queryContinuationClause);
		}

		public virtual void VisitQueryFromClause(QueryFromClause queryFromClause)
		{
			VisitChildren(queryFromClause);
		}

		public virtual void VisitQueryLetClause(QueryLetClause queryLetClause)
		{
			VisitChildren(queryLetClause);
		}

		public virtual void VisitQueryWhereClause(QueryWhereClause queryWhereClause)
		{
			VisitChildren(queryWhereClause);
		}

		public virtual void VisitQueryJoinClause(QueryJoinClause queryJoinClause)
		{
			VisitChildren(queryJoinClause);
		}

		public virtual void VisitQueryOrderClause(QueryOrderClause queryOrderClause)
		{
			VisitChildren(queryOrderClause);
		}

		public virtual void VisitQueryOrdering(QueryOrdering queryOrdering)
		{
			VisitChildren(queryOrdering);
		}

		public virtual void VisitQuerySelectClause(QuerySelectClause querySelectClause)
		{
			VisitChildren(querySelectClause);
		}

		public virtual void VisitQueryGroupClause(QueryGroupClause queryGroupClause)
		{
			VisitChildren(queryGroupClause);
		}

		public virtual void VisitAsExpression(AsExpression asExpression)
		{
			VisitChildren(asExpression);
		}

		public virtual void VisitIsExpression(IsExpression isExpression)
		{
			VisitChildren(isExpression);
		}

		public virtual void VisitDefaultValueExpression(DefaultValueExpression defaultValueExpression)
		{
			VisitChildren(defaultValueExpression);
		}

		public virtual void VisitUndocumentedExpression(UndocumentedExpression undocumentedExpression)
		{
			VisitChildren(undocumentedExpression);
		}

		public virtual void VisitArrayInitializerExpression(ArrayInitializerExpression arrayInitializerExpression)
		{
			VisitChildren(arrayInitializerExpression);
		}

		public virtual void VisitArraySpecifier(ArraySpecifier arraySpecifier)
		{
			VisitChildren(arraySpecifier);
		}

		public virtual void VisitNamedArgumentExpression(NamedArgumentExpression namedArgumentExpression)
		{
			VisitChildren(namedArgumentExpression);
		}

		public virtual void VisitNamedExpression(NamedExpression namedExpression)
		{
			VisitChildren(namedExpression);
		}

		public virtual void VisitSingleVariableDesignation(SingleVariableDesignation singleVariableDesignation)
		{
			VisitChildren(singleVariableDesignation);
		}

		public virtual void VisitParenthesizedVariableDesignation(ParenthesizedVariableDesignation parenthesizedVariableDesignation)
		{
			VisitChildren(parenthesizedVariableDesignation);
		}

		public virtual void VisitSingleVariableDesignation(SingleVariableDesignation singleVariableDesignation)
		{
			VisitChildren(singleVariableDesignation);
		}

		public virtual void VisitParenthesizedVariableDesignation(ParenthesizedVariableDesignation parenthesizedVariableDesignation)
		{
			VisitChildren(parenthesizedVariableDesignation);
		}

		public virtual void VisitErrorNode(AstNode errorNode)
		{
			VisitChildren(errorNode);
		}

		public virtual void VisitPatternPlaceholder(AstNode placeholder, PatternMatching.Pattern pattern)
		{
			VisitChildren(placeholder);
		}

		public virtual void VisitWithInitializerExpression(WithInitializerExpression withInitializerExpression)
		{
			VisitChildren(withInitializerExpression);
		}

		public virtual void VisitWithInitializerExpression(WithInitializerExpression withInitializerExpression)
		{
			VisitChildren(withInitializerExpression);
		}
	}

	/// <summary>
	/// AST visitor with a default implementation that visits all node depth-first.
	/// </summary>
	public abstract class DepthFirstAstVisitor<T> : IAstVisitor<T>
	{
		protected virtual T VisitChildren(AstNode node)
		{
			AstNode next;
			for (var child = node.FirstChild; child != null; child = next)
			{
				// Store next to allow the loop to continue
				// if the visitor removes/replaces child.
				next = child.NextSibling;
				child.AcceptVisitor(this);
			}
			return default(T);
		}

		public virtual T VisitNullNode(AstNode nullNode)
		{
			// Should we call VisitChildren here?
			// We usually want to ignore null nodes.
			// Older NR versions (before VisitNullNode was introduced) didn't call VisitChildren() with null nodes;
			// so changing this might break VisitChildren() overrides that expect the node to be part of the AST.
			return default(T);
		}

		public virtual T VisitSyntaxTree(SyntaxTree unit)
		{
			return VisitChildren(unit);
		}

		public virtual T VisitComment(Comment comment)
		{
			return VisitChildren(comment);
		}
<<<<<<< HEAD
		
		public virtual T VisitDocumentationReference (DocumentationReference documentationReference)
=======

		public virtual T VisitDocumentationReference(DocumentationReference documentationReference)
		{
			return VisitChildren(documentationReference);
		}

		public virtual T VisitPreProcessorDirective(PreProcessorDirective preProcessorDirective)
		{
			return VisitChildren(preProcessorDirective);
		}

		public virtual T VisitIdentifier(Identifier identifier)
		{
			return VisitChildren(identifier);
		}

		public virtual T VisitCSharpTokenNode(CSharpTokenNode token)
>>>>>>> 41c99e47
		{
			return VisitChildren(token);
		}

		public virtual T VisitPrimitiveType(PrimitiveType primitiveType)
		{
			return VisitChildren(primitiveType);
		}

		public virtual T VisitComposedType(ComposedType composedType)
		{
			return VisitChildren(composedType);
		}

		public virtual T VisitSimpleType(SimpleType simpleType)
		{
			return VisitChildren(simpleType);
		}

		public virtual T VisitMemberType(MemberType memberType)
		{
			return VisitChildren(memberType);
		}

		public virtual T VisitTupleType(TupleAstType tupleType)
		{
			return VisitChildren(tupleType);
		}

		public virtual T VisitTupleTypeElement(TupleTypeElement tupleTypeElement)
		{
			return VisitChildren(tupleTypeElement);
		}

		public virtual T VisitFunctionPointerType(FunctionPointerAstType functionPointerType)
		{
			return VisitChildren(functionPointerType);
		}

		public virtual T VisitInvocationType(InvocationAstType invocationType)
		{
			return VisitChildren(invocationType);
		}

		public virtual T VisitAttribute(Attribute attribute)
		{
			return VisitChildren(attribute);
		}

<<<<<<< HEAD
		public virtual T VisitFunctionPointerType(FunctionPointerAstType functionPointerType)
		{
			return VisitChildren (functionPointerType);
		}

		public virtual T VisitInvocationType(InvocationAstType invocationType)
		{
			return VisitChildren(invocationType);
		}

		public virtual T VisitAttribute(Attribute attribute)
=======
		public virtual T VisitAttributeSection(AttributeSection attributeSection)
>>>>>>> 41c99e47
		{
			return VisitChildren(attributeSection);
		}

		public virtual T VisitDelegateDeclaration(DelegateDeclaration delegateDeclaration)
		{
			return VisitChildren(delegateDeclaration);
		}

		public virtual T VisitNamespaceDeclaration(NamespaceDeclaration namespaceDeclaration)
		{
			return VisitChildren(namespaceDeclaration);
		}

		public virtual T VisitTypeDeclaration(TypeDeclaration typeDeclaration)
		{
			return VisitChildren(typeDeclaration);
		}

		public virtual T VisitTypeParameterDeclaration(TypeParameterDeclaration typeParameterDeclaration)
		{
			return VisitChildren(typeParameterDeclaration);
		}

		public virtual T VisitEnumMemberDeclaration(EnumMemberDeclaration enumMemberDeclaration)
		{
			return VisitChildren(enumMemberDeclaration);
		}

		public virtual T VisitUsingDeclaration(UsingDeclaration usingDeclaration)
		{
			return VisitChildren(usingDeclaration);
		}

		public virtual T VisitUsingAliasDeclaration(UsingAliasDeclaration usingDeclaration)
		{
			return VisitChildren(usingDeclaration);
		}

		public virtual T VisitExternAliasDeclaration(ExternAliasDeclaration externAliasDeclaration)
		{
			return VisitChildren(externAliasDeclaration);
		}

		public virtual T VisitConstructorDeclaration(ConstructorDeclaration constructorDeclaration)
		{
			return VisitChildren(constructorDeclaration);
		}

		public virtual T VisitConstructorInitializer(ConstructorInitializer constructorInitializer)
		{
			return VisitChildren(constructorInitializer);
		}

		public virtual T VisitDestructorDeclaration(DestructorDeclaration destructorDeclaration)
		{
			return VisitChildren(destructorDeclaration);
		}

		public virtual T VisitEventDeclaration(EventDeclaration eventDeclaration)
		{
			return VisitChildren(eventDeclaration);
		}

		public virtual T VisitCustomEventDeclaration(CustomEventDeclaration eventDeclaration)
		{
			return VisitChildren(eventDeclaration);
		}

		public virtual T VisitFieldDeclaration(FieldDeclaration fieldDeclaration)
		{
			return VisitChildren(fieldDeclaration);
		}

		public virtual T VisitFixedFieldDeclaration(FixedFieldDeclaration fixedFieldDeclaration)
		{
			return VisitChildren(fixedFieldDeclaration);
		}

		public virtual T VisitFixedVariableInitializer(FixedVariableInitializer fixedVariableInitializer)
		{
			return VisitChildren(fixedVariableInitializer);
		}

		public virtual T VisitIndexerDeclaration(IndexerDeclaration indexerDeclaration)
		{
			return VisitChildren(indexerDeclaration);
		}

		public virtual T VisitMethodDeclaration(MethodDeclaration methodDeclaration)
		{
			return VisitChildren(methodDeclaration);
		}

		public virtual T VisitOperatorDeclaration(OperatorDeclaration operatorDeclaration)
		{
			return VisitChildren(operatorDeclaration);
		}

		public virtual T VisitPropertyDeclaration(PropertyDeclaration propertyDeclaration)
		{
			return VisitChildren(propertyDeclaration);
		}

		public virtual T VisitAccessor(Accessor accessor)
		{
			return VisitChildren(accessor);
		}

		public virtual T VisitVariableInitializer(VariableInitializer variableInitializer)
		{
			return VisitChildren(variableInitializer);
		}

		public virtual T VisitParameterDeclaration(ParameterDeclaration parameterDeclaration)
		{
			return VisitChildren(parameterDeclaration);
		}

		public virtual T VisitConstraint(Constraint constraint)
		{
			return VisitChildren(constraint);
		}

		public virtual T VisitBlockStatement(BlockStatement blockStatement)
		{
			return VisitChildren(blockStatement);
		}

		public virtual T VisitExpressionStatement(ExpressionStatement expressionStatement)
		{
			return VisitChildren(expressionStatement);
		}

		public virtual T VisitBreakStatement(BreakStatement breakStatement)
		{
			return VisitChildren(breakStatement);
		}

		public virtual T VisitCheckedStatement(CheckedStatement checkedStatement)
		{
			return VisitChildren(checkedStatement);
		}

		public virtual T VisitContinueStatement(ContinueStatement continueStatement)
		{
			return VisitChildren(continueStatement);
		}

		public virtual T VisitDoWhileStatement(DoWhileStatement doWhileStatement)
		{
			return VisitChildren(doWhileStatement);
		}

		public virtual T VisitEmptyStatement(EmptyStatement emptyStatement)
		{
			return VisitChildren(emptyStatement);
		}

		public virtual T VisitFixedStatement(FixedStatement fixedStatement)
		{
			return VisitChildren(fixedStatement);
		}

		public virtual T VisitForeachStatement(ForeachStatement foreachStatement)
		{
			return VisitChildren(foreachStatement);
		}

		public virtual T VisitForStatement(ForStatement forStatement)
		{
			return VisitChildren(forStatement);
		}

		public virtual T VisitGotoCaseStatement(GotoCaseStatement gotoCaseStatement)
		{
			return VisitChildren(gotoCaseStatement);
		}

		public virtual T VisitGotoDefaultStatement(GotoDefaultStatement gotoDefaultStatement)
		{
			return VisitChildren(gotoDefaultStatement);
		}

		public virtual T VisitGotoStatement(GotoStatement gotoStatement)
		{
			return VisitChildren(gotoStatement);
		}

		public virtual T VisitIfElseStatement(IfElseStatement ifElseStatement)
		{
			return VisitChildren(ifElseStatement);
		}

		public virtual T VisitLabelStatement(LabelStatement labelStatement)
		{
			return VisitChildren(labelStatement);
		}

		public virtual T VisitLockStatement(LockStatement lockStatement)
		{
			return VisitChildren(lockStatement);
		}

		public virtual T VisitReturnStatement(ReturnStatement returnStatement)
		{
			return VisitChildren(returnStatement);
		}

		public virtual T VisitSwitchStatement(SwitchStatement switchStatement)
		{
			return VisitChildren(switchStatement);
		}

		public virtual T VisitSwitchSection(SwitchSection switchSection)
		{
			return VisitChildren(switchSection);
		}

		public virtual T VisitCaseLabel(CaseLabel caseLabel)
		{
			return VisitChildren(caseLabel);
		}

		public virtual T VisitSwitchExpression(SwitchExpression switchExpression)
		{
			return VisitChildren(switchExpression);
		}

<<<<<<< HEAD
		public virtual T VisitSwitchExpression(SwitchExpression switchExpression)
		{
			return VisitChildren(switchExpression);
		}

		public virtual T VisitSwitchExpressionSection(SwitchExpressionSection switchExpressionSection)
		{
			return VisitChildren(switchExpressionSection);
		}

		public virtual T VisitThrowStatement (ThrowStatement throwStatement)
=======
		public virtual T VisitSwitchExpressionSection(SwitchExpressionSection switchExpressionSection)
>>>>>>> 41c99e47
		{
			return VisitChildren(switchExpressionSection);
		}

		public virtual T VisitThrowStatement(ThrowStatement throwStatement)
		{
			return VisitChildren(throwStatement);
		}

		public virtual T VisitTryCatchStatement(TryCatchStatement tryCatchStatement)
		{
			return VisitChildren(tryCatchStatement);
		}

		public virtual T VisitCatchClause(CatchClause catchClause)
		{
			return VisitChildren(catchClause);
		}

		public virtual T VisitUncheckedStatement(UncheckedStatement uncheckedStatement)
		{
			return VisitChildren(uncheckedStatement);
		}

		public virtual T VisitUnsafeStatement(UnsafeStatement unsafeStatement)
		{
			return VisitChildren(unsafeStatement);
		}

		public virtual T VisitUsingStatement(UsingStatement usingStatement)
		{
			return VisitChildren(usingStatement);
		}

<<<<<<< HEAD
		public virtual T VisitLocalFunctionDeclarationStatement(LocalFunctionDeclarationStatement localFunctionDeclarationStatement)
		{
			return VisitChildren(localFunctionDeclarationStatement);
		}

		public virtual T VisitWhileStatement (WhileStatement whileStatement)
=======
		public virtual T VisitVariableDeclarationStatement(VariableDeclarationStatement variableDeclarationStatement)
>>>>>>> 41c99e47
		{
			return VisitChildren(variableDeclarationStatement);
		}

		public virtual T VisitLocalFunctionDeclarationStatement(LocalFunctionDeclarationStatement localFunctionDeclarationStatement)
		{
			return VisitChildren(localFunctionDeclarationStatement);
		}

		public virtual T VisitWhileStatement(WhileStatement whileStatement)
		{
			return VisitChildren(whileStatement);
		}

		public virtual T VisitYieldBreakStatement(YieldBreakStatement yieldBreakStatement)
		{
			return VisitChildren(yieldBreakStatement);
		}

		public virtual T VisitYieldReturnStatement(YieldReturnStatement yieldReturnStatement)
		{
			return VisitChildren(yieldReturnStatement);
		}

		public virtual T VisitAnonymousMethodExpression(AnonymousMethodExpression anonymousMethodExpression)
		{
			return VisitChildren(anonymousMethodExpression);
		}

		public virtual T VisitLambdaExpression(LambdaExpression lambdaExpression)
		{
			return VisitChildren(lambdaExpression);
		}

		public virtual T VisitAssignmentExpression(AssignmentExpression assignmentExpression)
		{
			return VisitChildren(assignmentExpression);
		}

		public virtual T VisitBaseReferenceExpression(BaseReferenceExpression baseReferenceExpression)
		{
			return VisitChildren(baseReferenceExpression);
		}

		public virtual T VisitBinaryOperatorExpression(BinaryOperatorExpression binaryOperatorExpression)
		{
			return VisitChildren(binaryOperatorExpression);
		}

		public virtual T VisitCastExpression(CastExpression castExpression)
		{
			return VisitChildren(castExpression);
		}

		public virtual T VisitCheckedExpression(CheckedExpression checkedExpression)
		{
			return VisitChildren(checkedExpression);
		}

		public virtual T VisitConditionalExpression(ConditionalExpression conditionalExpression)
		{
			return VisitChildren(conditionalExpression);
		}

		public virtual T VisitIdentifierExpression(IdentifierExpression identifierExpression)
		{
			return VisitChildren(identifierExpression);
		}

		public virtual T VisitIndexerExpression(IndexerExpression indexerExpression)
		{
			return VisitChildren(indexerExpression);
		}

		public virtual T VisitInterpolatedStringExpression(InterpolatedStringExpression interpolatedStringExpression)
		{
			return VisitChildren(interpolatedStringExpression);
		}

		public virtual T VisitInterpolation(Interpolation interpolation)
		{
			return VisitChildren(interpolation);
		}

		public virtual T VisitInterpolatedStringText(InterpolatedStringText interpolatedStringText)
		{
			return VisitChildren(interpolatedStringText);
		}

		public virtual T VisitInvocationExpression(InvocationExpression invocationExpression)
		{
			return VisitChildren(invocationExpression);
		}

		public virtual T VisitDirectionExpression(DirectionExpression directionExpression)
		{
			return VisitChildren(directionExpression);
		}

		public virtual T VisitMemberReferenceExpression(MemberReferenceExpression memberReferenceExpression)
		{
			return VisitChildren(memberReferenceExpression);
		}

		public virtual T VisitNullReferenceExpression(NullReferenceExpression nullReferenceExpression)
		{
			return VisitChildren(nullReferenceExpression);
		}

		public virtual T VisitObjectCreateExpression(ObjectCreateExpression objectCreateExpression)
		{
			return VisitChildren(objectCreateExpression);
		}

		public virtual T VisitDeclarationExpression(DeclarationExpression declarationExpression)
		{
			return VisitChildren(declarationExpression);
		}

		public virtual T VisitOutVarDeclarationExpression(OutVarDeclarationExpression outVarDeclarationExpression)
		{
			return VisitChildren(outVarDeclarationExpression);
		}

		public virtual T VisitAnonymousTypeCreateExpression(AnonymousTypeCreateExpression anonymousTypeCreateExpression)
		{
			return VisitChildren(anonymousTypeCreateExpression);
		}

		public virtual T VisitArrayCreateExpression(ArrayCreateExpression arrayCreateExpression)
		{
			return VisitChildren(arrayCreateExpression);
		}

		public virtual T VisitParenthesizedExpression(ParenthesizedExpression parenthesizedExpression)
		{
			return VisitChildren(parenthesizedExpression);
		}

		public virtual T VisitPointerReferenceExpression(PointerReferenceExpression pointerReferenceExpression)
		{
			return VisitChildren(pointerReferenceExpression);
		}

		public virtual T VisitPrimitiveExpression(PrimitiveExpression primitiveExpression)
		{
			return VisitChildren(primitiveExpression);
		}

		public virtual T VisitSizeOfExpression(SizeOfExpression sizeOfExpression)
		{
			return VisitChildren(sizeOfExpression);
		}

		public virtual T VisitStackAllocExpression(StackAllocExpression stackAllocExpression)
		{
			return VisitChildren(stackAllocExpression);
		}

		public virtual T VisitThisReferenceExpression(ThisReferenceExpression thisReferenceExpression)
		{
			return VisitChildren(thisReferenceExpression);
		}

		public virtual T VisitThrowExpression(ThrowExpression throwExpression)
		{
			return VisitChildren(throwExpression);
		}

		public virtual T VisitTupleExpression(TupleExpression tupleExpression)
		{
			return VisitChildren(tupleExpression);
		}

		public virtual T VisitTypeOfExpression(TypeOfExpression typeOfExpression)
		{
			return VisitChildren(typeOfExpression);
		}

		public virtual T VisitTypeReferenceExpression(TypeReferenceExpression typeReferenceExpression)
		{
			return VisitChildren(typeReferenceExpression);
		}

		public virtual T VisitUnaryOperatorExpression(UnaryOperatorExpression unaryOperatorExpression)
		{
			return VisitChildren(unaryOperatorExpression);
		}

		public virtual T VisitUncheckedExpression(UncheckedExpression uncheckedExpression)
		{
			return VisitChildren(uncheckedExpression);
		}

		public virtual T VisitQueryExpression(QueryExpression queryExpression)
		{
			return VisitChildren(queryExpression);
		}

		public virtual T VisitQueryContinuationClause(QueryContinuationClause queryContinuationClause)
		{
			return VisitChildren(queryContinuationClause);
		}

		public virtual T VisitQueryFromClause(QueryFromClause queryFromClause)
		{
			return VisitChildren(queryFromClause);
		}

		public virtual T VisitQueryLetClause(QueryLetClause queryLetClause)
		{
			return VisitChildren(queryLetClause);
		}

		public virtual T VisitQueryWhereClause(QueryWhereClause queryWhereClause)
		{
			return VisitChildren(queryWhereClause);
		}

		public virtual T VisitQueryJoinClause(QueryJoinClause queryJoinClause)
		{
			return VisitChildren(queryJoinClause);
		}

		public virtual T VisitQueryOrderClause(QueryOrderClause queryOrderClause)
		{
			return VisitChildren(queryOrderClause);
		}

		public virtual T VisitQueryOrdering(QueryOrdering queryOrdering)
		{
			return VisitChildren(queryOrdering);
		}

		public virtual T VisitQuerySelectClause(QuerySelectClause querySelectClause)
		{
			return VisitChildren(querySelectClause);
		}

		public virtual T VisitQueryGroupClause(QueryGroupClause queryGroupClause)
		{
			return VisitChildren(queryGroupClause);
		}

		public virtual T VisitAsExpression(AsExpression asExpression)
		{
			return VisitChildren(asExpression);
		}

		public virtual T VisitIsExpression(IsExpression isExpression)
		{
			return VisitChildren(isExpression);
		}

		public virtual T VisitDefaultValueExpression(DefaultValueExpression defaultValueExpression)
		{
			return VisitChildren(defaultValueExpression);
		}

		public virtual T VisitUndocumentedExpression(UndocumentedExpression undocumentedExpression)
		{
			return VisitChildren(undocumentedExpression);
		}

		public virtual T VisitArrayInitializerExpression(ArrayInitializerExpression arrayInitializerExpression)
		{
			return VisitChildren(arrayInitializerExpression);
		}

		public virtual T VisitArraySpecifier(ArraySpecifier arraySpecifier)
		{
			return VisitChildren(arraySpecifier);
		}

		public virtual T VisitNamedArgumentExpression(NamedArgumentExpression namedArgumentExpression)
		{
			return VisitChildren(namedArgumentExpression);
		}

		public virtual T VisitNamedExpression(NamedExpression namedExpression)
		{
			return VisitChildren(namedExpression);
		}

		public virtual T VisitSingleVariableDesignation(SingleVariableDesignation singleVariableDesignation)
		{
			return VisitChildren(singleVariableDesignation);
		}

		public virtual T VisitParenthesizedVariableDesignation(ParenthesizedVariableDesignation parenthesizedVariableDesignation)
		{
			return VisitChildren(parenthesizedVariableDesignation);
		}

		public virtual T VisitSingleVariableDesignation(SingleVariableDesignation singleVariableDesignation)
		{
			return VisitChildren(singleVariableDesignation);
		}

		public virtual T VisitParenthesizedVariableDesignation(ParenthesizedVariableDesignation parenthesizedVariableDesignation)
		{
			return VisitChildren(parenthesizedVariableDesignation);
		}

		public virtual T VisitErrorNode(AstNode errorNode)
		{
			return VisitChildren(errorNode);
		}

		public virtual T VisitPatternPlaceholder(AstNode placeholder, PatternMatching.Pattern pattern)
		{
			return VisitChildren(placeholder);
		}

		public virtual T VisitWithInitializerExpression(WithInitializerExpression withInitializerExpression)
		{
			return VisitChildren(withInitializerExpression);
		}

		public virtual T VisitWithInitializerExpression(WithInitializerExpression withInitializerExpression)
		{
			return VisitChildren(withInitializerExpression);
		}
	}

	/// <summary>
	/// AST visitor with a default implementation that visits all node depth-first.
	/// </summary>
	public abstract class DepthFirstAstVisitor<T, S> : IAstVisitor<T, S>
	{
		protected virtual S VisitChildren(AstNode node, T data)
		{
			AstNode next;
			for (var child = node.FirstChild; child != null; child = next)
			{
				// Store next to allow the loop to continue
				// if the visitor removes/replaces child.
				next = child.NextSibling;
				child.AcceptVisitor(this, data);
			}
			return default(S);
		}

		public virtual S VisitNullNode(AstNode nullNode, T data)
		{
			// Should we call VisitChildren here?
			// We usually want to ignore null nodes.
			// Older NR versions (before VisitNullNode was introduced) didn't call VisitChildren() with null nodes;
			// so changing this might break VisitChildren() overrides that expect the node to be part of the AST.
			return default(S);
		}

		public virtual S VisitSyntaxTree(SyntaxTree unit, T data)
		{
			return VisitChildren(unit, data);
		}

		public virtual S VisitComment(Comment comment, T data)
		{
			return VisitChildren(comment, data);
		}
<<<<<<< HEAD
		
		public virtual S VisitDocumentationReference (DocumentationReference documentationReference, T data)
=======

		public virtual S VisitDocumentationReference(DocumentationReference documentationReference, T data)
		{
			return VisitChildren(documentationReference, data);
		}

		public virtual S VisitPreProcessorDirective(PreProcessorDirective preProcessorDirective, T data)
		{
			return VisitChildren(preProcessorDirective, data);
		}

		public virtual S VisitIdentifier(Identifier identifier, T data)
		{
			return VisitChildren(identifier, data);
		}

		public virtual S VisitCSharpTokenNode(CSharpTokenNode token, T data)
>>>>>>> 41c99e47
		{
			return VisitChildren(token, data);
		}

		public virtual S VisitPrimitiveType(PrimitiveType primitiveType, T data)
		{
			return VisitChildren(primitiveType, data);
		}

		public virtual S VisitComposedType(ComposedType composedType, T data)
		{
			return VisitChildren(composedType, data);
		}

		public virtual S VisitSimpleType(SimpleType simpleType, T data)
		{
			return VisitChildren(simpleType, data);
		}

		public virtual S VisitMemberType(MemberType memberType, T data)
		{
			return VisitChildren(memberType, data);
		}

		public virtual S VisitTupleType(TupleAstType tupleType, T data)
		{
			return VisitChildren(tupleType, data);
		}

		public virtual S VisitTupleTypeElement(TupleTypeElement tupleTypeElement, T data)
		{
			return VisitChildren(tupleTypeElement, data);
		}

		public virtual S VisitFunctionPointerType(FunctionPointerAstType functionPointerType, T data)
		{
			return VisitChildren(functionPointerType, data);
		}

		public virtual S VisitInvocationType(InvocationAstType invocationType, T data)
		{
			return VisitChildren(invocationType, data);
		}

		public virtual S VisitAttribute(Attribute attribute, T data)
		{
			return VisitChildren(attribute, data);
		}

<<<<<<< HEAD
		public virtual S VisitFunctionPointerType(FunctionPointerAstType functionPointerType, T data)
		{
			return VisitChildren (functionPointerType, data);
		}

		public virtual S VisitInvocationType(InvocationAstType invocationType, T data)
		{
			return VisitChildren(invocationType, data);
		}

		public virtual S VisitAttribute(Attribute attribute, T data)
=======
		public virtual S VisitAttributeSection(AttributeSection attributeSection, T data)
>>>>>>> 41c99e47
		{
			return VisitChildren(attributeSection, data);
		}

		public virtual S VisitDelegateDeclaration(DelegateDeclaration delegateDeclaration, T data)
		{
			return VisitChildren(delegateDeclaration, data);
		}

		public virtual S VisitNamespaceDeclaration(NamespaceDeclaration namespaceDeclaration, T data)
		{
			return VisitChildren(namespaceDeclaration, data);
		}

		public virtual S VisitTypeDeclaration(TypeDeclaration typeDeclaration, T data)
		{
			return VisitChildren(typeDeclaration, data);
		}

		public virtual S VisitTypeParameterDeclaration(TypeParameterDeclaration typeParameterDeclaration, T data)
		{
			return VisitChildren(typeParameterDeclaration, data);
		}

		public virtual S VisitEnumMemberDeclaration(EnumMemberDeclaration enumMemberDeclaration, T data)
		{
			return VisitChildren(enumMemberDeclaration, data);
		}

		public virtual S VisitUsingDeclaration(UsingDeclaration usingDeclaration, T data)
		{
			return VisitChildren(usingDeclaration, data);
		}

		public virtual S VisitUsingAliasDeclaration(UsingAliasDeclaration usingDeclaration, T data)
		{
			return VisitChildren(usingDeclaration, data);
		}

		public virtual S VisitExternAliasDeclaration(ExternAliasDeclaration externAliasDeclaration, T data)
		{
			return VisitChildren(externAliasDeclaration, data);
		}

		public virtual S VisitConstructorDeclaration(ConstructorDeclaration constructorDeclaration, T data)
		{
			return VisitChildren(constructorDeclaration, data);
		}

		public virtual S VisitConstructorInitializer(ConstructorInitializer constructorInitializer, T data)
		{
			return VisitChildren(constructorInitializer, data);
		}

		public virtual S VisitDestructorDeclaration(DestructorDeclaration destructorDeclaration, T data)
		{
			return VisitChildren(destructorDeclaration, data);
		}

		public virtual S VisitEventDeclaration(EventDeclaration eventDeclaration, T data)
		{
			return VisitChildren(eventDeclaration, data);
		}

		public virtual S VisitCustomEventDeclaration(CustomEventDeclaration eventDeclaration, T data)
		{
			return VisitChildren(eventDeclaration, data);
		}

		public virtual S VisitFieldDeclaration(FieldDeclaration fieldDeclaration, T data)
		{
			return VisitChildren(fieldDeclaration, data);
		}

		public virtual S VisitFixedFieldDeclaration(FixedFieldDeclaration fixedFieldDeclaration, T data)
		{
			return VisitChildren(fixedFieldDeclaration, data);
		}

		public virtual S VisitFixedVariableInitializer(FixedVariableInitializer fixedVariableInitializer, T data)
		{
			return VisitChildren(fixedVariableInitializer, data);
		}

		public virtual S VisitIndexerDeclaration(IndexerDeclaration indexerDeclaration, T data)
		{
			return VisitChildren(indexerDeclaration, data);
		}

		public virtual S VisitMethodDeclaration(MethodDeclaration methodDeclaration, T data)
		{
			return VisitChildren(methodDeclaration, data);
		}

		public virtual S VisitOperatorDeclaration(OperatorDeclaration operatorDeclaration, T data)
		{
			return VisitChildren(operatorDeclaration, data);
		}

		public virtual S VisitPropertyDeclaration(PropertyDeclaration propertyDeclaration, T data)
		{
			return VisitChildren(propertyDeclaration, data);
		}

		public virtual S VisitAccessor(Accessor accessor, T data)
		{
			return VisitChildren(accessor, data);
		}

		public virtual S VisitVariableInitializer(VariableInitializer variableInitializer, T data)
		{
			return VisitChildren(variableInitializer, data);
		}

		public virtual S VisitParameterDeclaration(ParameterDeclaration parameterDeclaration, T data)
		{
			return VisitChildren(parameterDeclaration, data);
		}

		public virtual S VisitConstraint(Constraint constraint, T data)
		{
			return VisitChildren(constraint, data);
		}

		public virtual S VisitBlockStatement(BlockStatement blockStatement, T data)
		{
			return VisitChildren(blockStatement, data);
		}

		public virtual S VisitExpressionStatement(ExpressionStatement expressionStatement, T data)
		{
			return VisitChildren(expressionStatement, data);
		}

		public virtual S VisitBreakStatement(BreakStatement breakStatement, T data)
		{
			return VisitChildren(breakStatement, data);
		}

		public virtual S VisitCheckedStatement(CheckedStatement checkedStatement, T data)
		{
			return VisitChildren(checkedStatement, data);
		}

		public virtual S VisitContinueStatement(ContinueStatement continueStatement, T data)
		{
			return VisitChildren(continueStatement, data);
		}

		public virtual S VisitDoWhileStatement(DoWhileStatement doWhileStatement, T data)
		{
			return VisitChildren(doWhileStatement, data);
		}

		public virtual S VisitEmptyStatement(EmptyStatement emptyStatement, T data)
		{
			return VisitChildren(emptyStatement, data);
		}

		public virtual S VisitFixedStatement(FixedStatement fixedStatement, T data)
		{
			return VisitChildren(fixedStatement, data);
		}

		public virtual S VisitForeachStatement(ForeachStatement foreachStatement, T data)
		{
			return VisitChildren(foreachStatement, data);
		}

		public virtual S VisitForStatement(ForStatement forStatement, T data)
		{
			return VisitChildren(forStatement, data);
		}

		public virtual S VisitGotoCaseStatement(GotoCaseStatement gotoCaseStatement, T data)
		{
			return VisitChildren(gotoCaseStatement, data);
		}

		public virtual S VisitGotoDefaultStatement(GotoDefaultStatement gotoDefaultStatement, T data)
		{
			return VisitChildren(gotoDefaultStatement, data);
		}

		public virtual S VisitGotoStatement(GotoStatement gotoStatement, T data)
		{
			return VisitChildren(gotoStatement, data);
		}

		public virtual S VisitIfElseStatement(IfElseStatement ifElseStatement, T data)
		{
			return VisitChildren(ifElseStatement, data);
		}

		public virtual S VisitLabelStatement(LabelStatement labelStatement, T data)
		{
			return VisitChildren(labelStatement, data);
		}

		public virtual S VisitLockStatement(LockStatement lockStatement, T data)
		{
			return VisitChildren(lockStatement, data);
		}

		public virtual S VisitReturnStatement(ReturnStatement returnStatement, T data)
		{
			return VisitChildren(returnStatement, data);
		}

		public virtual S VisitSwitchStatement(SwitchStatement switchStatement, T data)
		{
			return VisitChildren(switchStatement, data);
		}

		public virtual S VisitSwitchSection(SwitchSection switchSection, T data)
		{
			return VisitChildren(switchSection, data);
		}

		public virtual S VisitCaseLabel(CaseLabel caseLabel, T data)
		{
			return VisitChildren(caseLabel, data);
		}

		public virtual S VisitSwitchExpression(SwitchExpression switchExpression, T data)
		{
			return VisitChildren(switchExpression, data);
		}

		public virtual S VisitSwitchExpressionSection(SwitchExpressionSection switchExpressionSection, T data)
		{
			return VisitChildren(switchExpressionSection, data);
		}

		public virtual S VisitThrowStatement(ThrowStatement throwStatement, T data)
		{
			return VisitChildren(throwStatement, data);
		}

<<<<<<< HEAD
		public virtual S VisitSwitchExpression(SwitchExpression switchExpression, T data)
		{
			return VisitChildren(switchExpression, data);
		}

		public virtual S VisitSwitchExpressionSection(SwitchExpressionSection switchExpressionSection, T data)
		{
			return VisitChildren(switchExpressionSection, data);
		}

		public virtual S VisitThrowStatement (ThrowStatement throwStatement, T data)
=======
		public virtual S VisitTryCatchStatement(TryCatchStatement tryCatchStatement, T data)
>>>>>>> 41c99e47
		{
			return VisitChildren(tryCatchStatement, data);
		}

		public virtual S VisitCatchClause(CatchClause catchClause, T data)
		{
			return VisitChildren(catchClause, data);
		}

		public virtual S VisitUncheckedStatement(UncheckedStatement uncheckedStatement, T data)
		{
			return VisitChildren(uncheckedStatement, data);
		}

		public virtual S VisitUnsafeStatement(UnsafeStatement unsafeStatement, T data)
		{
			return VisitChildren(unsafeStatement, data);
		}

		public virtual S VisitUsingStatement(UsingStatement usingStatement, T data)
		{
			return VisitChildren(usingStatement, data);
		}

		public virtual S VisitVariableDeclarationStatement(VariableDeclarationStatement variableDeclarationStatement, T data)
		{
			return VisitChildren(variableDeclarationStatement, data);
		}

		public virtual S VisitLocalFunctionDeclarationStatement(LocalFunctionDeclarationStatement localFunctionDeclarationStatement, T data)
		{
			return VisitChildren(localFunctionDeclarationStatement, data);
		}

<<<<<<< HEAD
		public virtual S VisitLocalFunctionDeclarationStatement(LocalFunctionDeclarationStatement localFunctionDeclarationStatement, T data)
		{
			return VisitChildren(localFunctionDeclarationStatement, data);
		}

		public virtual S VisitWhileStatement (WhileStatement whileStatement, T data)
=======
		public virtual S VisitWhileStatement(WhileStatement whileStatement, T data)
>>>>>>> 41c99e47
		{
			return VisitChildren(whileStatement, data);
		}

		public virtual S VisitYieldBreakStatement(YieldBreakStatement yieldBreakStatement, T data)
		{
			return VisitChildren(yieldBreakStatement, data);
		}

		public virtual S VisitYieldReturnStatement(YieldReturnStatement yieldReturnStatement, T data)
		{
			return VisitChildren(yieldReturnStatement, data);
		}

		public virtual S VisitAnonymousMethodExpression(AnonymousMethodExpression anonymousMethodExpression, T data)
		{
			return VisitChildren(anonymousMethodExpression, data);
		}

		public virtual S VisitLambdaExpression(LambdaExpression lambdaExpression, T data)
		{
			return VisitChildren(lambdaExpression, data);
		}

		public virtual S VisitAssignmentExpression(AssignmentExpression assignmentExpression, T data)
		{
			return VisitChildren(assignmentExpression, data);
		}

		public virtual S VisitBaseReferenceExpression(BaseReferenceExpression baseReferenceExpression, T data)
		{
			return VisitChildren(baseReferenceExpression, data);
		}

		public virtual S VisitBinaryOperatorExpression(BinaryOperatorExpression binaryOperatorExpression, T data)
		{
			return VisitChildren(binaryOperatorExpression, data);
		}

		public virtual S VisitCastExpression(CastExpression castExpression, T data)
		{
			return VisitChildren(castExpression, data);
		}

		public virtual S VisitCheckedExpression(CheckedExpression checkedExpression, T data)
		{
			return VisitChildren(checkedExpression, data);
		}

		public virtual S VisitConditionalExpression(ConditionalExpression conditionalExpression, T data)
		{
			return VisitChildren(conditionalExpression, data);
		}

		public virtual S VisitIdentifierExpression(IdentifierExpression identifierExpression, T data)
		{
			return VisitChildren(identifierExpression, data);
		}

		public virtual S VisitIndexerExpression(IndexerExpression indexerExpression, T data)
		{
			return VisitChildren(indexerExpression, data);
		}

		public virtual S VisitInterpolatedStringExpression(InterpolatedStringExpression interpolatedStringExpression, T data)
		{
			return VisitChildren(interpolatedStringExpression, data);
		}

		public virtual S VisitInterpolation(Interpolation interpolation, T data)
		{
			return VisitChildren(interpolation, data);
		}

		public virtual S VisitInterpolatedStringText(InterpolatedStringText interpolatedStringText, T data)
		{
			return VisitChildren(interpolatedStringText, data);
		}

		public virtual S VisitInvocationExpression(InvocationExpression invocationExpression, T data)
		{
			return VisitChildren(invocationExpression, data);
		}

		public virtual S VisitDirectionExpression(DirectionExpression directionExpression, T data)
		{
			return VisitChildren(directionExpression, data);
		}

		public virtual S VisitMemberReferenceExpression(MemberReferenceExpression memberReferenceExpression, T data)
		{
			return VisitChildren(memberReferenceExpression, data);
		}

		public virtual S VisitNullReferenceExpression(NullReferenceExpression nullReferenceExpression, T data)
		{
			return VisitChildren(nullReferenceExpression, data);
		}

		public virtual S VisitObjectCreateExpression(ObjectCreateExpression objectCreateExpression, T data)
		{
			return VisitChildren(objectCreateExpression, data);
		}

		public virtual S VisitDeclarationExpression(DeclarationExpression declarationExpression, T data)
		{
			return VisitChildren(declarationExpression, data);
		}

		public virtual S VisitDeclarationExpression(DeclarationExpression declarationExpression, T data)
		{
			return VisitChildren(declarationExpression, data);
		}

		public virtual S VisitOutVarDeclarationExpression(OutVarDeclarationExpression outVarDeclarationExpression, T data)
		{
			return VisitChildren(outVarDeclarationExpression, data);
		}

		public virtual S VisitAnonymousTypeCreateExpression(AnonymousTypeCreateExpression anonymousTypeCreateExpression, T data)
		{
			return VisitChildren(anonymousTypeCreateExpression, data);
		}

		public virtual S VisitArrayCreateExpression(ArrayCreateExpression arrayCreateExpression, T data)
		{
			return VisitChildren(arrayCreateExpression, data);
		}

		public virtual S VisitParenthesizedExpression(ParenthesizedExpression parenthesizedExpression, T data)
		{
			return VisitChildren(parenthesizedExpression, data);
		}

		public virtual S VisitPointerReferenceExpression(PointerReferenceExpression pointerReferenceExpression, T data)
		{
			return VisitChildren(pointerReferenceExpression, data);
		}

		public virtual S VisitPrimitiveExpression(PrimitiveExpression primitiveExpression, T data)
		{
			return VisitChildren(primitiveExpression, data);
		}

		public virtual S VisitSizeOfExpression(SizeOfExpression sizeOfExpression, T data)
		{
			return VisitChildren(sizeOfExpression, data);
		}

		public virtual S VisitStackAllocExpression(StackAllocExpression stackAllocExpression, T data)
		{
			return VisitChildren(stackAllocExpression, data);
		}

		public virtual S VisitThisReferenceExpression(ThisReferenceExpression thisReferenceExpression, T data)
		{
			return VisitChildren(thisReferenceExpression, data);
		}

		public virtual S VisitThrowExpression(ThrowExpression throwExpression, T data)
		{
			return VisitChildren(throwExpression, data);
		}

		public virtual S VisitTupleExpression(TupleExpression tupleExpression, T data)
		{
			return VisitChildren(tupleExpression, data);
		}

		public virtual S VisitTypeOfExpression(TypeOfExpression typeOfExpression, T data)
		{
			return VisitChildren(typeOfExpression, data);
		}

		public virtual S VisitTypeReferenceExpression(TypeReferenceExpression typeReferenceExpression, T data)
		{
			return VisitChildren(typeReferenceExpression, data);
		}

		public virtual S VisitUnaryOperatorExpression(UnaryOperatorExpression unaryOperatorExpression, T data)
		{
			return VisitChildren(unaryOperatorExpression, data);
		}

		public virtual S VisitUncheckedExpression(UncheckedExpression uncheckedExpression, T data)
		{
			return VisitChildren(uncheckedExpression, data);
		}

		public virtual S VisitQueryExpression(QueryExpression queryExpression, T data)
		{
			return VisitChildren(queryExpression, data);
		}

		public virtual S VisitQueryContinuationClause(QueryContinuationClause queryContinuationClause, T data)
		{
			return VisitChildren(queryContinuationClause, data);
		}

		public virtual S VisitQueryFromClause(QueryFromClause queryFromClause, T data)
		{
			return VisitChildren(queryFromClause, data);
		}

		public virtual S VisitQueryLetClause(QueryLetClause queryLetClause, T data)
		{
			return VisitChildren(queryLetClause, data);
		}

		public virtual S VisitQueryWhereClause(QueryWhereClause queryWhereClause, T data)
		{
			return VisitChildren(queryWhereClause, data);
		}

		public virtual S VisitQueryJoinClause(QueryJoinClause queryJoinClause, T data)
		{
			return VisitChildren(queryJoinClause, data);
		}

		public virtual S VisitQueryOrderClause(QueryOrderClause queryOrderClause, T data)
		{
			return VisitChildren(queryOrderClause, data);
		}

		public virtual S VisitQueryOrdering(QueryOrdering queryOrdering, T data)
		{
			return VisitChildren(queryOrdering, data);
		}

		public virtual S VisitQuerySelectClause(QuerySelectClause querySelectClause, T data)
		{
			return VisitChildren(querySelectClause, data);
		}

		public virtual S VisitQueryGroupClause(QueryGroupClause queryGroupClause, T data)
		{
			return VisitChildren(queryGroupClause, data);
		}

		public virtual S VisitAsExpression(AsExpression asExpression, T data)
		{
			return VisitChildren(asExpression, data);
		}

		public virtual S VisitIsExpression(IsExpression isExpression, T data)
		{
			return VisitChildren(isExpression, data);
		}

		public virtual S VisitDefaultValueExpression(DefaultValueExpression defaultValueExpression, T data)
		{
			return VisitChildren(defaultValueExpression, data);
		}

		public virtual S VisitUndocumentedExpression(UndocumentedExpression undocumentedExpression, T data)
		{
			return VisitChildren(undocumentedExpression, data);
		}

		public virtual S VisitArrayInitializerExpression(ArrayInitializerExpression arrayInitializerExpression, T data)
		{
			return VisitChildren(arrayInitializerExpression, data);
		}

		public virtual S VisitArraySpecifier(ArraySpecifier arraySpecifier, T data)
		{
			return VisitChildren(arraySpecifier, data);
		}

		public virtual S VisitNamedArgumentExpression(NamedArgumentExpression namedArgumentExpression, T data)
		{
			return VisitChildren(namedArgumentExpression, data);
		}

		public virtual S VisitNamedExpression(NamedExpression namedExpression, T data)
		{
			return VisitChildren(namedExpression, data);
		}

		public virtual S VisitSingleVariableDesignation(SingleVariableDesignation singleVariableDesignation, T data)
		{
			return VisitChildren(singleVariableDesignation, data);
		}

		public virtual S VisitParenthesizedVariableDesignation(ParenthesizedVariableDesignation parenthesizedVariableDesignation, T data)
		{
			return VisitChildren(parenthesizedVariableDesignation, data);
		}

		public virtual S VisitSingleVariableDesignation(SingleVariableDesignation singleVariableDesignation, T data)
		{
			return VisitChildren(singleVariableDesignation, data);
		}

		public virtual S VisitParenthesizedVariableDesignation(ParenthesizedVariableDesignation parenthesizedVariableDesignation, T data)
		{
			return VisitChildren(parenthesizedVariableDesignation, data);
		}

		public virtual S VisitErrorNode(AstNode errorNode, T data)
		{
			return VisitChildren(errorNode, data);
		}

		public virtual S VisitPatternPlaceholder(AstNode placeholder, PatternMatching.Pattern pattern, T data)
		{
			return VisitChildren(placeholder, data);
		}

		public virtual S VisitWithInitializerExpression(WithInitializerExpression withInitializerExpression, T data)
		{
			return VisitChildren(withInitializerExpression, data);
		}

		public virtual S VisitWithInitializerExpression(WithInitializerExpression withInitializerExpression, T data)
		{
			return VisitChildren(withInitializerExpression, data);
		}
	}
}<|MERGE_RESOLUTION|>--- conflicted
+++ resolved
@@ -62,9 +62,6 @@
 			VisitChildren(comment);
 		}
 
-<<<<<<< HEAD
-		public virtual void VisitDocumentationReference (DocumentationReference documentationReference)
-=======
 		public virtual void VisitDocumentationReference(DocumentationReference documentationReference)
 		{
 			VisitChildren(documentationReference);
@@ -81,7 +78,6 @@
 		}
 
 		public virtual void VisitCSharpTokenNode(CSharpTokenNode token)
->>>>>>> 41c99e47
 		{
 			VisitChildren(token);
 		}
@@ -121,26 +117,12 @@
 			VisitChildren(functionPointerType);
 		}
 
-<<<<<<< HEAD
-		public virtual void VisitFunctionPointerType(FunctionPointerAstType functionPointerType)
-		{
-			VisitChildren(functionPointerType);
-		}
-
 		public virtual void VisitInvocationType(InvocationAstType invocationType)
 		{
 			VisitChildren(invocationType);
 		}
 
 		public virtual void VisitAttribute(Attribute attribute)
-=======
-		public virtual void VisitInvocationType(InvocationAstType invocationType)
->>>>>>> 41c99e47
-		{
-			VisitChildren(invocationType);
-		}
-
-		public virtual void VisitAttribute(Attribute attribute)
 		{
 			VisitChildren(attribute);
 		}
@@ -371,7 +353,6 @@
 		}
 
 		public virtual void VisitSwitchExpression(SwitchExpression switchExpression)
-<<<<<<< HEAD
 		{
 			VisitChildren(switchExpression);
 		}
@@ -381,18 +362,6 @@
 			VisitChildren(switchExpressionSection);
 		}
 
-		public virtual void VisitThrowStatement (ThrowStatement throwStatement)
-=======
->>>>>>> 41c99e47
-		{
-			VisitChildren(switchExpression);
-		}
-
-		public virtual void VisitSwitchExpressionSection(SwitchExpressionSection switchExpressionSection)
-		{
-			VisitChildren(switchExpressionSection);
-		}
-
 		public virtual void VisitThrowStatement(ThrowStatement throwStatement)
 		{
 			VisitChildren(throwStatement);
@@ -418,30 +387,21 @@
 			VisitChildren(unsafeStatement);
 		}
 
-<<<<<<< HEAD
+		public virtual void VisitUsingStatement(UsingStatement usingStatement)
+		{
+			VisitChildren(usingStatement);
+		}
+
+		public virtual void VisitVariableDeclarationStatement(VariableDeclarationStatement variableDeclarationStatement)
+		{
+			VisitChildren(variableDeclarationStatement);
+		}
+
 		public virtual void VisitLocalFunctionDeclarationStatement(LocalFunctionDeclarationStatement localFunctionDeclarationStatement)
 		{
 			VisitChildren(localFunctionDeclarationStatement);
 		}
 
-		public virtual void VisitWhileStatement (WhileStatement whileStatement)
-=======
-		public virtual void VisitUsingStatement(UsingStatement usingStatement)
->>>>>>> 41c99e47
-		{
-			VisitChildren(usingStatement);
-		}
-
-		public virtual void VisitVariableDeclarationStatement(VariableDeclarationStatement variableDeclarationStatement)
-		{
-			VisitChildren(variableDeclarationStatement);
-		}
-
-		public virtual void VisitLocalFunctionDeclarationStatement(LocalFunctionDeclarationStatement localFunctionDeclarationStatement)
-		{
-			VisitChildren(localFunctionDeclarationStatement);
-		}
-
 		public virtual void VisitWhileStatement(WhileStatement whileStatement)
 		{
 			VisitChildren(whileStatement);
@@ -552,14 +512,6 @@
 			VisitChildren(declarationExpression);
 		}
 
-<<<<<<< HEAD
-		public virtual void VisitDeclarationExpression(DeclarationExpression declarationExpression)
-		{
-			VisitChildren(declarationExpression);
-		}
-
-=======
->>>>>>> 41c99e47
 		public virtual void VisitOutVarDeclarationExpression(OutVarDeclarationExpression outVarDeclarationExpression)
 		{
 			VisitChildren(outVarDeclarationExpression);
@@ -735,16 +687,6 @@
 			VisitChildren(parenthesizedVariableDesignation);
 		}
 
-		public virtual void VisitSingleVariableDesignation(SingleVariableDesignation singleVariableDesignation)
-		{
-			VisitChildren(singleVariableDesignation);
-		}
-
-		public virtual void VisitParenthesizedVariableDesignation(ParenthesizedVariableDesignation parenthesizedVariableDesignation)
-		{
-			VisitChildren(parenthesizedVariableDesignation);
-		}
-
 		public virtual void VisitErrorNode(AstNode errorNode)
 		{
 			VisitChildren(errorNode);
@@ -753,11 +695,6 @@
 		public virtual void VisitPatternPlaceholder(AstNode placeholder, PatternMatching.Pattern pattern)
 		{
 			VisitChildren(placeholder);
-		}
-
-		public virtual void VisitWithInitializerExpression(WithInitializerExpression withInitializerExpression)
-		{
-			VisitChildren(withInitializerExpression);
 		}
 
 		public virtual void VisitWithInitializerExpression(WithInitializerExpression withInitializerExpression)
@@ -802,10 +739,6 @@
 		{
 			return VisitChildren(comment);
 		}
-<<<<<<< HEAD
-		
-		public virtual T VisitDocumentationReference (DocumentationReference documentationReference)
-=======
 
 		public virtual T VisitDocumentationReference(DocumentationReference documentationReference)
 		{
@@ -823,7 +756,6 @@
 		}
 
 		public virtual T VisitCSharpTokenNode(CSharpTokenNode token)
->>>>>>> 41c99e47
 		{
 			return VisitChildren(token);
 		}
@@ -873,21 +805,7 @@
 			return VisitChildren(attribute);
 		}
 
-<<<<<<< HEAD
-		public virtual T VisitFunctionPointerType(FunctionPointerAstType functionPointerType)
-		{
-			return VisitChildren (functionPointerType);
-		}
-
-		public virtual T VisitInvocationType(InvocationAstType invocationType)
-		{
-			return VisitChildren(invocationType);
-		}
-
-		public virtual T VisitAttribute(Attribute attribute)
-=======
 		public virtual T VisitAttributeSection(AttributeSection attributeSection)
->>>>>>> 41c99e47
 		{
 			return VisitChildren(attributeSection);
 		}
@@ -1117,25 +1035,11 @@
 			return VisitChildren(switchExpression);
 		}
 
-<<<<<<< HEAD
-		public virtual T VisitSwitchExpression(SwitchExpression switchExpression)
-		{
-			return VisitChildren(switchExpression);
-		}
-
 		public virtual T VisitSwitchExpressionSection(SwitchExpressionSection switchExpressionSection)
 		{
 			return VisitChildren(switchExpressionSection);
 		}
 
-		public virtual T VisitThrowStatement (ThrowStatement throwStatement)
-=======
-		public virtual T VisitSwitchExpressionSection(SwitchExpressionSection switchExpressionSection)
->>>>>>> 41c99e47
-		{
-			return VisitChildren(switchExpressionSection);
-		}
-
 		public virtual T VisitThrowStatement(ThrowStatement throwStatement)
 		{
 			return VisitChildren(throwStatement);
@@ -1166,25 +1070,16 @@
 			return VisitChildren(usingStatement);
 		}
 
-<<<<<<< HEAD
+		public virtual T VisitVariableDeclarationStatement(VariableDeclarationStatement variableDeclarationStatement)
+		{
+			return VisitChildren(variableDeclarationStatement);
+		}
+
 		public virtual T VisitLocalFunctionDeclarationStatement(LocalFunctionDeclarationStatement localFunctionDeclarationStatement)
 		{
 			return VisitChildren(localFunctionDeclarationStatement);
 		}
 
-		public virtual T VisitWhileStatement (WhileStatement whileStatement)
-=======
-		public virtual T VisitVariableDeclarationStatement(VariableDeclarationStatement variableDeclarationStatement)
->>>>>>> 41c99e47
-		{
-			return VisitChildren(variableDeclarationStatement);
-		}
-
-		public virtual T VisitLocalFunctionDeclarationStatement(LocalFunctionDeclarationStatement localFunctionDeclarationStatement)
-		{
-			return VisitChildren(localFunctionDeclarationStatement);
-		}
-
 		public virtual T VisitWhileStatement(WhileStatement whileStatement)
 		{
 			return VisitChildren(whileStatement);
@@ -1470,16 +1365,6 @@
 			return VisitChildren(parenthesizedVariableDesignation);
 		}
 
-		public virtual T VisitSingleVariableDesignation(SingleVariableDesignation singleVariableDesignation)
-		{
-			return VisitChildren(singleVariableDesignation);
-		}
-
-		public virtual T VisitParenthesizedVariableDesignation(ParenthesizedVariableDesignation parenthesizedVariableDesignation)
-		{
-			return VisitChildren(parenthesizedVariableDesignation);
-		}
-
 		public virtual T VisitErrorNode(AstNode errorNode)
 		{
 			return VisitChildren(errorNode);
@@ -1488,11 +1373,6 @@
 		public virtual T VisitPatternPlaceholder(AstNode placeholder, PatternMatching.Pattern pattern)
 		{
 			return VisitChildren(placeholder);
-		}
-
-		public virtual T VisitWithInitializerExpression(WithInitializerExpression withInitializerExpression)
-		{
-			return VisitChildren(withInitializerExpression);
 		}
 
 		public virtual T VisitWithInitializerExpression(WithInitializerExpression withInitializerExpression)
@@ -1537,10 +1417,6 @@
 		{
 			return VisitChildren(comment, data);
 		}
-<<<<<<< HEAD
-		
-		public virtual S VisitDocumentationReference (DocumentationReference documentationReference, T data)
-=======
 
 		public virtual S VisitDocumentationReference(DocumentationReference documentationReference, T data)
 		{
@@ -1558,7 +1434,6 @@
 		}
 
 		public virtual S VisitCSharpTokenNode(CSharpTokenNode token, T data)
->>>>>>> 41c99e47
 		{
 			return VisitChildren(token, data);
 		}
@@ -1608,21 +1483,7 @@
 			return VisitChildren(attribute, data);
 		}
 
-<<<<<<< HEAD
-		public virtual S VisitFunctionPointerType(FunctionPointerAstType functionPointerType, T data)
-		{
-			return VisitChildren (functionPointerType, data);
-		}
-
-		public virtual S VisitInvocationType(InvocationAstType invocationType, T data)
-		{
-			return VisitChildren(invocationType, data);
-		}
-
-		public virtual S VisitAttribute(Attribute attribute, T data)
-=======
 		public virtual S VisitAttributeSection(AttributeSection attributeSection, T data)
->>>>>>> 41c99e47
 		{
 			return VisitChildren(attributeSection, data);
 		}
@@ -1862,21 +1723,7 @@
 			return VisitChildren(throwStatement, data);
 		}
 
-<<<<<<< HEAD
-		public virtual S VisitSwitchExpression(SwitchExpression switchExpression, T data)
-		{
-			return VisitChildren(switchExpression, data);
-		}
-
-		public virtual S VisitSwitchExpressionSection(SwitchExpressionSection switchExpressionSection, T data)
-		{
-			return VisitChildren(switchExpressionSection, data);
-		}
-
-		public virtual S VisitThrowStatement (ThrowStatement throwStatement, T data)
-=======
 		public virtual S VisitTryCatchStatement(TryCatchStatement tryCatchStatement, T data)
->>>>>>> 41c99e47
 		{
 			return VisitChildren(tryCatchStatement, data);
 		}
@@ -1911,16 +1758,7 @@
 			return VisitChildren(localFunctionDeclarationStatement, data);
 		}
 
-<<<<<<< HEAD
-		public virtual S VisitLocalFunctionDeclarationStatement(LocalFunctionDeclarationStatement localFunctionDeclarationStatement, T data)
-		{
-			return VisitChildren(localFunctionDeclarationStatement, data);
-		}
-
-		public virtual S VisitWhileStatement (WhileStatement whileStatement, T data)
-=======
 		public virtual S VisitWhileStatement(WhileStatement whileStatement, T data)
->>>>>>> 41c99e47
 		{
 			return VisitChildren(whileStatement, data);
 		}
@@ -2030,11 +1868,6 @@
 			return VisitChildren(declarationExpression, data);
 		}
 
-		public virtual S VisitDeclarationExpression(DeclarationExpression declarationExpression, T data)
-		{
-			return VisitChildren(declarationExpression, data);
-		}
-
 		public virtual S VisitOutVarDeclarationExpression(OutVarDeclarationExpression outVarDeclarationExpression, T data)
 		{
 			return VisitChildren(outVarDeclarationExpression, data);
@@ -2210,16 +2043,6 @@
 			return VisitChildren(parenthesizedVariableDesignation, data);
 		}
 
-		public virtual S VisitSingleVariableDesignation(SingleVariableDesignation singleVariableDesignation, T data)
-		{
-			return VisitChildren(singleVariableDesignation, data);
-		}
-
-		public virtual S VisitParenthesizedVariableDesignation(ParenthesizedVariableDesignation parenthesizedVariableDesignation, T data)
-		{
-			return VisitChildren(parenthesizedVariableDesignation, data);
-		}
-
 		public virtual S VisitErrorNode(AstNode errorNode, T data)
 		{
 			return VisitChildren(errorNode, data);
@@ -2228,11 +2051,6 @@
 		public virtual S VisitPatternPlaceholder(AstNode placeholder, PatternMatching.Pattern pattern, T data)
 		{
 			return VisitChildren(placeholder, data);
-		}
-
-		public virtual S VisitWithInitializerExpression(WithInitializerExpression withInitializerExpression, T data)
-		{
-			return VisitChildren(withInitializerExpression, data);
 		}
 
 		public virtual S VisitWithInitializerExpression(WithInitializerExpression withInitializerExpression, T data)
