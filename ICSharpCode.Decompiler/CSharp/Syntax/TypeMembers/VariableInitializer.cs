--- conflicted
+++ resolved
@@ -30,11 +30,7 @@
 	public class VariableInitializer : AstNode
 	{
 		#region Null
-<<<<<<< HEAD
-		public new static readonly VariableInitializer Null = new NullVariableInitializer ();
-=======
 		public new static readonly VariableInitializer Null = new NullVariableInitializer();
->>>>>>> 09a9a117
 
 		sealed class NullVariableInitializer : VariableInitializer
 		{
@@ -44,29 +40,17 @@
 				}
 			}
 
-<<<<<<< HEAD
-			public override void AcceptVisitor (IAstVisitor visitor)
-=======
 			public override void AcceptVisitor(IAstVisitor visitor)
->>>>>>> 09a9a117
 			{
 				visitor.VisitNullNode(this);
 			}
 
-<<<<<<< HEAD
-			public override T AcceptVisitor<T> (IAstVisitor<T> visitor)
-=======
 			public override T AcceptVisitor<T>(IAstVisitor<T> visitor)
->>>>>>> 09a9a117
 			{
 				return visitor.VisitNullNode(this);
 			}
 
-<<<<<<< HEAD
-			public override S AcceptVisitor<T, S> (IAstVisitor<T, S> visitor, T data)
-=======
 			public override S AcceptVisitor<T, S>(IAstVisitor<T, S> visitor, T data)
->>>>>>> 09a9a117
 			{
 				return visitor.VisitNullNode(this, data);
 			}
@@ -97,20 +81,12 @@
 				get { return NodeType.Pattern; }
 			}
 
-<<<<<<< HEAD
-			public override void AcceptVisitor (IAstVisitor visitor)
-=======
 			public override void AcceptVisitor(IAstVisitor visitor)
->>>>>>> 09a9a117
 			{
 				visitor.VisitPatternPlaceholder(this, child);
 			}
 
-<<<<<<< HEAD
-			public override T AcceptVisitor<T> (IAstVisitor<T> visitor)
-=======
 			public override T AcceptVisitor<T>(IAstVisitor<T> visitor)
->>>>>>> 09a9a117
 			{
 				return visitor.VisitPatternPlaceholder(this, child);
 			}
@@ -142,11 +118,7 @@
 		{
 		}
 
-<<<<<<< HEAD
 		public VariableInitializer(object nameAnnotation, string name, Expression initializer = null)
-=======
-		public VariableInitializer(string name, Expression initializer = null)
->>>>>>> 09a9a117
 		{
 			this.NameToken = Identifier.Create(name);
 			if (nameAnnotation != null)
@@ -181,29 +153,17 @@
 			set { SetChildByRole(Roles.Expression, value); }
 		}
 
-<<<<<<< HEAD
-		public override void AcceptVisitor (IAstVisitor visitor)
-=======
 		public override void AcceptVisitor(IAstVisitor visitor)
->>>>>>> 09a9a117
 		{
 			visitor.VisitVariableInitializer(this);
 		}
 
-<<<<<<< HEAD
-		public override T AcceptVisitor<T> (IAstVisitor<T> visitor)
-=======
 		public override T AcceptVisitor<T>(IAstVisitor<T> visitor)
->>>>>>> 09a9a117
 		{
 			return visitor.VisitVariableInitializer(this);
 		}
 
-<<<<<<< HEAD
-		public override S AcceptVisitor<T, S> (IAstVisitor<T, S> visitor, T data)
-=======
 		public override S AcceptVisitor<T, S>(IAstVisitor<T, S> visitor, T data)
->>>>>>> 09a9a117
 		{
 			return visitor.VisitVariableInitializer(this, data);
 		}
