﻿//
// ParameterDeclarationExpression.cs
//
// Author:
//       Mike Krüger <mkrueger@novell.com>
//
// Copyright (c) 2010 Novell, Inc (http://www.novell.com)
//
// Permission is hereby granted, free of charge, to any person obtaining a copy
// of this software and associated documentation files (the "Software"), to deal
// in the Software without restriction, including without limitation the rights
// to use, copy, modify, merge, publish, distribute, sublicense, and/or sell
// copies of the Software, and to permit persons to whom the Software is
// furnished to do so, subject to the following conditions:
//
// The above copyright notice and this permission notice shall be included in
// all copies or substantial portions of the Software.
//
// THE SOFTWARE IS PROVIDED "AS IS", WITHOUT WARRANTY OF ANY KIND, EXPRESS OR
// IMPLIED, INCLUDING BUT NOT LIMITED TO THE WARRANTIES OF MERCHANTABILITY,
// FITNESS FOR A PARTICULAR PURPOSE AND NONINFRINGEMENT. IN NO EVENT SHALL THE
// AUTHORS OR COPYRIGHT HOLDERS BE LIABLE FOR ANY CLAIM, DAMAGES OR OTHER
// LIABILITY, WHETHER IN AN ACTION OF CONTRACT, TORT OR OTHERWISE, ARISING FROM,
// OUT OF OR IN CONNECTION WITH THE SOFTWARE OR THE USE OR OTHER DEALINGS IN
// THE SOFTWARE.


using dnSpy.Contracts.Text;

namespace ICSharpCode.Decompiler.CSharp.Syntax
{
	public enum ParameterModifier
	{
		None,
		Ref,
		Out,
		Params,
		In
	}

	public class ParameterDeclaration : AstNode
	{
		public static readonly Role<AttributeSection> AttributeRole = EntityDeclaration.AttributeRole;
		public static readonly TokenRole RefModifierRole = new TokenRole("ref");
		public static readonly TokenRole OutModifierRole = new TokenRole("out");
		public static readonly TokenRole ParamsModifierRole = new TokenRole("params");
		public static readonly TokenRole ThisModifierRole = new TokenRole("this");
		public static readonly TokenRole InModifierRole = new TokenRole("in");

		#region PatternPlaceholder
		public static implicit operator ParameterDeclaration(PatternMatching.Pattern pattern)
		{
			return pattern != null ? new PatternPlaceholder(pattern) : null;
		}

		sealed class PatternPlaceholder : ParameterDeclaration, PatternMatching.INode
		{
			readonly PatternMatching.Pattern child;

			public PatternPlaceholder(PatternMatching.Pattern child)
			{
				this.child = child;
			}

			public override NodeType NodeType {
				get { return NodeType.Pattern; }
			}

			public override void AcceptVisitor(IAstVisitor visitor)
			{
				visitor.VisitPatternPlaceholder(this, child);
			}

			public override T AcceptVisitor<T>(IAstVisitor<T> visitor)
			{
				return visitor.VisitPatternPlaceholder(this, child);
			}

			public override S AcceptVisitor<T, S>(IAstVisitor<T, S> visitor, T data)
			{
				return visitor.VisitPatternPlaceholder(this, child, data);
			}

			protected internal override bool DoMatch(AstNode other, PatternMatching.Match match)
			{
				return child.DoMatch(other, match);
			}

			bool PatternMatching.INode.DoMatchCollection(Role role, PatternMatching.INode pos, PatternMatching.Match match, PatternMatching.BacktrackingInfo backtrackingInfo)
			{
				return child.DoMatchCollection(role, pos, match, backtrackingInfo);
			}
		}
		#endregion

		public override NodeType NodeType {
			get {
				return NodeType.Unknown;
			}
		}

		public AstNodeCollection<AttributeSection> Attributes {
			get { return GetChildrenByRole(AttributeRole); }
		}

		bool hasThisModifier;

		public CSharpTokenNode ThisKeyword {
			get {
				if (hasThisModifier)
				{
					return GetChildByRole(ThisModifierRole);
				}
				return CSharpTokenNode.Null;
			}
		}

		public bool HasThisModifier {
			get { return hasThisModifier; }
			set {
				ThrowIfFrozen();
				hasThisModifier = value;
			}
		}

		ParameterModifier parameterModifier;

		public ParameterModifier ParameterModifier {
			get { return parameterModifier; }
			set {
				ThrowIfFrozen();
				parameterModifier = value;
			}
		}

		public AstType Type {
			get { return GetChildByRole(Roles.Type); }
			set { SetChildByRole(Roles.Type, value); }
		}

		public string Name {
			get {
				return GetChildByRole(Roles.Identifier).Name;
			}
			set {
				SetChildByRole(Roles.Identifier, Identifier.Create(value));
			}
		}

		public Identifier NameToken {
			get {
				return GetChildByRole(Roles.Identifier);
			}
			set {
				SetChildByRole(Roles.Identifier, value);
			}
		}

		public CSharpTokenNode AssignToken {
			get { return GetChildByRole(Roles.Assign); }
		}

		public Expression DefaultExpression {
			get { return GetChildByRole(Roles.Expression); }
			set { SetChildByRole(Roles.Expression, value); }
		}

<<<<<<< HEAD
		public override void AcceptVisitor (IAstVisitor visitor)
=======
		public override void AcceptVisitor(IAstVisitor visitor)
>>>>>>> 09a9a117
		{
			visitor.VisitParameterDeclaration(this);
		}

<<<<<<< HEAD
		public override T AcceptVisitor<T> (IAstVisitor<T> visitor)
=======
		public override T AcceptVisitor<T>(IAstVisitor<T> visitor)
>>>>>>> 09a9a117
		{
			return visitor.VisitParameterDeclaration(this);
		}

		public override S AcceptVisitor<T, S>(IAstVisitor<T, S> visitor, T data)
		{
			return visitor.VisitParameterDeclaration(this, data);
		}

		protected internal override bool DoMatch(AstNode other, PatternMatching.Match match)
		{
			ParameterDeclaration o = other as ParameterDeclaration;
			return o != null && this.Attributes.DoMatch(o.Attributes, match) && this.ParameterModifier == o.ParameterModifier
				&& this.Type.DoMatch(o.Type, match) && MatchString(this.Name, o.Name)
				&& this.DefaultExpression.DoMatch(o.DefaultExpression, match);
		}

		public ParameterDeclaration()
		{
		}

		public ParameterDeclaration(AstType type, string name, ParameterModifier modifier = ParameterModifier.None)
		{
			Type = type;
			NameToken = Identifier.Create(name);
			NameToken.AddAnnotation(BoxedTextColor.Parameter);
			ParameterModifier = modifier;
		}

		public ParameterDeclaration(string name, ParameterModifier modifier = ParameterModifier.None)
		{
			Name = name;
			ParameterModifier = modifier;
		}

		public new ParameterDeclaration Clone()
		{
			return (ParameterDeclaration)base.Clone();
		}
	}
}<|MERGE_RESOLUTION|>--- conflicted
+++ resolved
@@ -165,20 +165,12 @@
 			set { SetChildByRole(Roles.Expression, value); }
 		}
 
-<<<<<<< HEAD
-		public override void AcceptVisitor (IAstVisitor visitor)
-=======
 		public override void AcceptVisitor(IAstVisitor visitor)
->>>>>>> 09a9a117
 		{
 			visitor.VisitParameterDeclaration(this);
 		}
 
-<<<<<<< HEAD
-		public override T AcceptVisitor<T> (IAstVisitor<T> visitor)
-=======
 		public override T AcceptVisitor<T>(IAstVisitor<T> visitor)
->>>>>>> 09a9a117
 		{
 			return visitor.VisitParameterDeclaration(this);
 		}
