--- conflicted
+++ resolved
@@ -42,11 +42,7 @@
 		/// <typeparam name='T'>
 		/// The type of the annotation.
 		/// </typeparam>
-<<<<<<< HEAD
-		T Annotation<T> () where T: class;
-=======
 		T Annotation<T>() where T : class;
->>>>>>> 09a9a117
 
 		/// <summary>
 		/// Gets the first annotation of the specified type.
@@ -55,11 +51,7 @@
 		/// <param name='type'>
 		/// The type of the annotation.
 		/// </param>
-<<<<<<< HEAD
-		object Annotation (Type type);
-=======
 		object Annotation(Type type);
->>>>>>> 09a9a117
 
 		/// <summary>
 		/// Adds an annotation to this instance.
@@ -67,11 +59,7 @@
 		/// <param name='annotation'>
 		/// The annotation to add.
 		/// </param>
-<<<<<<< HEAD
-		void AddAnnotation (object annotation);
-=======
 		void AddAnnotation(object annotation);
->>>>>>> 09a9a117
 
 		/// <summary>
 		/// Removes all annotations of the specified type.
@@ -79,11 +67,7 @@
 		/// <typeparam name='T'>
 		/// The type of the annotations to remove.
 		/// </typeparam>
-<<<<<<< HEAD
-		void RemoveAnnotations<T> () where T : class;
-=======
 		void RemoveAnnotations<T>() where T : class;
->>>>>>> 09a9a117
 
 		/// <summary>
 		/// Removes all annotations of the specified type.
@@ -139,11 +123,7 @@
 			{
 			}
 
-<<<<<<< HEAD
-			public object Clone ()
-=======
 			public object Clone()
->>>>>>> 09a9a117
 			{
 				lock (this)
 				{
@@ -159,11 +139,7 @@
 			}
 		}
 
-<<<<<<< HEAD
-		public virtual void AddAnnotation (object annotation)
-=======
 		public virtual void AddAnnotation(object annotation)
->>>>>>> 09a9a117
 		{
 			if (annotation == null)
 				throw new ArgumentNullException(nameof(annotation));
@@ -196,11 +172,7 @@
 			}
 		}
 
-<<<<<<< HEAD
-		public virtual void RemoveAnnotations<T> () where T : class
-=======
 		public virtual void RemoveAnnotations<T>() where T : class
->>>>>>> 09a9a117
 		{
 			retry: // Retry until successful
 			object oldAnnotations = this.annotations;
@@ -220,11 +192,7 @@
 			}
 		}
 
-<<<<<<< HEAD
-		public virtual void RemoveAnnotations (Type type)
-=======
 		public virtual void RemoveAnnotations(Type type)
->>>>>>> 09a9a117
 		{
 			if (type == null)
 				throw new ArgumentNullException(nameof(type));
@@ -246,11 +214,7 @@
 			}
 		}
 
-<<<<<<< HEAD
-		public T Annotation<T> () where T: class
-=======
 		public T Annotation<T>() where T : class
->>>>>>> 09a9a117
 		{
 			object annotations = this.annotations;
 			AnnotationList list = annotations as AnnotationList;
@@ -273,7 +237,6 @@
 			}
 		}
 
-<<<<<<< HEAD
 		public T? AnnotationVT<T> () where T: struct
 		{
 			object annotations = this.annotations;
@@ -293,10 +256,7 @@
 			}
 		}
 
-		public object Annotation (Type type)
-=======
 		public object Annotation(Type type)
->>>>>>> 09a9a117
 		{
 			if (type == null)
 				throw new ArgumentNullException(nameof(type));
