--- conflicted
+++ resolved
@@ -409,10 +409,6 @@
 						var isCompletedProperty = (isCompletedRR is MemberResolveResult ? ((MemberResolveResult)isCompletedRR).Member as IProperty : null);
 						if (isCompletedProperty != null && (!isCompletedProperty.ReturnType.IsKnownType(KnownTypeCode.Boolean) || !isCompletedProperty.CanGet))
 							isCompletedProperty = null;
-<<<<<<< HEAD
-
-=======
->>>>>>> 41c99e47
 						/*
 						var interfaceOnCompleted = compilation.FindType(KnownTypeCode.INotifyCompletion).GetMethods().FirstOrDefault(x => x.Name == "OnCompleted");
 						var interfaceUnsafeOnCompleted = compilation.FindType(KnownTypeCode.ICriticalNotifyCompletion).GetMethods().FirstOrDefault(x => x.Name == "UnsafeOnCompleted");
@@ -471,23 +467,15 @@
 					else
 						return new ErrorResolveResult(expression.Type);
 				case UnaryOperatorType.Plus:
-<<<<<<< HEAD
-					if (type.IsCSharpNativeIntegerType()) {
-=======
 					if (type.IsCSharpNativeIntegerType())
 					{
->>>>>>> 41c99e47
 						return UnaryOperatorResolveResult(expression.Type, op, expression, isNullable);
 					}
 					methodGroup = operators.UnaryPlusOperators;
 					break;
 				case UnaryOperatorType.Minus:
-<<<<<<< HEAD
-					if (type.IsCSharpNativeIntegerType()) {
-=======
 					if (type.IsCSharpNativeIntegerType())
 					{
->>>>>>> 41c99e47
 						return UnaryOperatorResolveResult(expression.Type, op, expression, isNullable);
 					}
 					methodGroup = CheckForOverflow ? operators.CheckedUnaryMinusOperators : operators.UncheckedUnaryMinusOperators;
@@ -509,13 +497,9 @@
 								return rr;
 						}
 						return UnaryOperatorResolveResult(expression.Type, op, expression, isNullable);
-<<<<<<< HEAD
-					} else if (type.IsCSharpNativeIntegerType()) {
-=======
 					}
 					else if (type.IsCSharpNativeIntegerType())
 					{
->>>>>>> 41c99e47
 						return UnaryOperatorResolveResult(expression.Type, op, expression, isNullable);
 					}
 					else
@@ -651,12 +635,8 @@
 
 			// C# 4.0 spec: §7.3.4 Binary operator overload resolution
 			string overloadableOperatorName = GetOverloadableOperatorName(op);
-<<<<<<< HEAD
-			if (overloadableOperatorName == null) {
-=======
 			if (overloadableOperatorName == null)
 			{
->>>>>>> 41c99e47
 
 				// Handle logical and/or exactly as bitwise and/or:
 				// - If the user overloads a bitwise operator, that implicitly creates the corresponding logical operator.
@@ -759,21 +739,14 @@
 							}
 						}
 
-<<<<<<< HEAD
-						if (lhsType.Kind == TypeKind.Delegate && TryConvert(ref rhs, lhsType)) {
-=======
 						if (lhsType.Kind == TypeKind.Delegate && TryConvert(ref rhs, lhsType))
 						{
->>>>>>> 41c99e47
 							return BinaryOperatorResolveResult(lhsType, lhs, op, rhs);
 						}
-<<<<<<< HEAD
-=======
 						else if (rhsType.Kind == TypeKind.Delegate && TryConvert(ref lhs, rhsType))
 						{
 							return BinaryOperatorResolveResult(rhsType, lhs, op, rhs);
 						}
->>>>>>> 41c99e47
 
 						if (lhsType.Kind == TypeKind.Null && rhsType.Kind == TypeKind.Null)
 							return new ErrorResolveResult(SpecialType.NullType);
@@ -813,21 +786,14 @@
 							}
 						}
 
-<<<<<<< HEAD
-						if (lhsType.Kind == TypeKind.Delegate && TryConvert(ref rhs, lhsType)) {
-=======
 						if (lhsType.Kind == TypeKind.Delegate && TryConvert(ref rhs, lhsType))
 						{
->>>>>>> 41c99e47
 							return BinaryOperatorResolveResult(lhsType, lhs, op, rhs);
 						}
-<<<<<<< HEAD
-=======
 						else if (rhsType.Kind == TypeKind.Delegate && TryConvert(ref lhs, rhsType))
 						{
 							return BinaryOperatorResolveResult(rhsType, lhs, op, rhs);
 						}
->>>>>>> 41c99e47
 
 						if (lhsType.Kind == TypeKind.Null && rhsType.Kind == TypeKind.Null)
 							return new ErrorResolveResult(SpecialType.NullType);
@@ -848,35 +814,6 @@
 				{
 					if (lhsType.Kind == TypeKind.Enum && TryConvert(ref rhs, lhs.Type))
 					{
-<<<<<<< HEAD
-						if (lhsType.Kind == TypeKind.Enum && TryConvert(ref rhs, lhs.Type)) {
-							// bool operator op(E x, E y);
-							return HandleEnumComparison(op, lhsType, isNullable, lhs, rhs);
-						} else if (rhsType.Kind == TypeKind.Enum && TryConvert(ref lhs, rhs.Type)) {
-							// bool operator op(E x, E y);
-							return HandleEnumComparison(op, rhsType, isNullable, lhs, rhs);
-						} else if (lhsType is PointerType && rhsType is PointerType) {
-							return BinaryOperatorResolveResult(compilation.FindType(KnownTypeCode.Boolean), lhs, op, rhs);
-						} else if (lhsType.IsCSharpNativeIntegerType() || rhsType.IsCSharpNativeIntegerType()) {
-							if (lhsType.Equals(rhsType))
-								return BinaryOperatorResolveResult(compilation.FindType(KnownTypeCode.Boolean), lhs, op, rhs, isLifted: isNullable);
-							else
-								return new ErrorResolveResult(compilation.FindType(KnownTypeCode.Boolean));
-						}
-						if (op == BinaryOperatorType.Equality || op == BinaryOperatorType.InEquality) {
-							if (lhsType.IsReferenceType == true && rhsType.IsReferenceType == true) {
-								// If it's a reference comparison
-								if (op == BinaryOperatorType.Equality)
-									methodGroup = operators.ReferenceEqualityOperators;
-								else
-									methodGroup = operators.ReferenceInequalityOperators;
-								break;
-							} else if (lhsType.Kind == TypeKind.Null && IsNullableTypeOrNonValueType(rhs.Type)
-							           || IsNullableTypeOrNonValueType(lhs.Type) && rhsType.Kind == TypeKind.Null) {
-								// compare type parameter or nullable type with the null literal
-								return BinaryOperatorResolveResult(compilation.FindType(KnownTypeCode.Boolean), lhs, op, rhs);
-							}
-=======
 						// bool operator op(E x, E y);
 						return HandleEnumComparison(op, lhsType, isNullable, lhs, rhs);
 					}
@@ -906,13 +843,17 @@
 							else
 								methodGroup = operators.ReferenceInequalityOperators;
 							break;
->>>>>>> 41c99e47
 						}
 						else if (lhsType.Kind == TypeKind.Null && IsNullableTypeOrNonValueType(rhs.Type)
 								 || IsNullableTypeOrNonValueType(lhs.Type) && rhsType.Kind == TypeKind.Null)
 						{
 							// compare type parameter or nullable type with the null literal
 							return BinaryOperatorResolveResult(compilation.FindType(KnownTypeCode.Boolean), lhs, op, rhs);
+						} else if (lhsType.IsCSharpNativeIntegerType() || rhsType.IsCSharpNativeIntegerType()) {
+							if (lhsType.Equals(rhsType))
+								return BinaryOperatorResolveResult(compilation.FindType(KnownTypeCode.Boolean), lhs, op, rhs, isLifted: isNullable);
+							else
+								return new ErrorResolveResult(compilation.FindType(KnownTypeCode.Boolean));
 						}
 					}
 					switch (op)
@@ -953,34 +894,12 @@
 						}
 					}
 
-<<<<<<< HEAD
-						if (rhsType.Kind == TypeKind.Enum) {
-							// bool operator op(E x, E y);
-							if (TryConvertEnum (ref lhs, rhs.Type, ref isNullable, ref rhs)) {
-								return HandleEnumOperator(isNullable, rhsType, op, lhs, rhs);
-							}
-						}
-
-						switch (op) {
-							case BinaryOperatorType.BitwiseAnd:
-								methodGroup = operators.BitwiseAndOperators;
-								break;
-							case BinaryOperatorType.BitwiseOr:
-								methodGroup = operators.BitwiseOrOperators;
-								break;
-							case BinaryOperatorType.ExclusiveOr:
-								methodGroup = operators.BitwiseXorOperators;
-								break;
-							default:
-								throw new InvalidOperationException();
-=======
 					if (rhsType.Kind == TypeKind.Enum)
 					{
 						// bool operator op(E x, E y);
 						if (TryConvertEnum(ref lhs, rhs.Type, ref isNullable, ref rhs))
 						{
 							return HandleEnumOperator(isNullable, rhsType, op, lhs, rhs);
->>>>>>> 41c99e47
 						}
 					}
 
@@ -1009,15 +928,10 @@
 				default:
 					throw new InvalidOperationException();
 			}
-<<<<<<< HEAD
-			if (lhsType.IsCSharpNativeIntegerType() || rhsType.IsCSharpNativeIntegerType()) {
-				if (lhsType.Equals(rhsType)) {
-=======
 			if (lhsType.IsCSharpNativeIntegerType() || rhsType.IsCSharpNativeIntegerType())
 			{
 				if (lhsType.Equals(rhsType))
 				{
->>>>>>> 41c99e47
 					return BinaryOperatorResolveResult(
 						isNullable ? NullableType.Create(compilation, lhsType) : lhsType,
 						lhs, op, rhs, isLifted: isNullable);
@@ -1189,31 +1103,20 @@
 			TypeCode rhsCode = ReflectionHelper.GetTypeCode(rhsUType);
 			// Treat C# 9 native integers as falling between int and long.
 			// However they don't have a TypeCode, so we hack around that here:
-<<<<<<< HEAD
-			if (lhsUType.Kind == TypeKind.NInt) {
+			if (lhsUType.Kind == TypeKind.NInt)
+			{
 				lhsCode = TypeCode.Int32;
-			} else if (lhsUType.Kind == TypeKind.NUInt) {
+			}
+			else if (lhsUType.Kind == TypeKind.NUInt)
+			{
 				lhsCode = TypeCode.UInt32;
 			}
-			if (rhsUType.Kind == TypeKind.NInt) {
+			if (rhsUType.Kind == TypeKind.NInt)
+			{
 				rhsCode = TypeCode.Int32;
-			} else if (rhsUType.Kind == TypeKind.NUInt) {
-=======
-			if (lhsUType.Kind == TypeKind.NInt)
-			{
-				lhsCode = TypeCode.Int32;
-			}
-			else if (lhsUType.Kind == TypeKind.NUInt)
-			{
-				lhsCode = TypeCode.UInt32;
-			}
-			if (rhsUType.Kind == TypeKind.NInt)
-			{
-				rhsCode = TypeCode.Int32;
 			}
 			else if (rhsUType.Kind == TypeKind.NUInt)
 			{
->>>>>>> 41c99e47
 				rhsCode = TypeCode.UInt32;
 			}
 			// if one of the inputs is the null literal, promote that to the type of the other operand
@@ -1237,13 +1140,9 @@
 					targetType = TypeCode.Decimal;
 					bindingError = (lhsCode == TypeCode.Single || lhsCode == TypeCode.Double
 									|| rhsCode == TypeCode.Single || rhsCode == TypeCode.Double);
-<<<<<<< HEAD
-				} else if (lhsCode == TypeCode.Double || rhsCode == TypeCode.Double) {
-=======
 				}
 				else if (lhsCode == TypeCode.Double || rhsCode == TypeCode.Double)
 				{
->>>>>>> 41c99e47
 					targetType = TypeCode.Double;
 				}
 				else if (lhsCode == TypeCode.Single || rhsCode == TypeCode.Single)
@@ -1254,46 +1153,30 @@
 				{
 					targetType = TypeCode.UInt64;
 					bindingError = IsSigned(lhsCode, lhs) || IsSigned(rhsCode, rhs);
-<<<<<<< HEAD
-				} else if (lhsUType.Kind == TypeKind.NUInt || rhsUType.Kind == TypeKind.NUInt) {
-=======
 				}
 				else if (lhsUType.Kind == TypeKind.NUInt || rhsUType.Kind == TypeKind.NUInt)
 				{
->>>>>>> 41c99e47
 					bindingError = IsSigned(lhsCode, lhs) || IsSigned(rhsCode, rhs);
 					lhs = CastTo(SpecialType.NUInt, isNullable, lhs, allowNullableConstants);
 					rhs = CastTo(SpecialType.NUInt, isNullable, rhs, allowNullableConstants);
 					return !bindingError;
-<<<<<<< HEAD
-				} else if (lhsCode == TypeCode.UInt32 || rhsCode == TypeCode.UInt32) {
+				}
+				else if (lhsCode == TypeCode.UInt32 || rhsCode == TypeCode.UInt32)
+				{
 					targetType = (IsSigned(lhsCode, lhs) || IsSigned(rhsCode, rhs)) ? TypeCode.Int64 : TypeCode.UInt32;
-				} else if (lhsCode == TypeCode.Int64 || rhsCode == TypeCode.Int64) {
+				}
+				else if (lhsCode == TypeCode.Int64 || rhsCode == TypeCode.Int64)
+				{
 					targetType = TypeCode.Int64;
-				} else if (lhsUType.Kind == TypeKind.NInt || rhsUType.Kind == TypeKind.NInt) {
+				}
+				else if (lhsUType.Kind == TypeKind.NInt || rhsUType.Kind == TypeKind.NInt)
+				{
 					lhs = CastTo(SpecialType.NInt, isNullable, lhs, allowNullableConstants);
 					rhs = CastTo(SpecialType.NInt, isNullable, rhs, allowNullableConstants);
 					return !bindingError;
-				} else {
-=======
-				}
-				else if (lhsCode == TypeCode.UInt32 || rhsCode == TypeCode.UInt32)
-				{
-					targetType = (IsSigned(lhsCode, lhs) || IsSigned(rhsCode, rhs)) ? TypeCode.Int64 : TypeCode.UInt32;
-				}
-				else if (lhsCode == TypeCode.Int64 || rhsCode == TypeCode.Int64)
-				{
-					targetType = TypeCode.Int64;
-				}
-				else if (lhsUType.Kind == TypeKind.NInt || rhsUType.Kind == TypeKind.NInt)
-				{
-					lhs = CastTo(SpecialType.NInt, isNullable, lhs, allowNullableConstants);
-					rhs = CastTo(SpecialType.NInt, isNullable, rhs, allowNullableConstants);
-					return !bindingError;
 				}
 				else
 				{
->>>>>>> 41c99e47
 					targetType = TypeCode.Int32;
 				}
 				lhs = CastTo(targetType, isNullable, lhs, allowNullableConstants);
@@ -1548,12 +1431,8 @@
 		{
 			// C# 4.0 spec: §7.7.6 Cast expressions
 			Conversion c = conversions.ExplicitConversion(expression, targetType);
-<<<<<<< HEAD
-			if (expression.IsCompileTimeConstant && !c.IsUserDefined) {
-=======
 			if (expression.IsCompileTimeConstant && !c.IsUserDefined)
 			{
->>>>>>> 41c99e47
 				IType underlyingType = targetType.GetEnumUnderlyingType();
 				TypeCode code = ReflectionHelper.GetTypeCode(underlyingType);
 				if (code >= TypeCode.Boolean && code <= TypeCode.Decimal && expression.ConstantValue != null)
@@ -1589,26 +1468,17 @@
 						return new ErrorResolveResult(targetType);
 					}
 					code = (underlyingType.Kind == TypeKind.NInt ? TypeCode.Int32 : TypeCode.UInt32);
-<<<<<<< HEAD
-					try {
+					try
+					{
 						return new ConstantResolveResult(targetType, Util.CSharpPrimitiveCast.Cast(code, expression.ConstantValue, checkForOverflow: true));
-					} catch (OverflowException) {
+					}
+					catch (OverflowException)
+					{
 						// If constant value doesn't fit into 32-bits, the conversion is not a compile-time constant
 						return new ConversionResolveResult(targetType, expression, c, checkForOverflow);
-					} catch (InvalidCastException) {
-=======
-					try
-					{
-						return new ConstantResolveResult(targetType, Util.CSharpPrimitiveCast.Cast(code, expression.ConstantValue, checkForOverflow: true));
-					}
-					catch (OverflowException)
-					{
-						// If constant value doesn't fit into 32-bits, the conversion is not a compile-time constant
-						return new ConversionResolveResult(targetType, expression, c, checkForOverflow);
 					}
 					catch (InvalidCastException)
 					{
->>>>>>> 41c99e47
 						return new ErrorResolveResult(targetType);
 					}
 				}
@@ -1639,23 +1509,14 @@
 			if (identifier == null)
 				throw new ArgumentNullException(nameof(identifier));
 			if (typeArguments == null)
-<<<<<<< HEAD
-				throw new ArgumentNullException("typeArguments");
+				throw new ArgumentNullException(nameof(typeArguments));
 
 			int k = typeArguments.Count;
 
-			if (k == 0) {
-				if (lookupMode == NameLookupMode.Expression || lookupMode == NameLookupMode.InvocationTarget) {
-=======
-				throw new ArgumentNullException(nameof(typeArguments));
-
-			int k = typeArguments.Count;
-
 			if (k == 0)
 			{
 				if (lookupMode == NameLookupMode.Expression || lookupMode == NameLookupMode.InvocationTarget)
 				{
->>>>>>> 41c99e47
 					// Look in local variables
 					foreach (IVariable v in this.LocalVariables)
 					{
@@ -1735,12 +1596,8 @@
 					return r;
 			}
 
-<<<<<<< HEAD
-			if (context.CurrentUsingScope == null) {
-=======
 			if (context.CurrentUsingScope == null)
 			{
->>>>>>> 41c99e47
 				// If no using scope was specified, we still need to look in the global namespace:
 				r = LookInUsingScopeNamespace(null, compilation.RootNamespace, identifier, typeArguments, parameterizeResultType);
 			}
@@ -1766,12 +1623,8 @@
 			if (r != null)
 				return r;
 
-<<<<<<< HEAD
-			if (typeArguments.Count == 0 && identifier == "dynamic") {
-=======
 			if (typeArguments.Count == 0 && identifier == "dynamic")
 			{
->>>>>>> 41c99e47
 				return new TypeResolveResult(SpecialType.Dynamic);
 			}
 			else
@@ -1780,11 +1633,7 @@
 			}
 		}
 
-<<<<<<< HEAD
-		public bool IsVariableReferenceWithSameType (ResolveResult rr, string identifier, out TypeResolveResult trr)
-=======
 		public bool IsVariableReferenceWithSameType(ResolveResult rr, string identifier, out TypeResolveResult trr)
->>>>>>> 41c99e47
 		{
 			if (!(rr is MemberResolveResult || rr is LocalResolveResult))
 			{
@@ -1815,12 +1664,8 @@
 					}
 				}
 
-<<<<<<< HEAD
-				if (lookupMode == NameLookupMode.BaseTypeReference && t == this.CurrentTypeDefinition) {
-=======
 				if (lookupMode == NameLookupMode.BaseTypeReference && t == this.CurrentTypeDefinition)
 				{
->>>>>>> 41c99e47
 					// don't look in current type when resolving a base type reference
 					continue;
 				}
@@ -1883,12 +1728,8 @@
 							else
 								resultType = def;
 
-<<<<<<< HEAD
-							if (firstResult == null || !TopLevelTypeDefinitionIsAccessible(firstResult.GetDefinition())) {
-=======
 							if (firstResult == null || !TopLevelTypeDefinitionIsAccessible(firstResult.GetDefinition()))
 							{
->>>>>>> 41c99e47
 								if (TopLevelTypeDefinitionIsAccessible(resultType.GetDefinition()))
 									firstResult = resultType;
 							}
@@ -1941,12 +1782,8 @@
 
 		bool TopLevelTypeDefinitionIsAccessible(ITypeDefinition typeDef)
 		{
-<<<<<<< HEAD
-			if (typeDef.Accessibility == Accessibility.Internal) {
-=======
 			if (typeDef.Accessibility == Accessibility.Internal)
 			{
->>>>>>> 41c99e47
 				return typeDef.ParentModule.InternalsVisibleTo(compilation.MainModule);
 			}
 			return true;
@@ -1960,15 +1797,10 @@
 			if (identifier == "global")
 				return new NamespaceResolveResult(compilation.RootNamespace);
 
-<<<<<<< HEAD
-			for (ResolvedUsingScope n = this.CurrentUsingScope; n != null; n = n.Parent) {
-				if (n.ExternAliases.Contains(identifier)) {
-=======
 			for (ResolvedUsingScope n = this.CurrentUsingScope; n != null; n = n.Parent)
 			{
 				if (n.ExternAliases.Contains(identifier))
 				{
->>>>>>> 41c99e47
 					return ResolveExternAlias(identifier);
 				}
 				foreach (var pair in n.UsingAliases)
@@ -2095,13 +1927,9 @@
 				// This avoids a stack overflow when referencing a protected class nested inside the base class
 				// of a parent class. (NameLookupTests.InnerClassInheritingFromProtectedBaseInnerClassShouldNotCauseStackOverflow)
 				return new MemberLookup(this.CurrentTypeDefinition.DeclaringTypeDefinition, this.Compilation.MainModule, false);
-<<<<<<< HEAD
-			} else {
-=======
 			}
 			else
 			{
->>>>>>> 41c99e47
 				return CreateMemberLookup();
 			}
 		}
@@ -2124,14 +1952,6 @@
 			ResolveResult getEnumeratorInvocation;
 			ResolveResult currentRR = null;
 			// C# 4.0 spec: §8.8.4 The foreach statement
-<<<<<<< HEAD
-			if (expression.Type.Kind == TypeKind.Array || expression.Type.Kind == TypeKind.Dynamic) {
-				collectionType = compilation.FindType(KnownTypeCode.IEnumerable);
-				enumeratorType = compilation.FindType(KnownTypeCode.IEnumerator);
-				if (expression.Type.Kind == TypeKind.Array) {
-					elementType = ((ArrayType)expression.Type).ElementType;
-				} else {
-=======
 			if (expression.Type.Kind == TypeKind.Array || expression.Type.Kind == TypeKind.Dynamic)
 			{
 				collectionType = compilation.FindType(KnownTypeCode.IEnumerable);
@@ -2142,21 +1962,10 @@
 				}
 				else
 				{
->>>>>>> 41c99e47
 					elementType = SpecialType.Dynamic;
 				}
 				getEnumeratorInvocation = ResolveCast(collectionType, expression);
 				getEnumeratorInvocation = ResolveMemberAccess(getEnumeratorInvocation, "GetEnumerator", EmptyList<IType>.Instance, NameLookupMode.InvocationTarget);
-<<<<<<< HEAD
-				getEnumeratorInvocation = ResolveInvocation(getEnumeratorInvocation, new ResolveResult[0]);
-			} else {
-				var getEnumeratorMethodGroup = memberLookup.Lookup(expression, "GetEnumerator", EmptyList<IType>.Instance, true) as MethodGroupResolveResult;
-				if (getEnumeratorMethodGroup != null) {
-					var or = getEnumeratorMethodGroup.PerformOverloadResolution(
-						compilation, new ResolveResult[0],
-						allowExtensionMethods: false, allowExpandingParams: false, allowOptionalParameters: false);
-					if (or.FoundApplicableCandidate && !or.IsAmbiguous && !or.BestCandidate.IsStatic && or.BestCandidate.Accessibility == Accessibility.Public) {
-=======
 				getEnumeratorInvocation = ResolveInvocation(getEnumeratorInvocation, Empty<ResolveResult>.Array);
 			}
 			else
@@ -2169,42 +1978,28 @@
 						allowExtensionMethods: false, allowExpandingParams: false, allowOptionalParameters: false);
 					if (or.FoundApplicableCandidate && !or.IsAmbiguous && !or.BestCandidate.IsStatic && or.BestCandidate.Accessibility == Accessibility.Public)
 					{
->>>>>>> 41c99e47
 						collectionType = expression.Type;
 						getEnumeratorInvocation = or.CreateResolveResult(expression);
 						enumeratorType = getEnumeratorInvocation.Type;
 						currentRR = memberLookup.Lookup(new ResolveResult(enumeratorType), "Current", EmptyList<IType>.Instance, false);
 						elementType = currentRR.Type;
-<<<<<<< HEAD
-					} else {
+					}
+					else
+					{
 						CheckForEnumerableInterface(expression, out collectionType, out enumeratorType, out elementType, out getEnumeratorInvocation);
 					}
-				} else {
-=======
-					}
-					else
-					{
-						CheckForEnumerableInterface(expression, out collectionType, out enumeratorType, out elementType, out getEnumeratorInvocation);
-					}
 				}
 				else
 				{
->>>>>>> 41c99e47
 					CheckForEnumerableInterface(expression, out collectionType, out enumeratorType, out elementType, out getEnumeratorInvocation);
 				}
 			}
 			IMethod moveNextMethod = null;
 			var moveNextMethodGroup = memberLookup.Lookup(new ResolveResult(enumeratorType), "MoveNext", EmptyList<IType>.Instance, false) as MethodGroupResolveResult;
-<<<<<<< HEAD
-			if (moveNextMethodGroup != null) {
-				var or = moveNextMethodGroup.PerformOverloadResolution(
-					compilation, new ResolveResult[0],
-=======
 			if (moveNextMethodGroup != null)
 			{
 				var or = moveNextMethodGroup.PerformOverloadResolution(
 					compilation, Empty<ResolveResult>.Array,
->>>>>>> 41c99e47
 					allowExtensionMethods: false, allowExpandingParams: false, allowOptionalParameters: false);
 				moveNextMethod = or.GetBestCandidateWithSubstitutedTypeArguments() as IMethod;
 			}
@@ -2223,12 +2018,8 @@
 		void CheckForEnumerableInterface(ResolveResult expression, out IType collectionType, out IType enumeratorType, out IType elementType, out ResolveResult getEnumeratorInvocation)
 		{
 			elementType = expression.Type.GetElementTypeFromIEnumerable(compilation, false, out bool? isGeneric);
-<<<<<<< HEAD
-			if (isGeneric == true) {
-=======
 			if (isGeneric == true)
 			{
->>>>>>> 41c99e47
 				ITypeDefinition enumerableOfT = compilation.FindType(KnownTypeCode.IEnumerableOfT).GetDefinition();
 				if (enumerableOfT != null)
 					collectionType = new ParameterizedType(enumerableOfT, new[] { elementType });
@@ -2240,31 +2031,20 @@
 					enumeratorType = new ParameterizedType(enumeratorOfT, new[] { elementType });
 				else
 					enumeratorType = SpecialType.UnknownType;
-<<<<<<< HEAD
-			} else if (isGeneric == false) {
+			}
+			else if (isGeneric == false)
+			{
 				collectionType = compilation.FindType(KnownTypeCode.IEnumerable);
 				enumeratorType = compilation.FindType(KnownTypeCode.IEnumerator);
-			} else {
-=======
-			}
-			else if (isGeneric == false)
-			{
-				collectionType = compilation.FindType(KnownTypeCode.IEnumerable);
-				enumeratorType = compilation.FindType(KnownTypeCode.IEnumerator);
 			}
 			else
 			{
->>>>>>> 41c99e47
 				collectionType = SpecialType.UnknownType;
 				enumeratorType = SpecialType.UnknownType;
 			}
 			getEnumeratorInvocation = ResolveCast(collectionType, expression);
 			getEnumeratorInvocation = ResolveMemberAccess(getEnumeratorInvocation, "GetEnumerator", EmptyList<IType>.Instance, NameLookupMode.InvocationTarget);
-<<<<<<< HEAD
-			getEnumeratorInvocation = ResolveInvocation(getEnumeratorInvocation, new ResolveResult[0]);
-=======
 			getEnumeratorInvocation = ResolveInvocation(getEnumeratorInvocation, Empty<ResolveResult>.Array);
->>>>>>> 41c99e47
 		}
 		#endregion
 
@@ -2498,12 +2278,8 @@
 		{
 			// C# 4.0 spec: §7.6.5
 
-<<<<<<< HEAD
-			if (target.Type.Kind == TypeKind.Dynamic) {
-=======
 			if (target.Type.Kind == TypeKind.Dynamic)
 			{
->>>>>>> 41c99e47
 				return new DynamicInvocationResolveResult(target, DynamicInvocationType.Invocation, AddArgumentNamesIfNecessary(arguments, argumentNames));
 			}
 
@@ -2631,18 +2407,12 @@
 
 				// create the parameter:
 				ByReferenceResolveResult brrr = arguments[i] as ByReferenceResolveResult;
-<<<<<<< HEAD
-				if (brrr != null) {
+				if (brrr != null)
+				{
 					list.Add(new DefaultParameter(arguments[i].Type, argumentNames[i], referenceKind: brrr.ReferenceKind));
-				} else {
-=======
-				if (brrr != null)
-				{
-					list.Add(new DefaultParameter(arguments[i].Type, argumentNames[i], referenceKind: brrr.ReferenceKind));
 				}
 				else
 				{
->>>>>>> 41c99e47
 					// argument might be a lambda or delegate type, so we have to try to guess the delegate type
 					IType type = arguments[i].Type;
 					if (type.Kind == TypeKind.Null || type.Kind == TypeKind.None)
@@ -2676,12 +2446,8 @@
 			if (vrr != null)
 				return MakeParameterName(vrr.Variable.Name);
 
-<<<<<<< HEAD
-			if (rr.Type.Kind != TypeKind.Unknown && !string.IsNullOrEmpty(rr.Type.Name)) {
-=======
 			if (rr.Type.Kind != TypeKind.Unknown && !string.IsNullOrEmpty(rr.Type.Name))
 			{
->>>>>>> 41c99e47
 				return MakeParameterName(rr.Type.Name);
 			}
 			else
@@ -3188,15 +2954,10 @@
 
 			AdjustArrayAccessArguments(sizeArguments);
 
-<<<<<<< HEAD
-			if (initializerElements != null) {
-				for (int i = 0; i < initializerElements.Length; i++) {
-=======
 			if (initializerElements != null)
 			{
 				for (int i = 0; i < initializerElements.Length; i++)
 				{
->>>>>>> 41c99e47
 					initializerElements[i] = Convert(initializerElements[i], elementType);
 				}
 			}
