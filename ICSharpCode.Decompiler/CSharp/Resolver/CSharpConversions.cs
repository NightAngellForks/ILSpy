--- conflicted
+++ resolved
@@ -126,19 +126,12 @@
 					if (c != Conversion.None)
 						return c;
 				}
-<<<<<<< HEAD
-				if (resolveResult is ThrowResolveResult) {
+				if (resolveResult is ThrowResolveResult)
+				{
 					return Conversion.ThrowExpressionConversion;
 				}
-				if (allowUserDefined && allowTuple) {
-=======
-				if (resolveResult is ThrowResolveResult)
-				{
-					return Conversion.ThrowExpressionConversion;
-				}
 				if (allowUserDefined && allowTuple)
 				{
->>>>>>> 41c99e47
 					// if allowUserDefined and allowTuple are true, we might as well use the cache
 					c = ImplicitConversion(resolveResult.Type, toType);
 				}
@@ -151,10 +144,6 @@
 			}
 			if (resolveResult is InterpolatedStringResolveResult isrr)
 			{
-				if (toType.IsKnownType(KnownTypeCode.IFormattable) || toType.IsKnownType(KnownTypeCode.FormattableString))
-					return Conversion.ImplicitInterpolatedStringConversion;
-			}
-			if (resolveResult is InterpolatedStringResolveResult isrr) {
 				if (toType.IsKnownType(KnownTypeCode.IFormattable) || toType.IsKnownType(KnownTypeCode.FormattableString))
 					return Conversion.ImplicitInterpolatedStringConversion;
 			}
@@ -190,11 +179,7 @@
 			if (fromType == null)
 				throw new ArgumentNullException(nameof(fromType));
 			if (toType == null)
-<<<<<<< HEAD
-				throw new ArgumentNullException("toType");
-=======
 				throw new ArgumentNullException(nameof(toType));
->>>>>>> 41c99e47
 
 			TypePair pair = new TypePair(fromType, toType);
 			if (implicitConversionCache.TryGetValue(pair, out Conversion c))
@@ -257,11 +242,7 @@
 			if (fromType == null)
 				throw new ArgumentNullException(nameof(fromType));
 			if (toType == null)
-<<<<<<< HEAD
-				throw new ArgumentNullException("toType");
-=======
 				throw new ArgumentNullException(nameof(toType));
->>>>>>> 41c99e47
 
 			if (IdentityConversion(fromType, toType))
 				return true;
@@ -291,11 +272,7 @@
 			if (resolveResult == null)
 				throw new ArgumentNullException(nameof(resolveResult));
 			if (toType == null)
-<<<<<<< HEAD
-				throw new ArgumentNullException("toType");
-=======
 				throw new ArgumentNullException(nameof(toType));
->>>>>>> 41c99e47
 
 			if (resolveResult.Type.Kind == TypeKind.Dynamic)
 				return Conversion.ExplicitDynamicConversion;
@@ -319,11 +296,7 @@
 			if (fromType == null)
 				throw new ArgumentNullException(nameof(fromType));
 			if (toType == null)
-<<<<<<< HEAD
-				throw new ArgumentNullException("toType");
-=======
 				throw new ArgumentNullException(nameof(toType));
->>>>>>> 41c99e47
 
 			Conversion c = ImplicitConversion(fromType, toType, allowUserDefined: false, allowTuple: false);
 			if (c != Conversion.None)
@@ -391,17 +364,11 @@
 			// C# 4.0 spec: §6.1.2
 
 			TypeCode from = ReflectionHelper.GetTypeCode(fromType);
-<<<<<<< HEAD
-			if (from == TypeCode.Empty) {
-				// When converting from a native-sized integer, treat it as 64-bits
-				switch (fromType.Kind) {
-=======
 			if (from == TypeCode.Empty)
 			{
 				// When converting from a native-sized integer, treat it as 64-bits
 				switch (fromType.Kind)
 				{
->>>>>>> 41c99e47
 					case TypeKind.NInt:
 						from = TypeCode.Int64;
 						break;
@@ -411,17 +378,11 @@
 				}
 			}
 			TypeCode to = ReflectionHelper.GetTypeCode(toType);
-<<<<<<< HEAD
-			if (to == TypeCode.Empty) {
-				// When converting to a native-sized integer, only 32-bits can be stored safely
-				switch (toType.Kind) {
-=======
 			if (to == TypeCode.Empty)
 			{
 				// When converting to a native-sized integer, only 32-bits can be stored safely
 				switch (toType.Kind)
 				{
->>>>>>> 41c99e47
 					case TypeKind.NInt:
 						to = TypeCode.Int32;
 						break;
@@ -430,12 +391,8 @@
 						break;
 				}
 			}
-<<<<<<< HEAD
-			if (to >= TypeCode.Single && to <= TypeCode.Decimal) {
-=======
 			if (to >= TypeCode.Single && to <= TypeCode.Decimal)
 			{
->>>>>>> 41c99e47
 				// Conversions to float/double/decimal exist from all integral types,
 				// and there's a conversion from float to double.
 				return from >= TypeCode.Char && from <= TypeCode.UInt64
@@ -452,12 +409,8 @@
 
 		bool IsNumericType(IType type)
 		{
-<<<<<<< HEAD
-			switch (type.Kind) {
-=======
 			switch (type.Kind)
 			{
->>>>>>> 41c99e47
 				case TypeKind.NInt:
 				case TypeKind.NUInt:
 					return true;
@@ -711,12 +664,8 @@
 				return false;
 			}
 
-<<<<<<< HEAD
-			if (toType.Kind == TypeKind.Array) {
-=======
 			if (toType.Kind == TypeKind.Array)
 			{
->>>>>>> 41c99e47
 				ArrayType toArray = (ArrayType)toType;
 				if (fromType.Kind == TypeKind.Array)
 				{
@@ -851,19 +800,12 @@
 			TypeCode fromTypeCode = ReflectionHelper.GetTypeCode(rr.Type);
 			toType = NullableType.GetUnderlyingType(toType);
 			TypeCode toTypeCode = ReflectionHelper.GetTypeCode(toType);
-<<<<<<< HEAD
-			if (toType.Kind == TypeKind.NUInt) {
+			if (toType.Kind == TypeKind.NUInt)
+			{
 				toTypeCode = TypeCode.UInt32;
 			}
-			if (fromTypeCode == TypeCode.Int64) {
-=======
-			if (toType.Kind == TypeKind.NUInt)
-			{
-				toTypeCode = TypeCode.UInt32;
-			}
 			if (fromTypeCode == TypeCode.Int64)
 			{
->>>>>>> 41c99e47
 				long val = (long)rr.ConstantValue;
 				return val >= 0 && toTypeCode == TypeCode.UInt64;
 			}
@@ -928,7 +870,6 @@
 		{
 			// C# 4.0 spec: §18.4 Pointer conversions
 			if (fromType.Kind.IsAnyPointer() && toType is PointerType && toType.ReflectionName == "System.Void*")
-<<<<<<< HEAD
 				return true;
 			if (fromType.Kind == TypeKind.Null && toType.Kind.IsAnyPointer())
 				return true;
@@ -952,31 +893,6 @@
 					}
 				}
 				return true;
-=======
-				return true;
-			if (fromType.Kind == TypeKind.Null && toType.Kind.IsAnyPointer())
-				return true;
-			if (fromType is FunctionPointerType fromFnPtr && toType is FunctionPointerType toFnPtr
-				&& fromFnPtr.CallingConvention == toFnPtr.CallingConvention
-				&& fromFnPtr.ParameterTypes.Length == toFnPtr.ParameterTypes.Length)
-			{
-				// Variance applies to function pointer types
-				const int nestingDepth = 0;
-				if (!(IdentityConversion(fromFnPtr.ReturnType, toFnPtr.ReturnType)
-					|| ImplicitReferenceConversion(fromFnPtr.ReturnType, toFnPtr.ReturnType, nestingDepth)))
-				{
-					return false;
-				}
-				foreach (var (fromPT, toPT) in fromFnPtr.ParameterTypes.Zip(toFnPtr.ParameterTypes))
-				{
-					if (!(IdentityConversion(toPT, fromPT)
-						|| ImplicitReferenceConversion(toPT, fromPT, nestingDepth)))
-					{
-						return false;
-					}
-				}
-				return true;
->>>>>>> 41c99e47
 			}
 			return false;
 		}
@@ -996,12 +912,8 @@
 
 		bool IsIntegerType(IType type)
 		{
-<<<<<<< HEAD
-			switch (type.Kind) {
-=======
 			switch (type.Kind)
 			{
->>>>>>> 41c99e47
 				case TypeKind.NInt:
 				case TypeKind.NUInt:
 					return true;
@@ -1287,27 +1199,17 @@
 			}
 			IType dReturnType = d.ReturnType;
 
-<<<<<<< HEAD
-			if (f.HasParameterList) {
-=======
 			if (f.HasParameterList)
 			{
->>>>>>> 41c99e47
 				// If F contains an anonymous-function-signature, then D and F have the same number of parameters.
 				if (d.Parameters.Count != f.Parameters.Count)
 					return Conversion.None;
 
-<<<<<<< HEAD
-				if (f.IsImplicitlyTyped) {
-					// If F has an implicitly typed parameter list, D has no ref or out parameters.
-					foreach (IParameter p in d.Parameters) {
-=======
 				if (f.IsImplicitlyTyped)
 				{
 					// If F has an implicitly typed parameter list, D has no ref or out parameters.
 					foreach (IParameter p in d.Parameters)
 					{
->>>>>>> 41c99e47
 						if (p.ReferenceKind != ReferenceKind.None)
 							return Conversion.None;
 					}
@@ -1371,20 +1273,13 @@
 			{
 				IParameter param = invoke.Parameters[i];
 				IType parameterType = param.Type;
-<<<<<<< HEAD
-				if (param.ReferenceKind != ReferenceKind.None && parameterType.Kind == TypeKind.ByReference) {
+				if (param.ReferenceKind != ReferenceKind.None && parameterType.Kind == TypeKind.ByReference)
+				{
 					parameterType = ((ByReferenceType)parameterType).ElementType;
 					args[i] = new ByReferenceResolveResult(parameterType, param.ReferenceKind);
-				} else {
-=======
-				if (param.ReferenceKind != ReferenceKind.None && parameterType.Kind == TypeKind.ByReference)
-				{
-					parameterType = ((ByReferenceType)parameterType).ElementType;
-					args[i] = new ByReferenceResolveResult(parameterType, param.ReferenceKind);
 				}
 				else
 				{
->>>>>>> 41c99e47
 					args[i] = new ResolveResult(parameterType);
 				}
 			}
@@ -1455,12 +1350,8 @@
 				// ret/out/in must match
 				if (pm.ReferenceKind != pd.ReferenceKind)
 					return false;
-<<<<<<< HEAD
-				if (pm.ReferenceKind != ReferenceKind.None) {
-=======
 				if (pm.ReferenceKind != ReferenceKind.None)
 				{
->>>>>>> 41c99e47
 					// ref/out/in parameters must have same types
 					if (!pm.Type.Equals(pd.Type))
 						return false;
