﻿// Copyright (c) 2010-2013 AlphaSierraPapa for the SharpDevelop Team
// 
// Permission is hereby granted, free of charge, to any person obtaining a copy of this
// software and associated documentation files (the "Software"), to deal in the Software
// without restriction, including without limitation the rights to use, copy, modify, merge,
// publish, distribute, sublicense, and/or sell copies of the Software, and to permit persons
// to whom the Software is furnished to do so, subject to the following conditions:
// 
// The above copyright notice and this permission notice shall be included in all copies or
// substantial portions of the Software.
// 
// THE SOFTWARE IS PROVIDED "AS IS", WITHOUT WARRANTY OF ANY KIND, EXPRESS OR IMPLIED,
// INCLUDING BUT NOT LIMITED TO THE WARRANTIES OF MERCHANTABILITY, FITNESS FOR A PARTICULAR
// PURPOSE AND NONINFRINGEMENT. IN NO EVENT SHALL THE AUTHORS OR COPYRIGHT HOLDERS BE LIABLE
// FOR ANY CLAIM, DAMAGES OR OTHER LIABILITY, WHETHER IN AN ACTION OF CONTRACT, TORT OR
// OTHERWISE, ARISING FROM, OUT OF OR IN CONNECTION WITH THE SOFTWARE OR THE USE OR OTHER
// DEALINGS IN THE SOFTWARE.

using System;
using System.Collections.Generic;
using System.Linq;

using ICSharpCode.Decompiler.Semantics;
using ICSharpCode.Decompiler.TypeSystem;

namespace ICSharpCode.Decompiler.CSharp.Resolver
{
	/// <summary>
	/// Represents the result of a method, constructor or indexer invocation.
	/// Provides additional C#-specific information for InvocationResolveResult.
	/// </summary>
	public class CSharpInvocationResolveResult : InvocationResolveResult
	{
		public readonly OverloadResolutionErrors OverloadResolutionErrors;

		/// <summary>
		/// Gets whether this invocation is calling an extension method using extension method syntax.
		/// </summary>
		public readonly bool IsExtensionMethodInvocation;

		/// <summary>
		/// Gets whether this invocation is calling a delegate (without explicitly calling ".Invoke()").
		/// </summary>
		public readonly bool IsDelegateInvocation;

		/// <summary>
		/// Gets whether a params-Array is being used in its expanded form.
		/// </summary>
		public readonly bool IsExpandedForm;
<<<<<<< HEAD

		readonly IReadOnlyList<int> argumentToParameterMap;
		
=======

		readonly IReadOnlyList<int> argumentToParameterMap;

>>>>>>> 41c99e47
		public CSharpInvocationResolveResult(
			ResolveResult targetResult, IParameterizedMember member,
			IList<ResolveResult> arguments,
			OverloadResolutionErrors overloadResolutionErrors = OverloadResolutionErrors.None,
			bool isExtensionMethodInvocation = false,
			bool isExpandedForm = false,
			bool isDelegateInvocation = false,
			IReadOnlyList<int> argumentToParameterMap = null,
			IList<ResolveResult> initializerStatements = null,
			IType returnTypeOverride = null
		)
			: base(targetResult, member, arguments, initializerStatements, returnTypeOverride)
		{
			this.OverloadResolutionErrors = overloadResolutionErrors;
			this.IsExtensionMethodInvocation = isExtensionMethodInvocation;
			this.IsExpandedForm = isExpandedForm;
			this.IsDelegateInvocation = isDelegateInvocation;
			this.argumentToParameterMap = argumentToParameterMap;
		}

		public override bool IsError {
			get { return this.OverloadResolutionErrors != OverloadResolutionErrors.None; }
		}

		/// <summary>
		/// Gets an array that maps argument indices to parameter indices.
		/// For arguments that could not be mapped to any parameter, the value will be -1.
		/// 
		/// parameterIndex = ArgumentToParameterMap[argumentIndex]
		/// </summary>
		public IReadOnlyList<int> GetArgumentToParameterMap()
		{
			return argumentToParameterMap;
		}

		public override IList<ResolveResult> GetArgumentsForCall()
		{
			ResolveResult[] results = new ResolveResult[Member.Parameters.Count];
			List<ResolveResult> paramsArguments = IsExpandedForm ? new List<ResolveResult>() : null;
			// map arguments to parameters:
			for (int i = 0; i < Arguments.Count; i++)
			{
				int mappedTo;
				if (argumentToParameterMap != null)
					mappedTo = argumentToParameterMap[i];
				else
					mappedTo = IsExpandedForm ? Math.Min(i, results.Length - 1) : i;

				if (mappedTo >= 0 && mappedTo < results.Length)
				{
					if (IsExpandedForm && mappedTo == results.Length - 1)
					{
						paramsArguments.Add(Arguments[i]);
					}
					else
					{
						var narr = Arguments[i] as NamedArgumentResolveResult;
						if (narr != null)
							results[mappedTo] = narr.Argument;
						else
							results[mappedTo] = Arguments[i];
					}
				}
			}
			if (IsExpandedForm)
			{
				IType arrayType = Member.Parameters.Last().Type;
				IType int32 = Member.Compilation.FindType(KnownTypeCode.Int32);
				ResolveResult[] sizeArguments = { new ConstantResolveResult(int32, paramsArguments.Count) };
				results[results.Length - 1] = new ArrayCreateResolveResult(arrayType, sizeArguments, paramsArguments);
			}
<<<<<<< HEAD
			
			for (int i = 0; i < results.Length; i++) {
				if (results[i] == null) {
					if (Member.Parameters[i].IsOptional) {
						results[i] = new ConstantResolveResult(Member.Parameters[i].Type, Member.Parameters[i].GetConstantValue());
					} else {
=======

			for (int i = 0; i < results.Length; i++)
			{
				if (results[i] == null)
				{
					if (Member.Parameters[i].IsOptional)
					{
						results[i] = new ConstantResolveResult(Member.Parameters[i].Type, Member.Parameters[i].GetConstantValue());
					}
					else
					{
>>>>>>> 41c99e47
						results[i] = ErrorResolveResult.UnknownError;
					}
				}
			}

			return results;
		}
	}
}<|MERGE_RESOLUTION|>--- conflicted
+++ resolved
@@ -47,15 +47,9 @@
 		/// Gets whether a params-Array is being used in its expanded form.
 		/// </summary>
 		public readonly bool IsExpandedForm;
-<<<<<<< HEAD
-
-		readonly IReadOnlyList<int> argumentToParameterMap;
-		
-=======
 
 		readonly IReadOnlyList<int> argumentToParameterMap;
 
->>>>>>> 41c99e47
 		public CSharpInvocationResolveResult(
 			ResolveResult targetResult, IParameterizedMember member,
 			IList<ResolveResult> arguments,
@@ -127,14 +121,6 @@
 				ResolveResult[] sizeArguments = { new ConstantResolveResult(int32, paramsArguments.Count) };
 				results[results.Length - 1] = new ArrayCreateResolveResult(arrayType, sizeArguments, paramsArguments);
 			}
-<<<<<<< HEAD
-			
-			for (int i = 0; i < results.Length; i++) {
-				if (results[i] == null) {
-					if (Member.Parameters[i].IsOptional) {
-						results[i] = new ConstantResolveResult(Member.Parameters[i].Type, Member.Parameters[i].GetConstantValue());
-					} else {
-=======
 
 			for (int i = 0; i < results.Length; i++)
 			{
@@ -146,7 +132,6 @@
 					}
 					else
 					{
->>>>>>> 41c99e47
 						results[i] = ErrorResolveResult.UnknownError;
 					}
 				}
