--- conflicted
+++ resolved
@@ -18,10 +18,7 @@
 
 using System.Linq;
 using System.Reflection;
-<<<<<<< HEAD
-=======
-
->>>>>>> 41c99e47
+
 using ICSharpCode.Decompiler.CSharp.Syntax;
 using ICSharpCode.Decompiler.CSharp.Syntax.PatternMatching;
 using ICSharpCode.Decompiler.Semantics;
@@ -65,32 +62,20 @@
 					lambda => lambda.Annotation<IL.ILFunction>()?.Kind == IL.ILFunctionKind.ExpressionTree);
 				Expression arg0 = arguments[0].Detach();
 				Expression arg1 = arguments[1].Detach();
-<<<<<<< HEAD
-				if (!isInExpressionTree) {
-					arg1 = RemoveRedundantToStringInConcat(arg1, method, isLastArgument: arguments.Length == 2).Detach();
-					if (arg1.GetResolveResult().Type.IsKnownType(KnownTypeCode.String)) {
-=======
 				if (!isInExpressionTree)
 				{
 					arg1 = RemoveRedundantToStringInConcat(arg1, method, isLastArgument: arguments.Length == 2).Detach();
 					if (arg1.GetResolveResult().Type.IsKnownType(KnownTypeCode.String))
 					{
->>>>>>> 41c99e47
 						arg0 = RemoveRedundantToStringInConcat(arg0, method, isLastArgument: false).Detach();
 					}
 				}
 				var expr = new BinaryOperatorExpression(arg0, BinaryOperatorType.Add, arg1);
-<<<<<<< HEAD
-				for (int i = 2; i < arguments.Length; i++) {
-					var arg = arguments[i].Detach();
-					if (!isInExpressionTree) {
-=======
 				for (int i = 2; i < arguments.Length; i++)
 				{
 					var arg = arguments[i].Detach();
 					if (!isInExpressionTree)
 					{
->>>>>>> 41c99e47
 						arg = RemoveRedundantToStringInConcat(arg, method, isLastArgument: i == arguments.Length - 1).Detach();
 					}
 					expr = new BinaryOperatorExpression(expr, BinaryOperatorType.Add, arg);
@@ -114,36 +99,6 @@
 						}
 					}
 					break;
-<<<<<<< HEAD
-					/*
-				case "System.Reflection.FieldInfo.GetFieldFromHandle":
-					// TODO : This is dead code because LdTokenAnnotation is not added anywhere:
-					if (arguments.Length == 1) {
-						MemberReferenceExpression mre = arguments[0] as MemberReferenceExpression;
-						if (mre != null && mre.MemberName == "FieldHandle" && mre.Target.Annotation<LdTokenAnnotation>() != null) {
-							invocationExpression.ReplaceWith(mre.Target);
-							return;
-						}
-					} else if (arguments.Length == 2) {
-						MemberReferenceExpression mre1 = arguments[0] as MemberReferenceExpression;
-						MemberReferenceExpression mre2 = arguments[1] as MemberReferenceExpression;
-						if (mre1 != null && mre1.MemberName == "FieldHandle" && mre1.Target.Annotation<LdTokenAnnotation>() != null) {
-							if (mre2 != null && mre2.MemberName == "TypeHandle" && mre2.Target is TypeOfExpression) {
-								Expression oldArg = ((InvocationExpression)mre1.Target).Arguments.Single();
-								//TODO: Unsure about whether this annotation type is ok
-								dnlib.DotNet.IField field = oldArg.Annotation<dnlib.DotNet.IField>();
-								if (field != null) {
-									AstType declaringType = ((TypeOfExpression)mre2.Target).Type.Detach();
-									oldArg.ReplaceWith(new MemberReferenceExpression(new TypeReferenceExpression(declaringType), field.Name).CopyAnnotationsFrom(oldArg));
-									invocationExpression.ReplaceWith(mre1.Target);
-									return;
-								}
-							}
-						}
-					}
-					break;
-					*/
-=======
 				/*
 			case "System.Reflection.FieldInfo.GetFieldFromHandle":
 				// TODO : This is dead code because LdTokenAnnotation is not added anywhere:
@@ -171,7 +126,6 @@
 				}
 				break;
 				*/
->>>>>>> 41c99e47
 				case "System.Activator.CreateInstance":
 					if (arguments.Length == 0 && method.TypeArguments.Count == 1 && IsInstantiableTypeParameter(method.TypeArguments[0]))
 					{
@@ -179,12 +133,8 @@
 					}
 					break;
 				case "System.Runtime.CompilerServices.RuntimeHelpers.GetSubArray":
-<<<<<<< HEAD
-					if (arguments.Length == 2 && context.Settings.Ranges) {
-=======
 					if (arguments.Length == 2 && context.Settings.Ranges)
 					{
->>>>>>> 41c99e47
 						var slicing = new IndexerExpression(arguments[0].Detach(), arguments[1].Detach());
 						slicing.CopyAnnotationsFrom(invocationExpression);
 						invocationExpression.ReplaceWith(slicing);
@@ -206,13 +156,6 @@
 				return;
 			}
 			UnaryOperatorType? uop = GetUnaryOperatorTypeFromMetadataName(method.Name);
-<<<<<<< HEAD
-			if (uop != null && arguments.Length == 1) {
-				if (uop == UnaryOperatorType.Increment || uop == UnaryOperatorType.Decrement) {
-					// `op_Increment(a)` is not equivalent to `++a`,
-					// because it doesn't assign the incremented value to a.
-					if (method.DeclaringType.IsKnownType(KnownTypeCode.Decimal)) {
-=======
 			if (uop != null && arguments.Length == 1)
 			{
 				if (uop == UnaryOperatorType.Increment || uop == UnaryOperatorType.Decrement)
@@ -221,7 +164,6 @@
 					// because it doesn't assign the incremented value to a.
 					if (method.DeclaringType.IsKnownType(KnownTypeCode.Decimal))
 					{
->>>>>>> 41c99e47
 						// Legacy csc optimizes "d + 1m" to "op_Increment(d)",
 						// so reverse that optimization here:
 						invocationExpression.ReplaceWith(
@@ -249,12 +191,8 @@
 				);
 				return;
 			}
-<<<<<<< HEAD
-			if (method.Name == "op_True" && arguments.Length == 1 && invocationExpression.Role == Roles.Condition) {
-=======
 			if (method.Name == "op_True" && arguments.Length == 1 && invocationExpression.Role == Roles.Condition)
 			{
->>>>>>> 41c99e47
 				invocationExpression.ReplaceWith(arguments[0].UnwrapInDirectionExpression());
 				return;
 			}
@@ -291,27 +229,17 @@
 			// To ensure the decompiled code's behavior matches the original IL behavior,
 			// no matter which compiler is used to recompile it, we require that all
 			// implicit ToString() calls except for the last are free of side effects.
-<<<<<<< HEAD
-			foreach (var arg in arguments.SkipLast(1)) {
-				if (!ToStringIsKnownEffectFree(arg.GetResolveResult().Type)) {
+			foreach (var arg in arguments.SkipLast(1))
+			{
+				if (!ToStringIsKnownEffectFree(arg.GetResolveResult().Type))
+				{
 					return false;
 				}
 			}
-			foreach (var arg in arguments) {
-				if (arg.GetResolveResult() is InvocationResolveResult rr && IsStringConcat(rr.Member)) {
-=======
-			foreach (var arg in arguments.SkipLast(1))
-			{
-				if (!ToStringIsKnownEffectFree(arg.GetResolveResult().Type))
-				{
-					return false;
-				}
-			}
 			foreach (var arg in arguments)
 			{
 				if (arg.GetResolveResult() is InvocationResolveResult rr && IsStringConcat(rr.Member))
 				{
->>>>>>> 41c99e47
 					// Roslyn + mcs also flatten nested string.Concat() invocations within a operator+ use,
 					// which causes it to use the incorrect evaluation order despite the code using an
 					// explicit string.Concat() call.
@@ -353,12 +281,8 @@
 			if (!m.Success)
 				return expr;
 
-<<<<<<< HEAD
-			if (!concatMethod.Parameters.All(IsStringParameter)) {
-=======
 			if (!concatMethod.Parameters.All(IsStringParameter))
 			{
->>>>>>> 41c99e47
 				// If we're using a string.Concat() overload involving object parameters,
 				// string.Concat() itself already calls ToString() so the C# compiler shouldn't
 				// generate additional ToString() calls in this case.
@@ -367,30 +291,18 @@
 			var toStringMethod = m.Get<Expression>("call").Single().GetSymbol() as IMethod;
 			var target = m.Get<Expression>("target").Single();
 			var type = target.GetResolveResult().Type;
-<<<<<<< HEAD
-			if (!(isLastArgument || ToStringIsKnownEffectFree(type))) {
+			if (!(isLastArgument || ToStringIsKnownEffectFree(type)))
+			{
 				// ToString() order of evaluation matters, see CheckArgumentsForStringConcat().
 				return expr;
 			}
-			if (type.IsReferenceType != false && !m.Has("nullConditional")) {
+			if (type.IsReferenceType != false && !m.Has("nullConditional"))
+			{
 				// ToString() might throw NullReferenceException, but the builtin operator+ doesn't.
 				return expr;
 			}
-			if (!ToStringIsKnownEffectFree(type) && toStringMethod != null && IL.Transforms.ILInlining.MethodRequiresCopyForReadonlyLValue(toStringMethod)) {
-=======
-			if (!(isLastArgument || ToStringIsKnownEffectFree(type)))
-			{
-				// ToString() order of evaluation matters, see CheckArgumentsForStringConcat().
-				return expr;
-			}
-			if (type.IsReferenceType != false && !m.Has("nullConditional"))
-			{
-				// ToString() might throw NullReferenceException, but the builtin operator+ doesn't.
-				return expr;
-			}
 			if (!ToStringIsKnownEffectFree(type) && toStringMethod != null && IL.Transforms.ILInlining.MethodRequiresCopyForReadonlyLValue(toStringMethod))
 			{
->>>>>>> 41c99e47
 				// ToString() on a struct may mutate the struct.
 				// For operator+ the C# compiler creates a temporary copy before implicitly calling ToString(),
 				// whereas an explicit ToString() call would mutate the original lvalue.
@@ -414,12 +326,8 @@
 		static bool ToStringIsKnownEffectFree(IType type)
 		{
 			type = NullableType.GetUnderlyingType(type);
-<<<<<<< HEAD
-			switch (type.GetDefinition()?.KnownTypeCode) {
-=======
 			switch (type.GetDefinition()?.KnownTypeCode)
 			{
->>>>>>> 41c99e47
 				case KnownTypeCode.Boolean:
 				case KnownTypeCode.Char:
 				case KnownTypeCode.SByte:
