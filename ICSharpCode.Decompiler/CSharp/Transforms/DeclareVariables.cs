﻿// Copyright (c) 2011 AlphaSierraPapa for the SharpDevelop Team
//
// Permission is hereby granted, free of charge, to any person obtaining a copy of this
// software and associated documentation files (the "Software"), to deal in the Software
// without restriction, including without limitation the rights to use, copy, modify, merge,
// publish, distribute, sublicense, and/or sell copies of the Software, and to permit persons
// to whom the Software is furnished to do so, subject to the following conditions:
//
// The above copyright notice and this permission notice shall be included in all copies or
// substantial portions of the Software.
//
// THE SOFTWARE IS PROVIDED "AS IS", WITHOUT WARRANTY OF ANY KIND, EXPRESS OR IMPLIED,
// INCLUDING BUT NOT LIMITED TO THE WARRANTIES OF MERCHANTABILITY, FITNESS FOR A PARTICULAR
// PURPOSE AND NONINFRINGEMENT. IN NO EVENT SHALL THE AUTHORS OR COPYRIGHT HOLDERS BE LIABLE
// FOR ANY CLAIM, DAMAGES OR OTHER LIABILITY, WHETHER IN AN ACTION OF CONTRACT, TORT OR
// OTHERWISE, ARISING FROM, OUT OF OR IN CONNECTION WITH THE SOFTWARE OR THE USE OR OTHER
// DEALINGS IN THE SOFTWARE.

using System;
using System.Collections.Generic;
using System.Diagnostics;
using System.Linq;
<<<<<<< HEAD
using dnSpy.Contracts.Text;
=======

>>>>>>> 09a9a117
using ICSharpCode.Decompiler.CSharp.Syntax;
using ICSharpCode.Decompiler.IL;
using ICSharpCode.Decompiler.IL.Transforms;
using ICSharpCode.Decompiler.Semantics;
using ICSharpCode.Decompiler.TypeSystem;
using ICSharpCode.Decompiler.Util;

namespace ICSharpCode.Decompiler.CSharp.Transforms
{
	/// <summary>
	/// Insert variable declarations.
	/// </summary>
	public class DeclareVariables : IAstTransform
	{
		/// <summary>
		/// Represents a position immediately before nextNode.
		/// nextNode is either an ExpressionStatement in a BlockStatement, or an initializer in a for-loop.
		/// </summary>
		[DebuggerDisplay("level = {level}, nextNode = {nextNode}")]
		struct InsertionPoint
		{
			/// <summary>
			/// The nesting level of `nextNode` within the AST.
			/// Used to speed up FindCommonParent().
			/// </summary>
			internal int level;
			internal AstNode nextNode;

			/// <summary>Go up one level</summary>
			internal InsertionPoint Up()
			{
				return new InsertionPoint {
					level = level - 1,
					nextNode = nextNode.Parent
				};
			}

			internal InsertionPoint UpTo(int targetLevel)
			{
				InsertionPoint result = this;
				while (result.level > targetLevel)
				{
					result.nextNode = result.nextNode.Parent;
					result.level -= 1;
				}
				return result;
			}
		}

		enum VariableInitKind
		{
			None,
			NeedsDefaultValue,
			NeedsSkipInit
		}

		[DebuggerDisplay("VariableToDeclare(Name={Name})")]
		class VariableToDeclare
		{
			public readonly ILVariable ILVariable;
			public IType Type => ILVariable.Type;
			public string Name => ILVariable.Name;

			/// <summary>
			/// Whether the variable needs to be default-initialized.
			/// </summary>
			public VariableInitKind DefaultInitialization;

			/// <summary>
			/// Integer value that can be used to compare to VariableToDeclare instances
			/// to determine which variable was used first in the source code.
			///
			/// The variable with the lower SourceOrder value has the insertion point
			/// that comes first in the source code.
			/// </summary>
			public int SourceOrder;

			/// <summary>
			/// The insertion point, i.e. the node before which the variable declaration should be inserted.
			/// </summary>
			public InsertionPoint InsertionPoint;

			/// <summary>
			/// The first use of the variable.
			/// </summary>
			public IdentifierExpression FirstUse;

			public VariableToDeclare ReplacementDueToCollision;
			public bool InvolvedInCollision;
			public bool RemovedDueToCollision => ReplacementDueToCollision != null;
			public bool DeclaredInDeconstruction;

			public VariableToDeclare(ILVariable variable, InsertionPoint insertionPoint, IdentifierExpression firstUse, int sourceOrder)
			{
				this.ILVariable = variable;
				if (variable.UsesInitialValue)
				{
					if (variable.InitialValueIsInitialized)
					{
						this.DefaultInitialization = VariableInitKind.NeedsDefaultValue;
					}
					else
					{
						this.DefaultInitialization = VariableInitKind.NeedsSkipInit;
					}
				}
				else
				{
					this.DefaultInitialization = VariableInitKind.None;
				}
				this.InsertionPoint = insertionPoint;
				this.FirstUse = firstUse;
				this.SourceOrder = sourceOrder;
			}
		}

		readonly Dictionary<ILVariable, VariableToDeclare> variableDict = new Dictionary<ILVariable, VariableToDeclare>();
		TransformContext context;

		public void Run(AstNode rootNode, TransformContext context)
		{
			try
			{
				if (this.context != null)
					throw new InvalidOperationException("Reentrancy in DeclareVariables?");
				this.context = context;
				variableDict.Clear();
				EnsureExpressionStatementsAreValid(rootNode);
				FindInsertionPoints(rootNode, 0);
				ResolveCollisions();
				InsertDeconstructionVariableDeclarations();
				InsertVariableDeclarations(context);
				UpdateAnnotations(rootNode);
			}
			finally
			{
				this.context = null;
				variableDict.Clear();
			}
		}
		/// <summary>
		/// Analyze the input AST (containing undeclared variables)
		/// for where those variables would be declared by this transform.
		/// Analysis does not modify the AST.
		/// </summary>
		public void Analyze(AstNode rootNode)
		{
			variableDict.Clear();
			FindInsertionPoints(rootNode, 0);
			ResolveCollisions();
		}

		/// <summary>
		/// Get the position where the declaration for the variable will be inserted.
		/// </summary>
		public AstNode GetDeclarationPoint(ILVariable variable)
		{
			VariableToDeclare v = variableDict[variable];
			while (v.ReplacementDueToCollision != null)
			{
				v = v.ReplacementDueToCollision;
			}
			return v.InsertionPoint.nextNode;
		}

		/// <summary>
		/// Determines whether a variable was merged with other variables.
		/// </summary>
		public bool WasMerged(ILVariable variable)
		{
			VariableToDeclare v = variableDict[variable];
			return v.InvolvedInCollision || v.RemovedDueToCollision;
		}

		public void ClearAnalysisResults()
		{
			variableDict.Clear();
		}

		#region EnsureExpressionStatementsAreValid
		void EnsureExpressionStatementsAreValid(AstNode rootNode)
		{
			foreach (var stmt in rootNode.DescendantsAndSelf.OfType<ExpressionStatement>())
			{
				if (!IsValidInStatementExpression(stmt.Expression))
				{
					// fetch ILFunction
					var function = stmt.Ancestors.SelectMany(a => a.Annotations.OfType<ILFunction>()).First(f => f.Parent == null);
					// if possible use C# 7.0 discard-assignment
					if (context.Settings.Discards && !ExpressionBuilder.HidesVariableWithName(function, "_"))
					{
						stmt.Expression = new AssignmentExpression(
							new IdentifierExpression("_"), // no ResolveResult
							stmt.Expression.Detach());
					}
					else
					{
						// assign result to dummy variable
						var type = stmt.Expression.GetResolveResult().Type;
						var v = function.RegisterVariable(
							VariableKind.StackSlot,
							type,
							AssignVariableNames.GenerateVariableName(function, type,
								stmt.Expression.Annotations.OfType<ILInstruction>()
									.Where(AssignVariableNames.IsSupportedInstruction).FirstOrDefault(),
								mustResolveConflicts: true)
						);
						stmt.Expression = new AssignmentExpression(
							new IdentifierExpression(v.Name).WithRR(new ILVariableResolveResult(v, v.Type)),
							stmt.Expression.Detach());
					}
				}
			}
		}

		private static bool IsValidInStatementExpression(Expression expr)
		{
			switch (expr)
			{
				case InvocationExpression _:
				case ObjectCreateExpression _:
				case AssignmentExpression _:
				case ErrorExpression _:
					return true;
				case UnaryOperatorExpression uoe:
					switch (uoe.Operator)
					{
						case UnaryOperatorType.PostIncrement:
						case UnaryOperatorType.PostDecrement:
						case UnaryOperatorType.Increment:
						case UnaryOperatorType.Decrement:
						case UnaryOperatorType.Await:
							return true;
						case UnaryOperatorType.NullConditionalRewrap:
							return IsValidInStatementExpression(uoe.Expression);
						default:
							return false;
					}
				default:
					return false;
			}
		}
		#endregion

		#region FindInsertionPoints
		List<(InsertionPoint InsertionPoint, BlockContainer Scope)> scopeTracking = new List<(InsertionPoint, BlockContainer)>();

		/// <summary>
		/// Finds insertion points for all variables used within `node`
		/// and adds them to the variableDict.
		///
		/// `level` == nesting depth of `node` within root node.
		/// </summary>
		/// <remarks>
		/// Insertion point for a variable = common parent of all uses of that variable
		/// = smallest possible scope that contains all the uses of the variable
		/// </remarks>
		void FindInsertionPoints(AstNode node, int nodeLevel)
		{
			BlockContainer scope = node.Annotation<BlockContainer>();
			if (scope != null && (scope.EntryPoint.IncomingEdgeCount > 1 || scope.Parent is ILFunction))
			{
				// track loops and function bodies as scopes, for comparison with CaptureScope.
				scopeTracking.Add((new InsertionPoint { level = nodeLevel, nextNode = node }, scope));
			}
			else
			{
				scope = null; // don't remove a scope if we didn't add one
			}
			try
			{
				for (AstNode child = node.FirstChild; child != null; child = child.NextSibling)
				{
					FindInsertionPoints(child, nodeLevel + 1);
				}
				if (node is IdentifierExpression identExpr)
				{
					var rr = identExpr.GetResolveResult() as ILVariableResolveResult;
					if (rr != null && VariableNeedsDeclaration(rr.Variable.Kind))
					{
						FindInsertionPointForVariable(rr.Variable);
					}
					else if (identExpr.Annotation<ILFunction>() is ILFunction localFunction && localFunction.Kind == ILFunctionKind.LocalFunction)
					{
						foreach (var v in localFunction.CapturedVariables)
						{
							if (VariableNeedsDeclaration(v.Kind))
								FindInsertionPointForVariable(v);
						}
					}

					void FindInsertionPointForVariable(ILVariable variable)
					{
						InsertionPoint newPoint;
						int startIndex = scopeTracking.Count - 1;
						if (variable.CaptureScope != null && startIndex > 0 && variable.CaptureScope != scopeTracking[startIndex].Scope)
						{
							while (startIndex > 0 && scopeTracking[startIndex].Scope != variable.CaptureScope)
								startIndex--;
							newPoint = scopeTracking[startIndex + 1].InsertionPoint;
						}
						else
						{
							newPoint = new InsertionPoint { level = nodeLevel, nextNode = identExpr };
							if (variable.UsesInitialValue)
							{
								// Uninitialized variables are logically initialized at the beginning of the function
								// Because it's possible that the variable has a loop-carried dependency,
								// declare it outside of any loops.
								while (startIndex >= 0)
								{
									if (scopeTracking[startIndex].Scope.EntryPoint.IncomingEdgeCount > 1)
									{
										// declare variable outside of loop
										newPoint = scopeTracking[startIndex].InsertionPoint;
									}
									else if (scopeTracking[startIndex].Scope.Parent is ILFunction)
									{
										// stop at beginning of function
										break;
									}
									startIndex--;
								}
							}
						}
						if (variableDict.TryGetValue(variable, out VariableToDeclare v))
						{
							v.InsertionPoint = FindCommonParent(v.InsertionPoint, newPoint);
						}
						else
						{
							v = new VariableToDeclare(variable, newPoint,
								identExpr, sourceOrder: variableDict.Count);
							variableDict.Add(variable, v);
						}
					}
				}
			}
			finally
			{
				if (scope != null)
					scopeTracking.RemoveAt(scopeTracking.Count - 1);
			}
		}

		internal static bool VariableNeedsDeclaration(VariableKind kind)
		{
			switch (kind)
			{
				case VariableKind.PinnedRegionLocal:
				case VariableKind.Parameter:
				case VariableKind.ExceptionLocal:
				case VariableKind.ExceptionStackSlot:
				case VariableKind.UsingLocal:
				case VariableKind.ForeachLocal:
				case VariableKind.PatternLocal:
					return false;
				default:
					return true;
			}
		}

		/// <summary>
		/// Finds an insertion point in a common parent instruction.
		/// </summary>
		InsertionPoint FindCommonParent(InsertionPoint oldPoint, InsertionPoint newPoint)
		{
			// First ensure we're looking at nodes on the same level:
			oldPoint = oldPoint.UpTo(newPoint.level);
			newPoint = newPoint.UpTo(oldPoint.level);
			Debug.Assert(newPoint.level == oldPoint.level);
			// Then go up the tree until both points share the same parent:
			while (oldPoint.nextNode.Parent != newPoint.nextNode.Parent)
			{
				oldPoint = oldPoint.Up();
				newPoint = newPoint.Up();
			}
			// return oldPoint as that one comes first in the source code
			return oldPoint;
		}
		#endregion

		/// <summary>
		/// Some variable declarations in C# are illegal (colliding),
		/// even though the variable live ranges are not overlapping.
		///
		/// Multiple declarations in same block:
		/// <code>
		/// int i = 1; use(1);
		/// int i = 2; use(2);
		/// </code>
		///
		/// "Hiding" declaration in nested block:
		/// <code>
		/// int i = 1; use(1);
		/// if (...) {
		///   int i = 2; use(2);
		/// }
		/// </code>
		///
		/// Nested blocks are illegal even if the parent block
		/// declares the variable later:
		/// <code>
		/// if (...) {
		///   int i = 1; use(i);
		/// }
		/// int i = 2; use(i);
		/// </code>
		///
		/// ResolveCollisions() detects all these cases, and combines the variable declarations
		/// to a single declaration that is usable for the combined scopes.
		/// </summary>
		void ResolveCollisions()
		{
			var multiDict = new MultiDictionary<string, VariableToDeclare>();
			foreach (var v in variableDict.Values)
			{
				// We can only insert variable declarations in blocks, but FindInsertionPoints() didn't
				// guarantee that it finds only blocks.
				// Fix that up now.
				while (!(v.InsertionPoint.nextNode.Parent is BlockStatement))
				{
					if (v.InsertionPoint.nextNode.Parent is ForStatement f && v.InsertionPoint.nextNode == f.Initializers.FirstOrDefault() && IsMatchingAssignment(v, out _))
					{
						// Special case: the initializer of a ForStatement can also declare a variable (with scope local to the for loop).
						break;
					}
					v.InsertionPoint = v.InsertionPoint.Up();
				}
				// Note: 'out var', pattern matching etc. is not considered a valid insertion point here, because the scope of the
				// resulting variable is not restricted to the parent node of the insertion point, but extends to the whole BlockStatement.
				// We moved up the insertion point to the whole BlockStatement so that we can resolve collisions,
				// later we might decide to declare the variable more locally (as 'out var') instead if still possible.

				// Go through all potentially colliding variables:
				foreach (var prev in multiDict[v.Name])
				{
					if (prev.RemovedDueToCollision)
						continue;
					// Go up until both nodes are on the same level:
					InsertionPoint point1 = prev.InsertionPoint.UpTo(v.InsertionPoint.level);
					InsertionPoint point2 = v.InsertionPoint.UpTo(prev.InsertionPoint.level);
					Debug.Assert(point1.level == point2.level);
					if (point1.nextNode.Parent == point2.nextNode.Parent)
					{
						// We found a collision!
						v.InvolvedInCollision = true;
						prev.ReplacementDueToCollision = v;
						// Continue checking other entries in multiDict against the new position of `v`.
						if (prev.SourceOrder < v.SourceOrder)
						{
							// Switch v's insertion point to prev's insertion point:
							v.InsertionPoint = point1;
							// Since prev was first, it has the correct SourceOrder/FirstUse values
							// for the new combined variable:
							v.SourceOrder = prev.SourceOrder;
							v.FirstUse = prev.FirstUse;
						}
						else
						{
							// v is first in source order, so it keeps its old insertion point
							// (and other properties), except that the insertion point is
							// moved up to prev's level.
							v.InsertionPoint = point2;
						}
						v.DefaultInitialization |= prev.DefaultInitialization;
						// I think we don't need to re-check the dict entries that we already checked earlier,
						// because the new v.InsertionPoint only collides with another point x if either
						// the old v.InsertionPoint or the old prev.InsertionPoint already collided with x.
					}
				}

				multiDict.Add(v.Name, v);
			}
		}

		private void InsertDeconstructionVariableDeclarations()
		{
			var usedVariables = new HashSet<ILVariable>();
			foreach (var g in variableDict.Values.GroupBy(v => v.InsertionPoint.nextNode))
			{
				if (!(g.Key is ExpressionStatement { Expression: AssignmentExpression { Left: TupleExpression left, Operator: AssignmentOperatorType.Assign } assignment }))
					continue;
				usedVariables.Clear();
				var deconstruct = assignment.Annotation<DeconstructInstruction>();
				if (deconstruct == null || deconstruct.Init.Count > 0 || deconstruct.Conversions.Instructions.Count > 0)
					continue;
				if (!deconstruct.Assignments.Instructions.All(IsDeclarableVariable))
					continue;

				var designation = StatementBuilder.TranslateDeconstructionDesignation(deconstruct, isForeach: false);
				left.ReplaceWith(new DeclarationExpression { Type = new SimpleType("var").WithAnnotation(BoxedTextColor.Keyword), Designation = designation });

				foreach (var v in usedVariables)
				{
					variableDict[v].DeclaredInDeconstruction = true;
				}

				bool IsDeclarableVariable(ILInstruction inst)
				{
					if (!inst.MatchStLoc(out var v, out var value))
						return false;
					if (!g.Any(vd => vd.ILVariable == v && !vd.RemovedDueToCollision))
						return false;
					if (!usedVariables.Add(v))
						return false;
					var expectedType = ((LdLoc)value).Variable.Type;
					if (!v.Type.Equals(expectedType))
						return false;
					if (!(v.Kind == VariableKind.StackSlot || v.Kind == VariableKind.Local))
						return false;
					return true;
				}
			}
		}

		bool IsMatchingAssignment(VariableToDeclare v, out AssignmentExpression assignment)
		{
			assignment = v.InsertionPoint.nextNode as AssignmentExpression;
			if (assignment == null)
			{
				assignment = (v.InsertionPoint.nextNode as ExpressionStatement)?.Expression as AssignmentExpression;
				if (assignment == null)
					return false;
			}
			return assignment.Operator == AssignmentOperatorType.Assign
				&& assignment.Left is IdentifierExpression identExpr
				&& identExpr.Identifier == v.Name
				&& identExpr.TypeArguments.Count == 0;
		}

		bool CombineDeclarationAndInitializer(VariableToDeclare v, TransformContext context)
		{
			if (v.Type.IsByRefLike)
				return true; // by-ref-like variables always must be initialized at their declaration.

			if (v.InsertionPoint.nextNode.Role == ForStatement.InitializerRole)
				return true; // for-statement initializers always should combine declaration and initialization.

			return !context.Settings.SeparateLocalVariableDeclarations;
		}

		void InsertVariableDeclarations(TransformContext context)
		{
			var replacements = new List<(AstNode, AstNode)>();
			foreach (var (ilVariable, v) in variableDict)
			{
				if (v.RemovedDueToCollision || v.DeclaredInDeconstruction)
					continue;

				if (CombineDeclarationAndInitializer(v, context) && IsMatchingAssignment(v, out AssignmentExpression assignment))
				{
					// 'int v; v = expr;' can be combined to 'int v = expr;'
					AstType type;
<<<<<<< HEAD
					if (context.Settings.AnonymousTypes && v.Type.ContainsAnonymousType()) {
						type = new SimpleType("var").WithAnnotation(BoxedTextColor.Keyword);
					} else {
=======
					if (context.Settings.AnonymousTypes && v.Type.ContainsAnonymousType())
					{
						type = new SimpleType("var");
					}
					else
					{
>>>>>>> 09a9a117
						type = context.TypeSystemAstBuilder.ConvertType(v.Type);
					}
					if (v.ILVariable.IsRefReadOnly && type is ComposedType composedType && composedType.HasRefSpecifier)
					{
						composedType.HasReadOnlySpecifier = true;
					}
					if (v.ILVariable.Kind == VariableKind.PinnedLocal)
					{
						type.InsertChildAfter(null, new Comment("pinned", CommentType.MultiLine), Roles.Comment);
					}
					var vds = new VariableDeclarationStatement(v.ILVariable != null && v.ILVariable.Kind == VariableKind.Parameter ? BoxedTextColor.Parameter : BoxedTextColor.Local, type, v.Name, assignment.Right.Detach());
					var init = vds.Variables.Single();
					init.AddAnnotation(assignment.Left.GetResolveResult());
					foreach (object annotation in assignment.Left.Annotations.Concat(assignment.Annotations))
					{
						if (!(annotation is ResolveResult))
						{
							init.AddAnnotation(annotation);
						}
					}
					replacements.Add((v.InsertionPoint.nextNode, vds));
				}
				else if (CanBeDeclaredAsOutVariable(v, out var dirExpr))
				{
					// 'T v; SomeCall(out v);' can be combined to 'SomeCall(out T v);'
					AstType type;
<<<<<<< HEAD
					if (context.Settings.AnonymousTypes && v.Type.ContainsAnonymousType()) {
						type = new SimpleType("var").WithAnnotation(BoxedTextColor.Keyword);
=======
					if (context.Settings.AnonymousTypes && v.Type.ContainsAnonymousType())
					{
						type = new SimpleType("var");
>>>>>>> 09a9a117
					}
					else if (dirExpr.Annotation<UseImplicitlyTypedOutAnnotation>() != null)
					{
						type = new SimpleType("var").WithAnnotation(BoxedTextColor.Keyword);
					}
					else
					{
						type = context.TypeSystemAstBuilder.ConvertType(v.Type);
					}
					string name;
					// Variable is not used and discards are allowed, we can simplify this to 'out T _'.
					// TODO: if no variable named _ is declared and var is used instead of T, use out _.
					// Note: ExpressionBuilder.HidesVariableWithName produces inaccurate results, because it
					// does not take lambdas and local functions into account, that are defined in the same
					// scope as v.
					if (context.Settings.Discards && v.ILVariable.LoadCount == 0
						&& v.ILVariable.StoreCount == 0 && v.ILVariable.AddressCount == 1)
					{
						name = "_";
					}
					else
					{
						name = v.Name;
					}
					var ovd = new OutVarDeclarationExpression(type, name, v.ILVariable != null && v.ILVariable.Kind == VariableKind.Parameter ? BoxedTextColor.Parameter : BoxedTextColor.Local);
					ovd.Variable.AddAnnotation(new ILVariableResolveResult(ilVariable));
					ovd.CopyAnnotationsFrom(dirExpr);
					replacements.Add((dirExpr, ovd));
				}
				else
				{
					// Insert a separate declaration statement.
					Expression initializer = null;
					AstType type = context.TypeSystemAstBuilder.ConvertType(v.Type);
					if (v.DefaultInitialization == VariableInitKind.NeedsDefaultValue)
					{
						initializer = new DefaultValueExpression(type.Clone());
					}
					var vds = new VariableDeclarationStatement(v.ILVariable != null && v.ILVariable.Kind == VariableKind.Parameter ? BoxedTextColor.Parameter : BoxedTextColor.Local, type, v.Name, initializer);
					vds.Variables.Single().AddAnnotation(new ILVariableResolveResult(ilVariable));
					Debug.Assert(v.InsertionPoint.nextNode.Role == BlockStatement.StatementRole);
					if (v.DefaultInitialization == VariableInitKind.NeedsSkipInit)
					{
						AstType unsafeType = context.TypeSystemAstBuilder.ConvertType(
							context.TypeSystem.FindType(KnownTypeCode.Unsafe));
						if (context.Settings.OutVariables)
						{
							var outVarDecl = new OutVarDeclarationExpression(type.Clone(), v.Name, v.ILVariable != null && v.ILVariable.Kind == VariableKind.Parameter ? BoxedTextColor.Parameter : BoxedTextColor.Local);
							outVarDecl.Variable.AddAnnotation(new ILVariableResolveResult(ilVariable));
							v.InsertionPoint.nextNode.Parent.InsertChildBefore(
								v.InsertionPoint.nextNode,
								new ExpressionStatement {
									Expression = new InvocationExpression {
										Target = new MemberReferenceExpression {
											Target = new TypeReferenceExpression(unsafeType),
											MemberName = "SkipInit"
										},
										Arguments = {
											outVarDecl
										}
									}
								},
								BlockStatement.StatementRole);
						}
						else
						{
							v.InsertionPoint.nextNode.Parent.InsertChildBefore(
								v.InsertionPoint.nextNode,
								vds,
								BlockStatement.StatementRole);
							v.InsertionPoint.nextNode.Parent.InsertChildBefore(
								v.InsertionPoint.nextNode,
								new ExpressionStatement {
									Expression = new InvocationExpression {
										Target = new MemberReferenceExpression {
											Target = new TypeReferenceExpression(unsafeType),
											MemberName = "SkipInit"
										},
										Arguments = {
											new DirectionExpression(
												FieldDirection.Out,
												new IdentifierExpression(v.Name)
													.WithRR(new ILVariableResolveResult(ilVariable))
											)
										}
									}
								},
								BlockStatement.StatementRole);
						}
					}
					else
					{
						v.InsertionPoint.nextNode.Parent.InsertChildBefore(
							v.InsertionPoint.nextNode,
							vds,
							BlockStatement.StatementRole);
					}
				}
			}
			// perform replacements at end, so that we don't replace a node while it is still referenced by a VariableToDeclare
			foreach (var (oldNode, newNode) in replacements)
			{
				oldNode.ReplaceWith(newNode);
			}
		}

		private bool CanBeDeclaredAsOutVariable(VariableToDeclare v, out DirectionExpression dirExpr)
		{
			dirExpr = v.FirstUse.Parent as DirectionExpression;
			if (dirExpr == null || dirExpr.FieldDirection != FieldDirection.Out)
				return false;
			if (!context.Settings.OutVariables)
				return false;
			if (v.DefaultInitialization != VariableInitKind.None)
				return false;
			for (AstNode node = v.FirstUse; node != null; node = node.Parent)
			{
				if (node.Role == Roles.EmbeddedStatement)
				{
					return false;
				}
				switch (node)
				{
					case IfElseStatement _:  // variable declared in if condition appears in parent scope
					case ExpressionStatement _:
						return node == v.InsertionPoint.nextNode;
					case Statement _:
						return false; // other statements (e.g. while) don't allow variables to be promoted to parent scope
				}
			}
			return false;
		}

		/// <summary>
		/// Update ILVariableResolveResult annotations of all ILVariables that have been replaced by ResolveCollisions.
		/// </summary>
		void UpdateAnnotations(AstNode rootNode)
		{
			foreach (var node in rootNode.Descendants)
			{
				ILVariable ilVar;
				switch (node)
				{
					case IdentifierExpression id:
						ilVar = id.GetILVariable();
						break;
					case VariableInitializer vi:
						ilVar = vi.GetILVariable();
						break;
					default:
						continue;
				}
				if (ilVar == null || !VariableNeedsDeclaration(ilVar.Kind))
					continue;
				var v = variableDict[ilVar];
				if (!v.RemovedDueToCollision)
					continue;
				while (v.RemovedDueToCollision)
				{
					v = v.ReplacementDueToCollision;
				}
				node.RemoveAnnotations<ILVariableResolveResult>();
				node.AddAnnotation(new ILVariableResolveResult(v.ILVariable, v.Type));
			}
		}
	}
}<|MERGE_RESOLUTION|>--- conflicted
+++ resolved
@@ -20,11 +20,8 @@
 using System.Collections.Generic;
 using System.Diagnostics;
 using System.Linq;
-<<<<<<< HEAD
 using dnSpy.Contracts.Text;
-=======
-
->>>>>>> 09a9a117
+
 using ICSharpCode.Decompiler.CSharp.Syntax;
 using ICSharpCode.Decompiler.IL;
 using ICSharpCode.Decompiler.IL.Transforms;
@@ -579,18 +576,12 @@
 				{
 					// 'int v; v = expr;' can be combined to 'int v = expr;'
 					AstType type;
-<<<<<<< HEAD
-					if (context.Settings.AnonymousTypes && v.Type.ContainsAnonymousType()) {
+					if (context.Settings.AnonymousTypes && v.Type.ContainsAnonymousType())
+					{
 						type = new SimpleType("var").WithAnnotation(BoxedTextColor.Keyword);
-					} else {
-=======
-					if (context.Settings.AnonymousTypes && v.Type.ContainsAnonymousType())
-					{
-						type = new SimpleType("var");
 					}
 					else
 					{
->>>>>>> 09a9a117
 						type = context.TypeSystemAstBuilder.ConvertType(v.Type);
 					}
 					if (v.ILVariable.IsRefReadOnly && type is ComposedType composedType && composedType.HasRefSpecifier)
@@ -617,14 +608,9 @@
 				{
 					// 'T v; SomeCall(out v);' can be combined to 'SomeCall(out T v);'
 					AstType type;
-<<<<<<< HEAD
-					if (context.Settings.AnonymousTypes && v.Type.ContainsAnonymousType()) {
+					if (context.Settings.AnonymousTypes && v.Type.ContainsAnonymousType())
+					{
 						type = new SimpleType("var").WithAnnotation(BoxedTextColor.Keyword);
-=======
-					if (context.Settings.AnonymousTypes && v.Type.ContainsAnonymousType())
-					{
-						type = new SimpleType("var");
->>>>>>> 09a9a117
 					}
 					else if (dirExpr.Annotation<UseImplicitlyTypedOutAnnotation>() != null)
 					{
