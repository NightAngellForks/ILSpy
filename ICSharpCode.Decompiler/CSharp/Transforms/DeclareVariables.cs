﻿// Copyright (c) 2011 AlphaSierraPapa for the SharpDevelop Team
//
// Permission is hereby granted, free of charge, to any person obtaining a copy of this
// software and associated documentation files (the "Software"), to deal in the Software
// without restriction, including without limitation the rights to use, copy, modify, merge,
// publish, distribute, sublicense, and/or sell copies of the Software, and to permit persons
// to whom the Software is furnished to do so, subject to the following conditions:
//
// The above copyright notice and this permission notice shall be included in all copies or
// substantial portions of the Software.
//
// THE SOFTWARE IS PROVIDED "AS IS", WITHOUT WARRANTY OF ANY KIND, EXPRESS OR IMPLIED,
// INCLUDING BUT NOT LIMITED TO THE WARRANTIES OF MERCHANTABILITY, FITNESS FOR A PARTICULAR
// PURPOSE AND NONINFRINGEMENT. IN NO EVENT SHALL THE AUTHORS OR COPYRIGHT HOLDERS BE LIABLE
// FOR ANY CLAIM, DAMAGES OR OTHER LIABILITY, WHETHER IN AN ACTION OF CONTRACT, TORT OR
// OTHERWISE, ARISING FROM, OUT OF OR IN CONNECTION WITH THE SOFTWARE OR THE USE OR OTHER
// DEALINGS IN THE SOFTWARE.

using System;
using System.Collections.Generic;
using System.Diagnostics;
using System.Linq;

using ICSharpCode.Decompiler.CSharp.Syntax;
using ICSharpCode.Decompiler.IL;
using ICSharpCode.Decompiler.IL.Transforms;
using ICSharpCode.Decompiler.Semantics;
using ICSharpCode.Decompiler.TypeSystem;
using ICSharpCode.Decompiler.Util;

namespace ICSharpCode.Decompiler.CSharp.Transforms
{
	/// <summary>
	/// Insert variable declarations.
	/// </summary>
	public class DeclareVariables : IAstTransform
	{
		/// <summary>
		/// Represents a position immediately before nextNode.
		/// nextNode is either an ExpressionStatement in a BlockStatement, or an initializer in a for-loop.
		/// </summary>
		[DebuggerDisplay("level = {level}, nextNode = {nextNode}")]
		struct InsertionPoint
		{
			/// <summary>
			/// The nesting level of `nextNode` within the AST.
			/// Used to speed up FindCommonParent().
			/// </summary>
			internal int level;
			internal AstNode nextNode;

			/// <summary>Go up one level</summary>
			internal InsertionPoint Up()
			{
				return new InsertionPoint {
					level = level - 1,
					nextNode = nextNode.Parent
				};
			}

			internal InsertionPoint UpTo(int targetLevel)
			{
				InsertionPoint result = this;
				while (result.level > targetLevel)
				{
					result.nextNode = result.nextNode.Parent;
					result.level -= 1;
				}
				return result;
			}
		}

		enum VariableInitKind
		{
			None,
			NeedsDefaultValue,
			NeedsSkipInit
		}

		[DebuggerDisplay("VariableToDeclare(Name={Name})")]
		class VariableToDeclare
		{
			public readonly ILVariable ILVariable;
			public IType Type => ILVariable.Type;
			public string Name => ILVariable.Name;

			/// <summary>
			/// Whether the variable needs to be default-initialized.
			/// </summary>
			public VariableInitKind DefaultInitialization;

			/// <summary>
			/// Integer value that can be used to compare to VariableToDeclare instances
			/// to determine which variable was used first in the source code.
			///
			/// The variable with the lower SourceOrder value has the insertion point
			/// that comes first in the source code.
			/// </summary>
			public int SourceOrder;

			/// <summary>
			/// The insertion point, i.e. the node before which the variable declaration should be inserted.
			/// </summary>
			public InsertionPoint InsertionPoint;

			/// <summary>
			/// The first use of the variable.
			/// </summary>
			public IdentifierExpression FirstUse;

			public VariableToDeclare ReplacementDueToCollision;
			public bool InvolvedInCollision;
			public bool RemovedDueToCollision => ReplacementDueToCollision != null;
			public bool DeclaredInDeconstruction;

			public VariableToDeclare(ILVariable variable, InsertionPoint insertionPoint, IdentifierExpression firstUse, int sourceOrder)
			{
				this.ILVariable = variable;
				if (variable.UsesInitialValue)
				{
					if (variable.InitialValueIsInitialized)
					{
						this.DefaultInitialization = VariableInitKind.NeedsDefaultValue;
					}
					else
					{
						this.DefaultInitialization = VariableInitKind.NeedsSkipInit;
					}
				}
				else
				{
					this.DefaultInitialization = VariableInitKind.None;
				}
				this.InsertionPoint = insertionPoint;
				this.FirstUse = firstUse;
				this.SourceOrder = sourceOrder;
			}
		}

		readonly Dictionary<ILVariable, VariableToDeclare> variableDict = new Dictionary<ILVariable, VariableToDeclare>();
		TransformContext context;

		public void Run(AstNode rootNode, TransformContext context)
		{
			try
			{
				if (this.context != null)
					throw new InvalidOperationException("Reentrancy in DeclareVariables?");
				this.context = context;
				variableDict.Clear();
				EnsureExpressionStatementsAreValid(rootNode);
				FindInsertionPoints(rootNode, 0);
				ResolveCollisions();
				InsertDeconstructionVariableDeclarations();
				InsertVariableDeclarations(context);
				UpdateAnnotations(rootNode);
			}
			finally
			{
				this.context = null;
				variableDict.Clear();
			}
		}
		/// <summary>
		/// Analyze the input AST (containing undeclared variables)
		/// for where those variables would be declared by this transform.
		/// Analysis does not modify the AST.
		/// </summary>
		public void Analyze(AstNode rootNode)
		{
			variableDict.Clear();
			FindInsertionPoints(rootNode, 0);
			ResolveCollisions();
		}

		/// <summary>
		/// Get the position where the declaration for the variable will be inserted.
		/// </summary>
		public AstNode GetDeclarationPoint(ILVariable variable)
		{
			VariableToDeclare v = variableDict[variable];
			while (v.ReplacementDueToCollision != null)
			{
				v = v.ReplacementDueToCollision;
			}
			return v.InsertionPoint.nextNode;
		}

		/// <summary>
		/// Determines whether a variable was merged with other variables.
		/// </summary>
		public bool WasMerged(ILVariable variable)
		{
			VariableToDeclare v = variableDict[variable];
			return v.InvolvedInCollision || v.RemovedDueToCollision;
		}

		public void ClearAnalysisResults()
		{
			variableDict.Clear();
		}

		#region EnsureExpressionStatementsAreValid
		void EnsureExpressionStatementsAreValid(AstNode rootNode)
		{
			foreach (var stmt in rootNode.DescendantsAndSelf.OfType<ExpressionStatement>())
			{
				if (!IsValidInStatementExpression(stmt.Expression))
				{
					// fetch ILFunction
					var function = stmt.Ancestors.SelectMany(a => a.Annotations.OfType<ILFunction>()).First(f => f.Parent == null);
					// if possible use C# 7.0 discard-assignment
<<<<<<< HEAD
					if (context.Settings.Discards && !ExpressionBuilder.HidesVariableWithName(function, "_")) {
						stmt.Expression = new AssignmentExpression(
							new IdentifierExpression("_"), // no ResolveResult
							stmt.Expression.Detach());
					} else {
=======
					if (context.Settings.Discards && !ExpressionBuilder.HidesVariableWithName(function, "_"))
					{
						stmt.Expression = new AssignmentExpression(
							new IdentifierExpression("_"), // no ResolveResult
							stmt.Expression.Detach());
					}
					else
					{
>>>>>>> 41c99e47
						// assign result to dummy variable
						var type = stmt.Expression.GetResolveResult().Type;
						var v = function.RegisterVariable(
							VariableKind.StackSlot,
							type,
							AssignVariableNames.GenerateVariableName(function, type,
								stmt.Expression.Annotations.OfType<ILInstruction>()
									.Where(AssignVariableNames.IsSupportedInstruction).FirstOrDefault(),
								mustResolveConflicts: true)
						);
						stmt.Expression = new AssignmentExpression(
							new IdentifierExpression(v.Name).WithRR(new ILVariableResolveResult(v, v.Type)),
							stmt.Expression.Detach());
					}
				}
			}
		}

		private static bool IsValidInStatementExpression(Expression expr)
		{
<<<<<<< HEAD
			switch (expr) {
=======
			switch (expr)
			{
>>>>>>> 41c99e47
				case InvocationExpression _:
				case ObjectCreateExpression _:
				case AssignmentExpression _:
				case ErrorExpression _:
					return true;
				case UnaryOperatorExpression uoe:
					switch (uoe.Operator)
					{
						case UnaryOperatorType.PostIncrement:
						case UnaryOperatorType.PostDecrement:
						case UnaryOperatorType.Increment:
						case UnaryOperatorType.Decrement:
						case UnaryOperatorType.Await:
							return true;
						case UnaryOperatorType.NullConditionalRewrap:
							return IsValidInStatementExpression(uoe.Expression);
						default:
							return false;
					}
				default:
					return false;
			}
		}
		#endregion

		#region FindInsertionPoints
		List<(InsertionPoint InsertionPoint, BlockContainer Scope)> scopeTracking = new List<(InsertionPoint, BlockContainer)>();

		/// <summary>
		/// Finds insertion points for all variables used within `node`
		/// and adds them to the variableDict.
		///
		/// `level` == nesting depth of `node` within root node.
		/// </summary>
		/// <remarks>
		/// Insertion point for a variable = common parent of all uses of that variable
		/// = smallest possible scope that contains all the uses of the variable
		/// </remarks>
		void FindInsertionPoints(AstNode node, int nodeLevel)
		{
			BlockContainer scope = node.Annotation<BlockContainer>();
			if (scope != null && (scope.EntryPoint.IncomingEdgeCount > 1 || scope.Parent is ILFunction))
			{
				// track loops and function bodies as scopes, for comparison with CaptureScope.
				scopeTracking.Add((new InsertionPoint { level = nodeLevel, nextNode = node }, scope));
			}
			else
			{
				scope = null; // don't remove a scope if we didn't add one
			}
			try
			{
				for (AstNode child = node.FirstChild; child != null; child = child.NextSibling)
				{
					FindInsertionPoints(child, nodeLevel + 1);
				}
				if (node is IdentifierExpression identExpr)
				{
					var rr = identExpr.GetResolveResult() as ILVariableResolveResult;
<<<<<<< HEAD
					if (rr != null && VariableNeedsDeclaration(rr.Variable.Kind)) {
						FindInsertionPointForVariable(rr.Variable);
					} else if (identExpr.Annotation<ILFunction>() is ILFunction localFunction && localFunction.Kind == ILFunctionKind.LocalFunction) {
						foreach (var v in localFunction.CapturedVariables) {
=======
					if (rr != null && VariableNeedsDeclaration(rr.Variable.Kind))
					{
						FindInsertionPointForVariable(rr.Variable);
					}
					else if (identExpr.Annotation<ILFunction>() is ILFunction localFunction && localFunction.Kind == ILFunctionKind.LocalFunction)
					{
						foreach (var v in localFunction.CapturedVariables)
						{
>>>>>>> 41c99e47
							if (VariableNeedsDeclaration(v.Kind))
								FindInsertionPointForVariable(v);
						}
					}

					void FindInsertionPointForVariable(ILVariable variable)
					{
						InsertionPoint newPoint;
						int startIndex = scopeTracking.Count - 1;
						if (variable.CaptureScope != null && startIndex > 0 && variable.CaptureScope != scopeTracking[startIndex].Scope)
						{
							while (startIndex > 0 && scopeTracking[startIndex].Scope != variable.CaptureScope)
								startIndex--;
							newPoint = scopeTracking[startIndex + 1].InsertionPoint;
						}
						else
						{
							newPoint = new InsertionPoint { level = nodeLevel, nextNode = identExpr };
							if (variable.UsesInitialValue)
							{
								// Uninitialized variables are logically initialized at the beginning of the function
								// Because it's possible that the variable has a loop-carried dependency,
								// declare it outside of any loops.
<<<<<<< HEAD
								while (startIndex >= 0) {
									if (scopeTracking[startIndex].Scope.EntryPoint.IncomingEdgeCount > 1) {
										// declare variable outside of loop
										newPoint = scopeTracking[startIndex].InsertionPoint;
									} else if (scopeTracking[startIndex].Scope.Parent is ILFunction) {
=======
								while (startIndex >= 0)
								{
									if (scopeTracking[startIndex].Scope.EntryPoint.IncomingEdgeCount > 1)
									{
										// declare variable outside of loop
										newPoint = scopeTracking[startIndex].InsertionPoint;
									}
									else if (scopeTracking[startIndex].Scope.Parent is ILFunction)
									{
>>>>>>> 41c99e47
										// stop at beginning of function
										break;
									}
									startIndex--;
								}
							}
						}
<<<<<<< HEAD
						if (variableDict.TryGetValue(variable, out VariableToDeclare v)) {
=======
						if (variableDict.TryGetValue(variable, out VariableToDeclare v))
						{
>>>>>>> 41c99e47
							v.InsertionPoint = FindCommonParent(v.InsertionPoint, newPoint);
						}
						else
						{
							v = new VariableToDeclare(variable, newPoint,
								identExpr, sourceOrder: variableDict.Count);
							variableDict.Add(variable, v);
						}
					}
				}
			}
			finally
			{
				if (scope != null)
					scopeTracking.RemoveAt(scopeTracking.Count - 1);
			}
		}

		internal static bool VariableNeedsDeclaration(VariableKind kind)
		{
<<<<<<< HEAD
			switch (kind) {
=======
			switch (kind)
			{
>>>>>>> 41c99e47
				case VariableKind.PinnedRegionLocal:
				case VariableKind.Parameter:
				case VariableKind.ExceptionLocal:
				case VariableKind.ExceptionStackSlot:
				case VariableKind.UsingLocal:
				case VariableKind.ForeachLocal:
				case VariableKind.PatternLocal:
					return false;
				default:
					return true;
			}
		}

		/// <summary>
		/// Finds an insertion point in a common parent instruction.
		/// </summary>
		InsertionPoint FindCommonParent(InsertionPoint oldPoint, InsertionPoint newPoint)
		{
			// First ensure we're looking at nodes on the same level:
			oldPoint = oldPoint.UpTo(newPoint.level);
			newPoint = newPoint.UpTo(oldPoint.level);
			Debug.Assert(newPoint.level == oldPoint.level);
			// Then go up the tree until both points share the same parent:
			while (oldPoint.nextNode.Parent != newPoint.nextNode.Parent)
			{
				oldPoint = oldPoint.Up();
				newPoint = newPoint.Up();
			}
			// return oldPoint as that one comes first in the source code
			return oldPoint;
		}
		#endregion

		/// <summary>
		/// Some variable declarations in C# are illegal (colliding),
		/// even though the variable live ranges are not overlapping.
		///
		/// Multiple declarations in same block:
		/// <code>
		/// int i = 1; use(1);
		/// int i = 2; use(2);
		/// </code>
		///
		/// "Hiding" declaration in nested block:
		/// <code>
		/// int i = 1; use(1);
		/// if (...) {
		///   int i = 2; use(2);
		/// }
		/// </code>
		///
		/// Nested blocks are illegal even if the parent block
		/// declares the variable later:
		/// <code>
		/// if (...) {
		///   int i = 1; use(i);
		/// }
		/// int i = 2; use(i);
		/// </code>
		///
		/// ResolveCollisions() detects all these cases, and combines the variable declarations
		/// to a single declaration that is usable for the combined scopes.
		/// </summary>
		void ResolveCollisions()
		{
			var multiDict = new MultiDictionary<string, VariableToDeclare>();
			foreach (var v in variableDict.Values)
			{
				// We can only insert variable declarations in blocks, but FindInsertionPoints() didn't
				// guarantee that it finds only blocks.
				// Fix that up now.
				while (!(v.InsertionPoint.nextNode.Parent is BlockStatement))
				{
					if (v.InsertionPoint.nextNode.Parent is ForStatement f && v.InsertionPoint.nextNode == f.Initializers.FirstOrDefault() && IsMatchingAssignment(v, out _))
					{
						// Special case: the initializer of a ForStatement can also declare a variable (with scope local to the for loop).
						break;
					}
					v.InsertionPoint = v.InsertionPoint.Up();
				}
				// Note: 'out var', pattern matching etc. is not considered a valid insertion point here, because the scope of the
				// resulting variable is not restricted to the parent node of the insertion point, but extends to the whole BlockStatement.
				// We moved up the insertion point to the whole BlockStatement so that we can resolve collisions,
				// later we might decide to declare the variable more locally (as 'out var') instead if still possible.

				// Go through all potentially colliding variables:
				foreach (var prev in multiDict[v.Name])
				{
					if (prev.RemovedDueToCollision)
						continue;
					// Go up until both nodes are on the same level:
					InsertionPoint point1 = prev.InsertionPoint.UpTo(v.InsertionPoint.level);
					InsertionPoint point2 = v.InsertionPoint.UpTo(prev.InsertionPoint.level);
					Debug.Assert(point1.level == point2.level);
					if (point1.nextNode.Parent == point2.nextNode.Parent)
					{
						// We found a collision!
						v.InvolvedInCollision = true;
						prev.ReplacementDueToCollision = v;
						// Continue checking other entries in multiDict against the new position of `v`.
						if (prev.SourceOrder < v.SourceOrder)
						{
							// Switch v's insertion point to prev's insertion point:
							v.InsertionPoint = point1;
							// Since prev was first, it has the correct SourceOrder/FirstUse values
							// for the new combined variable:
							v.SourceOrder = prev.SourceOrder;
							v.FirstUse = prev.FirstUse;
						}
						else
						{
							// v is first in source order, so it keeps its old insertion point
							// (and other properties), except that the insertion point is
							// moved up to prev's level.
							v.InsertionPoint = point2;
						}
						v.DefaultInitialization |= prev.DefaultInitialization;
						// I think we don't need to re-check the dict entries that we already checked earlier,
						// because the new v.InsertionPoint only collides with another point x if either
						// the old v.InsertionPoint or the old prev.InsertionPoint already collided with x.
					}
				}

				multiDict.Add(v.Name, v);
			}
		}

		private void InsertDeconstructionVariableDeclarations()
		{
			var usedVariables = new HashSet<ILVariable>();
<<<<<<< HEAD
			foreach (var g in variableDict.Values.GroupBy(v => v.InsertionPoint.nextNode)) {
=======
			foreach (var g in variableDict.Values.GroupBy(v => v.InsertionPoint.nextNode))
			{
>>>>>>> 41c99e47
				if (!(g.Key is ExpressionStatement { Expression: AssignmentExpression { Left: TupleExpression left, Operator: AssignmentOperatorType.Assign } assignment }))
					continue;
				usedVariables.Clear();
				var deconstruct = assignment.Annotation<DeconstructInstruction>();
				if (deconstruct == null || deconstruct.Init.Count > 0 || deconstruct.Conversions.Instructions.Count > 0)
					continue;
				if (!deconstruct.Assignments.Instructions.All(IsDeclarableVariable))
					continue;

				var designation = StatementBuilder.TranslateDeconstructionDesignation(deconstruct, isForeach: false);
				left.ReplaceWith(new DeclarationExpression { Type = new SimpleType("var"), Designation = designation });

<<<<<<< HEAD
				foreach (var v in usedVariables) {
=======
				foreach (var v in usedVariables)
				{
>>>>>>> 41c99e47
					variableDict[v].DeclaredInDeconstruction = true;
				}

				bool IsDeclarableVariable(ILInstruction inst)
				{
					if (!inst.MatchStLoc(out var v, out var value))
						return false;
					if (!g.Any(vd => vd.ILVariable == v && !vd.RemovedDueToCollision))
						return false;
					if (!usedVariables.Add(v))
						return false;
					var expectedType = ((LdLoc)value).Variable.Type;
					if (!v.Type.Equals(expectedType))
						return false;
					if (!(v.Kind == VariableKind.StackSlot || v.Kind == VariableKind.Local))
						return false;
					return true;
				}
			}
		}

		bool IsMatchingAssignment(VariableToDeclare v, out AssignmentExpression assignment)
		{
			assignment = v.InsertionPoint.nextNode as AssignmentExpression;
<<<<<<< HEAD
			if (assignment == null) {
=======
			if (assignment == null)
			{
>>>>>>> 41c99e47
				assignment = (v.InsertionPoint.nextNode as ExpressionStatement)?.Expression as AssignmentExpression;
				if (assignment == null)
					return false;
			}
			return assignment.Operator == AssignmentOperatorType.Assign
<<<<<<< HEAD
				   && assignment.Left is IdentifierExpression identExpr
				   && identExpr.Identifier == v.Name
				   && identExpr.TypeArguments.Count == 0;
=======
				&& assignment.Left is IdentifierExpression identExpr
				&& identExpr.Identifier == v.Name
				&& identExpr.TypeArguments.Count == 0;
>>>>>>> 41c99e47
		}

		bool CombineDeclarationAndInitializer(VariableToDeclare v, TransformContext context)
		{
			if (v.Type.IsByRefLike)
				return true; // by-ref-like variables always must be initialized at their declaration.

			if (v.InsertionPoint.nextNode.Role == ForStatement.InitializerRole)
				return true; // for-statement initializers always should combine declaration and initialization.

			return !context.Settings.SeparateLocalVariableDeclarations;
		}

		void InsertVariableDeclarations(TransformContext context)
		{
			var replacements = new List<(AstNode, AstNode)>();
<<<<<<< HEAD
			foreach (var (ilVariable, v) in variableDict) {
				if (v.RemovedDueToCollision || v.DeclaredInDeconstruction)
					continue;

				if (CombineDeclarationAndInitializer(v, context) && IsMatchingAssignment(v, out AssignmentExpression assignment)) {
=======
			foreach (var (ilVariable, v) in variableDict)
			{
				if (v.RemovedDueToCollision || v.DeclaredInDeconstruction)
					continue;

				if (CombineDeclarationAndInitializer(v, context) && IsMatchingAssignment(v, out AssignmentExpression assignment))
				{
>>>>>>> 41c99e47
					// 'int v; v = expr;' can be combined to 'int v = expr;'
					AstType type;
					if (context.Settings.AnonymousTypes && v.Type.ContainsAnonymousType())
					{
						type = new SimpleType("var");
					}
					else
					{
						type = context.TypeSystemAstBuilder.ConvertType(v.Type);
					}
<<<<<<< HEAD
					if (v.ILVariable.IsRefReadOnly && type is ComposedType composedType && composedType.HasRefSpecifier) {
						composedType.HasReadOnlySpecifier = true;
					}
					if (v.ILVariable.Kind == VariableKind.PinnedLocal) {
=======
					if (v.ILVariable.IsRefReadOnly && type is ComposedType composedType && composedType.HasRefSpecifier)
					{
						composedType.HasReadOnlySpecifier = true;
					}
					if (v.ILVariable.Kind == VariableKind.PinnedLocal)
					{
>>>>>>> 41c99e47
						type.InsertChildAfter(null, new Comment("pinned", CommentType.MultiLine), Roles.Comment);
					}
					var vds = new VariableDeclarationStatement(type, v.Name, assignment.Right.Detach());
					var init = vds.Variables.Single();
					init.AddAnnotation(assignment.Left.GetResolveResult());
					foreach (object annotation in assignment.Left.Annotations.Concat(assignment.Annotations))
					{
						if (!(annotation is ResolveResult))
						{
							init.AddAnnotation(annotation);
						}
					}
					replacements.Add((v.InsertionPoint.nextNode, vds));
				}
				else if (CanBeDeclaredAsOutVariable(v, out var dirExpr))
				{
					// 'T v; SomeCall(out v);' can be combined to 'SomeCall(out T v);'
					AstType type;
					if (context.Settings.AnonymousTypes && v.Type.ContainsAnonymousType())
					{
						type = new SimpleType("var");
					}
					else if (dirExpr.Annotation<UseImplicitlyTypedOutAnnotation>() != null)
					{
						type = new SimpleType("var");
					}
					else
					{
						type = context.TypeSystemAstBuilder.ConvertType(v.Type);
					}
					string name;
					// Variable is not used and discards are allowed, we can simplify this to 'out T _'.
					// TODO: if no variable named _ is declared and var is used instead of T, use out _.
					// Note: ExpressionBuilder.HidesVariableWithName produces inaccurate results, because it
					// does not take lambdas and local functions into account, that are defined in the same
					// scope as v.
					if (context.Settings.Discards && v.ILVariable.LoadCount == 0
						&& v.ILVariable.StoreCount == 0 && v.ILVariable.AddressCount == 1)
					{
						name = "_";
					}
					else
					{
						name = v.Name;
					}
					var ovd = new OutVarDeclarationExpression(type, name);
					ovd.Variable.AddAnnotation(new ILVariableResolveResult(ilVariable));
					ovd.CopyAnnotationsFrom(dirExpr);
					replacements.Add((dirExpr, ovd));
				}
				else
				{
					// Insert a separate declaration statement.
					Expression initializer = null;
					AstType type = context.TypeSystemAstBuilder.ConvertType(v.Type);
					if (v.DefaultInitialization == VariableInitKind.NeedsDefaultValue)
					{
						initializer = new DefaultValueExpression(type.Clone());
					}
					var vds = new VariableDeclarationStatement(type, v.Name, initializer);
					vds.Variables.Single().AddAnnotation(new ILVariableResolveResult(ilVariable));
					Debug.Assert(v.InsertionPoint.nextNode.Role == BlockStatement.StatementRole);
					if (v.DefaultInitialization == VariableInitKind.NeedsSkipInit)
					{
						AstType unsafeType = context.TypeSystemAstBuilder.ConvertType(
							context.TypeSystem.FindType(KnownTypeCode.Unsafe));
						if (context.Settings.OutVariables)
						{
							var outVarDecl = new OutVarDeclarationExpression(type.Clone(), v.Name);
							outVarDecl.Variable.AddAnnotation(new ILVariableResolveResult(ilVariable));
							v.InsertionPoint.nextNode.Parent.InsertChildBefore(
								v.InsertionPoint.nextNode,
								new ExpressionStatement {
									Expression = new InvocationExpression {
										Target = new MemberReferenceExpression {
											Target = new TypeReferenceExpression(unsafeType),
											MemberName = "SkipInit"
										},
										Arguments = {
											outVarDecl
										}
									}
								},
								BlockStatement.StatementRole);
						}
						else
						{
							v.InsertionPoint.nextNode.Parent.InsertChildBefore(
								v.InsertionPoint.nextNode,
								vds,
								BlockStatement.StatementRole);
							v.InsertionPoint.nextNode.Parent.InsertChildBefore(
								v.InsertionPoint.nextNode,
								new ExpressionStatement {
									Expression = new InvocationExpression {
										Target = new MemberReferenceExpression {
											Target = new TypeReferenceExpression(unsafeType),
											MemberName = "SkipInit"
										},
										Arguments = {
											new DirectionExpression(
												FieldDirection.Out,
												new IdentifierExpression(v.Name)
													.WithRR(new ILVariableResolveResult(ilVariable))
											)
										}
									}
								},
								BlockStatement.StatementRole);
						}
					}
					else
					{
						v.InsertionPoint.nextNode.Parent.InsertChildBefore(
							v.InsertionPoint.nextNode,
							vds,
							BlockStatement.StatementRole);
					}
				}
			}
			// perform replacements at end, so that we don't replace a node while it is still referenced by a VariableToDeclare
			foreach (var (oldNode, newNode) in replacements)
			{
				oldNode.ReplaceWith(newNode);
			}
		}

		private bool CanBeDeclaredAsOutVariable(VariableToDeclare v, out DirectionExpression dirExpr)
		{
			dirExpr = v.FirstUse.Parent as DirectionExpression;
			if (dirExpr == null || dirExpr.FieldDirection != FieldDirection.Out)
				return false;
			if (!context.Settings.OutVariables)
				return false;
			if (v.DefaultInitialization != VariableInitKind.None)
				return false;
			for (AstNode node = v.FirstUse; node != null; node = node.Parent)
			{
				if (node.Role == Roles.EmbeddedStatement)
				{
					return false;
				}
				switch (node)
				{
					case IfElseStatement _:  // variable declared in if condition appears in parent scope
					case ExpressionStatement _:
						return node == v.InsertionPoint.nextNode;
					case Statement _:
						return false; // other statements (e.g. while) don't allow variables to be promoted to parent scope
				}
			}
			return false;
		}

		/// <summary>
		/// Update ILVariableResolveResult annotations of all ILVariables that have been replaced by ResolveCollisions.
		/// </summary>
		void UpdateAnnotations(AstNode rootNode)
		{
			foreach (var node in rootNode.Descendants)
			{
				ILVariable ilVar;
				switch (node)
				{
					case IdentifierExpression id:
						ilVar = id.GetILVariable();
						break;
					case VariableInitializer vi:
						ilVar = vi.GetILVariable();
						break;
					default:
						continue;
				}
				if (ilVar == null || !VariableNeedsDeclaration(ilVar.Kind))
					continue;
				var v = variableDict[ilVar];
				if (!v.RemovedDueToCollision)
					continue;
				while (v.RemovedDueToCollision)
				{
					v = v.ReplacementDueToCollision;
				}
				node.RemoveAnnotations<ILVariableResolveResult>();
				node.AddAnnotation(new ILVariableResolveResult(v.ILVariable, v.Type));
			}
		}
	}
}<|MERGE_RESOLUTION|>--- conflicted
+++ resolved
@@ -210,22 +210,14 @@
 					// fetch ILFunction
 					var function = stmt.Ancestors.SelectMany(a => a.Annotations.OfType<ILFunction>()).First(f => f.Parent == null);
 					// if possible use C# 7.0 discard-assignment
-<<<<<<< HEAD
-					if (context.Settings.Discards && !ExpressionBuilder.HidesVariableWithName(function, "_")) {
+					if (context.Settings.Discards && !ExpressionBuilder.HidesVariableWithName(function, "_"))
+					{
 						stmt.Expression = new AssignmentExpression(
 							new IdentifierExpression("_"), // no ResolveResult
 							stmt.Expression.Detach());
-					} else {
-=======
-					if (context.Settings.Discards && !ExpressionBuilder.HidesVariableWithName(function, "_"))
-					{
-						stmt.Expression = new AssignmentExpression(
-							new IdentifierExpression("_"), // no ResolveResult
-							stmt.Expression.Detach());
 					}
 					else
 					{
->>>>>>> 41c99e47
 						// assign result to dummy variable
 						var type = stmt.Expression.GetResolveResult().Type;
 						var v = function.RegisterVariable(
@@ -246,12 +238,8 @@
 
 		private static bool IsValidInStatementExpression(Expression expr)
 		{
-<<<<<<< HEAD
-			switch (expr) {
-=======
 			switch (expr)
 			{
->>>>>>> 41c99e47
 				case InvocationExpression _:
 				case ObjectCreateExpression _:
 				case AssignmentExpression _:
@@ -311,21 +299,14 @@
 				if (node is IdentifierExpression identExpr)
 				{
 					var rr = identExpr.GetResolveResult() as ILVariableResolveResult;
-<<<<<<< HEAD
-					if (rr != null && VariableNeedsDeclaration(rr.Variable.Kind)) {
+					if (rr != null && VariableNeedsDeclaration(rr.Variable.Kind))
+					{
 						FindInsertionPointForVariable(rr.Variable);
-					} else if (identExpr.Annotation<ILFunction>() is ILFunction localFunction && localFunction.Kind == ILFunctionKind.LocalFunction) {
-						foreach (var v in localFunction.CapturedVariables) {
-=======
-					if (rr != null && VariableNeedsDeclaration(rr.Variable.Kind))
-					{
-						FindInsertionPointForVariable(rr.Variable);
 					}
 					else if (identExpr.Annotation<ILFunction>() is ILFunction localFunction && localFunction.Kind == ILFunctionKind.LocalFunction)
 					{
 						foreach (var v in localFunction.CapturedVariables)
 						{
->>>>>>> 41c99e47
 							if (VariableNeedsDeclaration(v.Kind))
 								FindInsertionPointForVariable(v);
 						}
@@ -349,13 +330,6 @@
 								// Uninitialized variables are logically initialized at the beginning of the function
 								// Because it's possible that the variable has a loop-carried dependency,
 								// declare it outside of any loops.
-<<<<<<< HEAD
-								while (startIndex >= 0) {
-									if (scopeTracking[startIndex].Scope.EntryPoint.IncomingEdgeCount > 1) {
-										// declare variable outside of loop
-										newPoint = scopeTracking[startIndex].InsertionPoint;
-									} else if (scopeTracking[startIndex].Scope.Parent is ILFunction) {
-=======
 								while (startIndex >= 0)
 								{
 									if (scopeTracking[startIndex].Scope.EntryPoint.IncomingEdgeCount > 1)
@@ -365,7 +339,6 @@
 									}
 									else if (scopeTracking[startIndex].Scope.Parent is ILFunction)
 									{
->>>>>>> 41c99e47
 										// stop at beginning of function
 										break;
 									}
@@ -373,12 +346,8 @@
 								}
 							}
 						}
-<<<<<<< HEAD
-						if (variableDict.TryGetValue(variable, out VariableToDeclare v)) {
-=======
 						if (variableDict.TryGetValue(variable, out VariableToDeclare v))
 						{
->>>>>>> 41c99e47
 							v.InsertionPoint = FindCommonParent(v.InsertionPoint, newPoint);
 						}
 						else
@@ -399,12 +368,8 @@
 
 		internal static bool VariableNeedsDeclaration(VariableKind kind)
 		{
-<<<<<<< HEAD
-			switch (kind) {
-=======
 			switch (kind)
 			{
->>>>>>> 41c99e47
 				case VariableKind.PinnedRegionLocal:
 				case VariableKind.Parameter:
 				case VariableKind.ExceptionLocal:
@@ -535,12 +500,8 @@
 		private void InsertDeconstructionVariableDeclarations()
 		{
 			var usedVariables = new HashSet<ILVariable>();
-<<<<<<< HEAD
-			foreach (var g in variableDict.Values.GroupBy(v => v.InsertionPoint.nextNode)) {
-=======
 			foreach (var g in variableDict.Values.GroupBy(v => v.InsertionPoint.nextNode))
 			{
->>>>>>> 41c99e47
 				if (!(g.Key is ExpressionStatement { Expression: AssignmentExpression { Left: TupleExpression left, Operator: AssignmentOperatorType.Assign } assignment }))
 					continue;
 				usedVariables.Clear();
@@ -553,12 +514,8 @@
 				var designation = StatementBuilder.TranslateDeconstructionDesignation(deconstruct, isForeach: false);
 				left.ReplaceWith(new DeclarationExpression { Type = new SimpleType("var"), Designation = designation });
 
-<<<<<<< HEAD
-				foreach (var v in usedVariables) {
-=======
 				foreach (var v in usedVariables)
 				{
->>>>>>> 41c99e47
 					variableDict[v].DeclaredInDeconstruction = true;
 				}
 
@@ -583,26 +540,16 @@
 		bool IsMatchingAssignment(VariableToDeclare v, out AssignmentExpression assignment)
 		{
 			assignment = v.InsertionPoint.nextNode as AssignmentExpression;
-<<<<<<< HEAD
-			if (assignment == null) {
-=======
 			if (assignment == null)
 			{
->>>>>>> 41c99e47
 				assignment = (v.InsertionPoint.nextNode as ExpressionStatement)?.Expression as AssignmentExpression;
 				if (assignment == null)
 					return false;
 			}
 			return assignment.Operator == AssignmentOperatorType.Assign
-<<<<<<< HEAD
-				   && assignment.Left is IdentifierExpression identExpr
-				   && identExpr.Identifier == v.Name
-				   && identExpr.TypeArguments.Count == 0;
-=======
 				&& assignment.Left is IdentifierExpression identExpr
 				&& identExpr.Identifier == v.Name
 				&& identExpr.TypeArguments.Count == 0;
->>>>>>> 41c99e47
 		}
 
 		bool CombineDeclarationAndInitializer(VariableToDeclare v, TransformContext context)
@@ -619,21 +566,13 @@
 		void InsertVariableDeclarations(TransformContext context)
 		{
 			var replacements = new List<(AstNode, AstNode)>();
-<<<<<<< HEAD
-			foreach (var (ilVariable, v) in variableDict) {
+			foreach (var (ilVariable, v) in variableDict)
+			{
 				if (v.RemovedDueToCollision || v.DeclaredInDeconstruction)
 					continue;
 
-				if (CombineDeclarationAndInitializer(v, context) && IsMatchingAssignment(v, out AssignmentExpression assignment)) {
-=======
-			foreach (var (ilVariable, v) in variableDict)
-			{
-				if (v.RemovedDueToCollision || v.DeclaredInDeconstruction)
-					continue;
-
 				if (CombineDeclarationAndInitializer(v, context) && IsMatchingAssignment(v, out AssignmentExpression assignment))
 				{
->>>>>>> 41c99e47
 					// 'int v; v = expr;' can be combined to 'int v = expr;'
 					AstType type;
 					if (context.Settings.AnonymousTypes && v.Type.ContainsAnonymousType())
@@ -644,19 +583,12 @@
 					{
 						type = context.TypeSystemAstBuilder.ConvertType(v.Type);
 					}
-<<<<<<< HEAD
-					if (v.ILVariable.IsRefReadOnly && type is ComposedType composedType && composedType.HasRefSpecifier) {
+					if (v.ILVariable.IsRefReadOnly && type is ComposedType composedType && composedType.HasRefSpecifier)
+					{
 						composedType.HasReadOnlySpecifier = true;
 					}
-					if (v.ILVariable.Kind == VariableKind.PinnedLocal) {
-=======
-					if (v.ILVariable.IsRefReadOnly && type is ComposedType composedType && composedType.HasRefSpecifier)
-					{
-						composedType.HasReadOnlySpecifier = true;
-					}
 					if (v.ILVariable.Kind == VariableKind.PinnedLocal)
 					{
->>>>>>> 41c99e47
 						type.InsertChildAfter(null, new Comment("pinned", CommentType.MultiLine), Roles.Comment);
 					}
 					var vds = new VariableDeclarationStatement(type, v.Name, assignment.Right.Detach());
