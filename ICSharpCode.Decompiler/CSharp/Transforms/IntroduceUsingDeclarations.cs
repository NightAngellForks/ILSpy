--- conflicted
+++ resolved
@@ -65,10 +65,6 @@
 					}
 					if (nsType.ToTypeReference(NameLookupMode.TypeInUsingDeclaration) is TypeOrNamespaceReference reference)
 						usingScope.Usings.Add(reference);
-<<<<<<< HEAD
-
-=======
->>>>>>> 41c99e47
 					rootNode.InsertChildAfter(insertionPoint, new UsingDeclaration { Import = nsType }, SyntaxTree.MemberRole);
 				}
 			}
@@ -140,14 +136,6 @@
 				this.settings = context.Settings;
 
 				CSharpTypeResolveContext currentContext;
-<<<<<<< HEAD
-				if (ignoreUsingScope) {
-					currentContext = new CSharpTypeResolveContext(context.TypeSystem.MainModule);
-				} else {
-					this.context = new Stack<CSharpTypeResolveContext>();
-					if (!string.IsNullOrEmpty(context.CurrentTypeDefinition?.Namespace)) {
-						foreach (string ns in context.CurrentTypeDefinition.Namespace.Split('.')) {
-=======
 				if (ignoreUsingScope)
 				{
 					currentContext = new CSharpTypeResolveContext(context.TypeSystem.MainModule);
@@ -159,7 +147,6 @@
 					{
 						foreach (string ns in context.CurrentTypeDefinition.Namespace.Split('.'))
 						{
->>>>>>> 41c99e47
 							usingScope = new UsingScope(usingScope, ns);
 						}
 					}
@@ -190,12 +177,8 @@
 
 			public override void VisitNamespaceDeclaration(NamespaceDeclaration namespaceDeclaration)
 			{
-<<<<<<< HEAD
-				if (ignoreUsingScope) {
-=======
 				if (ignoreUsingScope)
 				{
->>>>>>> 41c99e47
 					base.VisitNamespaceDeclaration(namespaceDeclaration);
 					return;
 				}
@@ -221,12 +204,8 @@
 
 			public override void VisitTypeDeclaration(TypeDeclaration typeDeclaration)
 			{
-<<<<<<< HEAD
-				if (ignoreUsingScope) {
-=======
 				if (ignoreUsingScope)
 				{
->>>>>>> 41c99e47
 					base.VisitTypeDeclaration(typeDeclaration);
 					return;
 				}
@@ -272,63 +251,38 @@
 
 			void Visit<T>(T entityDeclaration, Action<T> baseCall) where T : EntityDeclaration
 			{
-<<<<<<< HEAD
-				if (ignoreUsingScope) {
+				if (ignoreUsingScope)
+				{
 					baseCall(entityDeclaration);
 					return;
 				}
-				if (entityDeclaration.GetSymbol() is IMethod method) {
+				if (entityDeclaration.GetSymbol() is IMethod method)
+				{
 					var previousContext = context.Peek();
 					CSharpTypeResolveContext currentContext;
-					if (CSharpDecompiler.IsWindowsFormsInitializeComponentMethod(method)) {
+					if (CSharpDecompiler.IsWindowsFormsInitializeComponentMethod(method))
+					{
 						currentContext = new CSharpTypeResolveContext(previousContext.CurrentModule);
-					} else {
+					}
+					else
+					{
 						currentContext = previousContext.WithCurrentMember(method);
 					}
 					context.Push(currentContext);
-					try {
+					try
+					{
 						var function = entityDeclaration.Annotation<IL.ILFunction>();
 						astBuilder = CreateAstBuilder(currentContext, function);
 						baseCall(entityDeclaration);
-					} finally {
+					}
+					finally
+					{
 						astBuilder = CreateAstBuilder(previousContext);
 						context.Pop();
 					}
-				} else {
-=======
-				if (ignoreUsingScope)
-				{
-					baseCall(entityDeclaration);
-					return;
-				}
-				if (entityDeclaration.GetSymbol() is IMethod method)
-				{
-					var previousContext = context.Peek();
-					CSharpTypeResolveContext currentContext;
-					if (CSharpDecompiler.IsWindowsFormsInitializeComponentMethod(method))
-					{
-						currentContext = new CSharpTypeResolveContext(previousContext.CurrentModule);
-					}
-					else
-					{
-						currentContext = previousContext.WithCurrentMember(method);
-					}
-					context.Push(currentContext);
-					try
-					{
-						var function = entityDeclaration.Annotation<IL.ILFunction>();
-						astBuilder = CreateAstBuilder(currentContext, function);
-						baseCall(entityDeclaration);
-					}
-					finally
-					{
-						astBuilder = CreateAstBuilder(previousContext);
-						context.Pop();
-					}
 				}
 				else
 				{
->>>>>>> 41c99e47
 					baseCall(entityDeclaration);
 				}
 			}
