--- conflicted
+++ resolved
@@ -51,12 +51,8 @@
 						continue;
 					string oldName = fieldDecl.Variables.Single().Name;
 					ISymbol symbol = fieldDecl.GetSymbol();
-<<<<<<< HEAD
-					if (memberNames.Contains(oldName) && ((IField)symbol).Accessibility == Accessibility.Private) {
-=======
 					if (memberNames.Contains(oldName) && ((IField)symbol).Accessibility == Accessibility.Private)
 					{
->>>>>>> 41c99e47
 						string newName = PickNewName(memberNames, oldName);
 						if (symbol != null)
 						{
@@ -67,12 +63,6 @@
 				}
 			}
 
-<<<<<<< HEAD
-			foreach (var node in rootNode.DescendantsAndSelf) {
-				if (node is IdentifierExpression || node is MemberReferenceExpression) {
-					ISymbol symbol = node.GetSymbol();
-					if (symbol != null && renamedSymbols.TryGetValue(symbol, out string newName)) {
-=======
 			foreach (var node in rootNode.DescendantsAndSelf)
 			{
 				if (node is IdentifierExpression || node is MemberReferenceExpression)
@@ -80,7 +70,6 @@
 					ISymbol symbol = node.GetSymbol();
 					if (symbol != null && renamedSymbols.TryGetValue(symbol, out string newName))
 					{
->>>>>>> 41c99e47
 						node.GetChildByRole(Roles.Identifier).Name = newName;
 					}
 				}
