--- conflicted
+++ resolved
@@ -19,7 +19,6 @@
 using System;
 using System.IO;
 using System.Linq;
-using System.Reflection.Metadata;
 using System.Xml;
 
 using ICSharpCode.Decompiler.CSharp.Syntax;
@@ -37,33 +36,12 @@
 		{
 			if (!context.Settings.ShowXmlDocumentation || context.DecompileRun.DocumentationProvider == null)
 				return;
-<<<<<<< HEAD
-			try {
-				var xmldoc = XmlDocLoader.LoadDocumentation(context.TypeSystem.MainModule.metadata);
-				if (xmldoc == null)
-					return;
-				foreach (var entity in rootNode.DescendantsAndSelf.OfType<EntityDeclaration>()) {
-					var symbol = entity.GetSymbol();
-					dnlib.DotNet.IMemberRef mr;
-					switch (symbol) {
-						case IMember member:
-							mr = member.MetadataToken;
-							break;
-						case IType type:
-							mr = type.GetDefinition()?.MetadataToken;
-							break;
-						default:
-							continue;
-					}
-					if (mr == null)
-=======
 			try
 			{
 				var provider = context.DecompileRun.DocumentationProvider;
 				foreach (var entityDecl in rootNode.DescendantsAndSelf.OfType<EntityDeclaration>())
 				{
 					if (!(entityDecl.GetSymbol() is IEntity entity))
->>>>>>> 41c99e47
 						continue;
 					string doc = provider.GetDocumentation(entity);
 					if (doc != null)
