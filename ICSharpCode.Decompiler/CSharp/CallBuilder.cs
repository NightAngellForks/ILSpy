--- conflicted
+++ resolved
@@ -249,31 +249,20 @@
 			if (callOpCode == OpCode.NewObj)
 			{
 				target = default(TranslatedExpression); // no target
-<<<<<<< HEAD
-			} else if (localFunction != null) {
+			}
+			else if (localFunction != null)
+			{
 				var ide = IdentifierExpression.Create(localFunction.Name, method.OriginalMember, true);
-				if (method.TypeArguments.Count > 0) {
-=======
-			}
-			else if (localFunction != null)
-			{
-				var ide = new IdentifierExpression(localFunction.Name);
 				if (method.TypeArguments.Count > 0)
 				{
->>>>>>> 09a9a117
 					ide.TypeArguments.AddRange(method.TypeArguments.Select(expressionBuilder.ConvertType));
 				}
 				ide.AddAnnotation(localFunction);
 				target = ide.WithoutILInstruction()
-<<<<<<< HEAD
 							.WithRR(ToMethodGroup(method, localFunction));
-			} else {
-=======
-					.WithRR(ToMethodGroup(method, localFunction));
 			}
 			else
 			{
->>>>>>> 09a9a117
 				target = expressionBuilder.TranslateTarget(
 					callArguments.FirstOrDefault(),
 					nonVirtualInvocation: callOpCode == OpCode.Call || method.IsConstructor,
@@ -339,14 +328,9 @@
 				return HandleConstructorCall(expectedTargetDetails, target.ResolveResult, method, argumentList);
 			}
 
-<<<<<<< HEAD
-			if (method.Name == "Invoke" && method.DeclaringType.Kind == TypeKind.Delegate && !IsNullConditional(target)) {
+			if (method.Name == "Invoke" && method.DeclaringType.Kind == TypeKind.Delegate && !IsNullConditional(target))
+			{
 				return new InvocationExpression(target, argumentList.GetArgumentExpressions()).WithAnnotation(method.OriginalMember)
-=======
-			if (method.Name == "Invoke" && method.DeclaringType.Kind == TypeKind.Delegate && !IsNullConditional(target))
-			{
-				return new InvocationExpression(target, argumentList.GetArgumentExpressions())
->>>>>>> 09a9a117
 					.WithRR(new CSharpInvocationResolveResult(target.ResolveResult, method,
 						argumentList.GetArgumentResolveResults(), isExpandedForm: argumentList.IsExpandedForm, isDelegateInvocation: true));
 			}
@@ -449,17 +433,12 @@
 			{
 				argumentList.FirstOptionalArgumentIndex = -1;
 			}
-<<<<<<< HEAD
-			if ((transform & CallTransformation.RequireTarget) != 0) {
+			if ((transform & CallTransformation.RequireTarget) != 0)
+			{
 				targetExpr = new MemberReferenceExpression {
 					Target = target.Expression,
 					MemberNameToken = Identifier.Create(methodName).WithAnnotation(method.OriginalMember)
 				};
-=======
-			if ((transform & CallTransformation.RequireTarget) != 0)
-			{
-				targetExpr = new MemberReferenceExpression(target.Expression, methodName);
->>>>>>> 09a9a117
 				typeArgumentList = ((MemberReferenceExpression)targetExpr).TypeArguments;
 
 				// HACK : convert this.Dispose() to ((IDisposable)this).Dispose(), if Dispose is an explicitly implemented interface method.
@@ -475,15 +454,10 @@
 					};
 					typeArgumentList = ((MemberReferenceExpression)targetExpr).TypeArguments;
 				}
-<<<<<<< HEAD
-			} else {
+			}
+			else
+			{
 				targetExpr = new IdentifierExpression { IdentifierToken = Identifier.Create(methodName).WithAnnotation(method.OriginalMember) };
-=======
-			}
-			else
-			{
-				targetExpr = new IdentifierExpression(methodName);
->>>>>>> 09a9a117
 				typeArgumentList = ((IdentifierExpression)targetExpr).TypeArguments;
 			}
 
@@ -753,7 +727,7 @@
 			// -2 - there are no optional arguments
 			// -1 - optional arguments are forbidden
 			// >= 0 - the index of the first argument that can be removed, because it is optional
-			// and is the default value of the parameter. 
+			// and is the default value of the parameter.
 			int firstOptionalArgumentIndex = expressionBuilder.settings.OptionalArguments ? -2 : -1;
 			for (int i = firstParamIndex; i < callArguments.Count; i++)
 			{
@@ -1394,14 +1368,10 @@
 
 			var rr = new MemberResolveResult(target.ResolveResult, foundMember);
 
-<<<<<<< HEAD
 			var owner = method.AccessorOwner;
 
-			if (isSetter) {
-=======
 			if (isSetter)
 			{
->>>>>>> 09a9a117
 				TranslatedExpression expr;
 
 				if (arguments.Count != 0)
@@ -1409,28 +1379,19 @@
 					expr = new IndexerExpression(target.ResolveResult is InitializedObjectResolveResult ? null : target.Expression, arguments.Select(a => a.Expression))
 						   .WithAnnotation(owner.OriginalMember).WithAnnotation(method.OriginalMember)
 						.WithoutILInstruction().WithRR(rr);
-<<<<<<< HEAD
-				} else if (requireTarget) {
+				}
+				else if (requireTarget)
+				{
 					expr = new MemberReferenceExpression {
 						Target = target.Expression,
 						MemberNameToken = Identifier.Create(owner.Name).WithAnnotation(owner.OriginalMember)
 					}.WithAnnotation(owner.OriginalMember).WithAnnotation(method.OriginalMember).WithoutILInstruction().WithRR(rr);
-				} else {
+				}
+				else
+				{
 					expr = new IdentifierExpression {
 						IdentifierToken = Identifier.Create(owner.Name).WithAnnotation(owner.OriginalMember)
 					}.WithAnnotation(owner.OriginalMember).WithAnnotation(method.OriginalMember).WithoutILInstruction().WithRR(rr);
-=======
-				}
-				else if (requireTarget)
-				{
-					expr = new MemberReferenceExpression(target.Expression, method.AccessorOwner.Name)
-						.WithoutILInstruction().WithRR(rr);
-				}
-				else
-				{
-					expr = new IdentifierExpression(method.AccessorOwner.Name)
-						.WithoutILInstruction().WithRR(rr);
->>>>>>> 09a9a117
 				}
 
 				var op = AssignmentOperatorType.Assign;
@@ -1454,28 +1415,19 @@
 					return new IndexerExpression(target.Expression, arguments.Select(a => a.Expression))
 						   .WithAnnotation(owner.OriginalMember).WithAnnotation(method.OriginalMember)
 						.WithoutILInstruction().WithRR(rr);
-<<<<<<< HEAD
-				} else if (requireTarget) {
+				}
+				else if (requireTarget)
+				{
 					return new MemberReferenceExpression {
 						Target = target.Expression,
 						MemberNameToken = Identifier.Create(owner.Name).WithAnnotation(owner.OriginalMember)
 					}.WithAnnotation(owner.OriginalMember).WithAnnotation(method.OriginalMember).WithoutILInstruction().WithRR(rr);
-				} else {
+				}
+				else
+				{
 					return new IdentifierExpression {
 						IdentifierToken = Identifier.Create(owner.Name).WithAnnotation(owner.OriginalMember)
 					}.WithAnnotation(owner.OriginalMember).WithAnnotation(method.OriginalMember).WithoutILInstruction().WithRR(rr);
-=======
-				}
-				else if (requireTarget)
-				{
-					return new MemberReferenceExpression(target.Expression, method.AccessorOwner.Name)
-						.WithoutILInstruction().WithRR(rr);
-				}
-				else
-				{
-					return new IdentifierExpression(method.AccessorOwner.Name)
-						.WithoutILInstruction().WithRR(rr);
->>>>>>> 09a9a117
 				}
 			}
 		}
@@ -1756,20 +1708,13 @@
 				if ((step & 2) != 0)
 					mre.TypeArguments.AddRange(method.TypeArguments.Select(expressionBuilder.ConvertType));
 				targetExpression = mre.WithRR(result);
-<<<<<<< HEAD
-			} else {
+			}
+			else
+			{
 				var ide = new IdentifierExpression
 						{ IdentifierToken = Identifier.Create(methodName).WithAnnotation(method.OriginalMember) }
 					.WithAnnotation(method.OriginalMember);
 				if ((step & 2) != 0) {
-=======
-			}
-			else
-			{
-				var ide = new IdentifierExpression(methodName);
-				if ((step & 2) != 0)
-				{
->>>>>>> 09a9a117
 					ide.TypeArguments.AddRange(method.TypeArguments.Select(expressionBuilder.ConvertType));
 				}
 				targetExpression = ide.WithRR(result);
