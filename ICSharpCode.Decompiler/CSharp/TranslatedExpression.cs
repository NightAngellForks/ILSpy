--- conflicted
+++ resolved
@@ -215,10 +215,6 @@
 			if (targetType.Kind == TypeKind.Unknown || targetType.Kind == TypeKind.Void || targetType.Kind == TypeKind.None) {
 				return this; // don't attempt to insert cast to '?' or 'void' as these are not valid.
 			}
-<<<<<<< HEAD
-			if (Expression is ThrowExpression && allowImplicitConversion) {
-				return this; // Throw expressions have no type and are implicitly convertible to any type
-=======
 			var convAnnotation = this.Expression.Annotation<ImplicitConversionAnnotation>();
 			if (convAnnotation != null) {
 				// If an implicit user-defined conversion was stripped from this expression;
@@ -230,7 +226,9 @@
 					.WithoutILInstruction()
 					.WithRR(convAnnotation.ConversionResolveResult)
 					.ConvertTo(targetType, expressionBuilder, checkForOverflow, allowImplicitConversion);
->>>>>>> 26254e4e
+			}
+			if (Expression is ThrowExpression && allowImplicitConversion) {
+				return this; // Throw expressions have no type and are implicitly convertible to any type
 			}
 			if (Expression is TupleExpression tupleExpr && targetType is TupleType targetTupleType
 				&& tupleExpr.Elements.Count == targetTupleType.ElementTypes.Length)
