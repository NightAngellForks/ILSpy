--- conflicted
+++ resolved
@@ -1,9 +1,5 @@
 ﻿// Copyright (c) 2010-2020 AlphaSierraPapa for the SharpDevelop Team
-<<<<<<< HEAD
-//
-=======
 // 
->>>>>>> 41c99e47
 // Permission is hereby granted, free of charge, to any person obtaining a copy of this
 // software and associated documentation files (the "Software"), to deal in the Software
 // without restriction, including without limitation the rights to use, copy, modify, merge,
@@ -96,12 +92,8 @@
 			}
 			if (expr is CastExpression)
 				return PrecedenceLevel.Unary;
-<<<<<<< HEAD
-			if (expr is PrimitiveExpression primitive) {
-=======
 			if (expr is PrimitiveExpression primitive)
 			{
->>>>>>> 41c99e47
 				var value = primitive.Value;
 				if (value is int i && i < 0)
 					return PrecedenceLevel.Unary;
@@ -115,15 +107,10 @@
 					return PrecedenceLevel.Unary;
 				return PrecedenceLevel.Primary;
 			}
-<<<<<<< HEAD
-			if (expr is BinaryOperatorExpression boe) {
-				switch (boe.Operator) {
-=======
 			if (expr is BinaryOperatorExpression boe)
 			{
 				switch (boe.Operator)
 				{
->>>>>>> 41c99e47
 					case BinaryOperatorType.Range:
 						return PrecedenceLevel.Range;
 					case BinaryOperatorType.Multiply:
@@ -212,12 +199,8 @@
 		public override void VisitIndexerExpression(IndexerExpression indexerExpression)
 		{
 			ParenthesizeIfRequired(indexerExpression.Target, PrecedenceLevel.Primary);
-<<<<<<< HEAD
-			switch (indexerExpression.Target) {
-=======
 			switch (indexerExpression.Target)
 			{
->>>>>>> 41c99e47
 				case ArrayCreateExpression ace when InsertParenthesesForReadability || ace.Initializer.IsNull:
 					// require parentheses for "(new int[1])[0]"
 					Parenthesize(indexerExpression.Target);
@@ -243,12 +226,8 @@
 		public override void VisitCastExpression(CastExpression castExpression)
 		{
 			// Even in readability mode, don't parenthesize casts of casts.
-<<<<<<< HEAD
-			if (!(castExpression.Expression is CastExpression)) {
-=======
 			if (!(castExpression.Expression is CastExpression))
 			{
->>>>>>> 41c99e47
 				ParenthesizeIfRequired(castExpression.Expression, InsertParenthesesForReadability ? PrecedenceLevel.NullableRewrap : PrecedenceLevel.Unary);
 			}
 			// There's a nasty issue in the C# grammar: cast expressions including certain operators are ambiguous in some cases
@@ -317,15 +296,6 @@
 		public override void VisitBinaryOperatorExpression(BinaryOperatorExpression binaryOperatorExpression)
 		{
 			PrecedenceLevel precedence = GetPrecedence(binaryOperatorExpression);
-<<<<<<< HEAD
-			if (binaryOperatorExpression.Operator == BinaryOperatorType.NullCoalescing) {
-				if (InsertParenthesesForReadability) {
-					ParenthesizeIfRequired(binaryOperatorExpression.Left, PrecedenceLevel.NullableRewrap);
-					if (GetBinaryOperatorType(binaryOperatorExpression.Right) == BinaryOperatorType.NullCoalescing) {
-						ParenthesizeIfRequired(binaryOperatorExpression.Right, precedence);
-					} else {
-						ParenthesizeIfRequired(binaryOperatorExpression.Right, PrecedenceLevel.NullableRewrap);
-=======
 			if (binaryOperatorExpression.Operator == BinaryOperatorType.NullCoalescing)
 			{
 				if (InsertParenthesesForReadability)
@@ -334,7 +304,6 @@
 					if (GetBinaryOperatorType(binaryOperatorExpression.Right) == BinaryOperatorType.NullCoalescing)
 					{
 						ParenthesizeIfRequired(binaryOperatorExpression.Right, precedence);
->>>>>>> 41c99e47
 					}
 					else
 					{
@@ -347,14 +316,6 @@
 					ParenthesizeIfRequired(binaryOperatorExpression.Left, precedence + 1);
 					ParenthesizeIfRequired(binaryOperatorExpression.Right, precedence);
 				}
-<<<<<<< HEAD
-			} else {
-				if (InsertParenthesesForReadability && precedence < PrecedenceLevel.Equality) {
-					// In readable mode, boost the priority of the left-hand side if the operator
-					// there isn't the same as the operator on this expression.
-					PrecedenceLevel boostTo = IsBitwise(binaryOperatorExpression.Operator) ? PrecedenceLevel.Unary : PrecedenceLevel.Equality;
-					if (GetBinaryOperatorType(binaryOperatorExpression.Left) == binaryOperatorExpression.Operator) {
-=======
 			}
 			else
 			{
@@ -365,7 +326,6 @@
 					PrecedenceLevel boostTo = IsBitwise(binaryOperatorExpression.Operator) ? PrecedenceLevel.Unary : PrecedenceLevel.Equality;
 					if (GetBinaryOperatorType(binaryOperatorExpression.Left) == binaryOperatorExpression.Operator)
 					{
->>>>>>> 41c99e47
 						ParenthesizeIfRequired(binaryOperatorExpression.Left, precedence);
 					}
 					else
@@ -406,13 +366,9 @@
 			{
 				// few people know the precedence of 'is', so always put parentheses in nice-looking mode.
 				ParenthesizeIfRequired(isExpression.Expression, PrecedenceLevel.NullableRewrap);
-<<<<<<< HEAD
-			} else {
-=======
-			}
-			else
-			{
->>>>>>> 41c99e47
+			}
+			else
+			{
 				ParenthesizeIfRequired(isExpression.Expression, PrecedenceLevel.RelationalAndTypeTesting);
 			}
 			base.VisitIsExpression(isExpression);
@@ -424,13 +380,9 @@
 			{
 				// few people know the precedence of 'as', so always put parentheses in nice-looking mode.
 				ParenthesizeIfRequired(asExpression.Expression, PrecedenceLevel.NullableRewrap);
-<<<<<<< HEAD
-			} else {
-=======
-			}
-			else
-			{
->>>>>>> 41c99e47
+			}
+			else
+			{
 				ParenthesizeIfRequired(asExpression.Expression, PrecedenceLevel.RelationalAndTypeTesting);
 			}
 			base.VisitAsExpression(asExpression);
@@ -440,12 +392,8 @@
 		public override void VisitConditionalExpression(ConditionalExpression conditionalExpression)
 		{
 			// Inside of string interpolation ?: always needs parentheses.
-<<<<<<< HEAD
-			if (conditionalExpression.Parent is Interpolation) {
-=======
 			if (conditionalExpression.Parent is Interpolation)
 			{
->>>>>>> 41c99e47
 				Parenthesize(conditionalExpression);
 			}
 
@@ -453,23 +401,15 @@
 			// (a ? b : c ? d : e) == (a ? b : (c ? d : e))
 			// (a ? b ? c : d : e) == (a ? (b ? c : d) : e)
 			// Only ((a ? b : c) ? d : e) strictly needs the additional parentheses
-<<<<<<< HEAD
-			if (InsertParenthesesForReadability && !IsConditionalRefExpression(conditionalExpression)) {
-=======
 			if (InsertParenthesesForReadability && !IsConditionalRefExpression(conditionalExpression))
 			{
->>>>>>> 41c99e47
 				// Precedence of ?: can be confusing; so always put parentheses in nice-looking mode.
 				ParenthesizeIfRequired(conditionalExpression.Condition, PrecedenceLevel.NullableRewrap);
 				ParenthesizeIfRequired(conditionalExpression.TrueExpression, PrecedenceLevel.NullableRewrap);
 				ParenthesizeIfRequired(conditionalExpression.FalseExpression, PrecedenceLevel.NullableRewrap);
-<<<<<<< HEAD
-			} else {
-=======
-			}
-			else
-			{
->>>>>>> 41c99e47
+			}
+			else
+			{
 				ParenthesizeIfRequired(conditionalExpression.Condition, PrecedenceLevel.Conditional + 1);
 				ParenthesizeIfRequired(conditionalExpression.TrueExpression, PrecedenceLevel.Conditional);
 				ParenthesizeIfRequired(conditionalExpression.FalseExpression, PrecedenceLevel.Conditional);
@@ -545,12 +485,8 @@
 
 		public override void VisitNamedExpression(NamedExpression namedExpression)
 		{
-<<<<<<< HEAD
-			if (InsertParenthesesForReadability) {
-=======
 			if (InsertParenthesesForReadability)
 			{
->>>>>>> 41c99e47
 				ParenthesizeIfRequired(namedExpression.Expression, PrecedenceLevel.RelationalAndTypeTesting + 1);
 			}
 			base.VisitNamedExpression(namedExpression);
@@ -561,11 +497,5 @@
 			ParenthesizeIfRequired(switchExpression.Expression, PrecedenceLevel.Switch + 1);
 			base.VisitSwitchExpression(switchExpression);
 		}
-
-		public override void VisitSwitchExpression(SwitchExpression switchExpression)
-		{
-			ParenthesizeIfRequired(switchExpression.Expression, PrecedenceLevel.Switch + 1);
-			base.VisitSwitchExpression(switchExpression);
-		}
 	}
 }