--- conflicted
+++ resolved
@@ -35,14 +35,7 @@
 		bool isAtStartOfLine = true;
 		int line, column;
 
-<<<<<<< HEAD
-		public int Indentation {
-			get { return this.indentation; }
-			set { this.indentation = value; }
-		}
-=======
 		public int Indentation { get; set; }
->>>>>>> 41c99e47
 
 		public TextLocation Location {
 			get { return new TextLocation(line, column + (needsIndent ? Indentation * IndentationString.Length : 0)); }
@@ -50,11 +43,8 @@
 
 		public string IndentationString { get; set; }
 
-<<<<<<< HEAD
-=======
 		public int Length { get; private set; }
 
->>>>>>> 41c99e47
 		public TextWriterTokenWriter(TextWriter textWriter)
 		{
 			if (textWriter == null)
@@ -77,10 +67,7 @@
 			string name = EscapeIdentifier(identifier.Name);
 			textWriter.Write(name);
 			column += name.Length;
-<<<<<<< HEAD
-=======
 			Length += name.Length;
->>>>>>> 41c99e47
 			isAtStartOfLine = false;
 		}
 
@@ -245,18 +232,11 @@
 			tokenWriter.WritePrimitiveValue(value);
 			return writer.ToString();
 		}
-<<<<<<< HEAD
-		
+
 		public override void WritePrimitiveValue(object value, LiteralFormat format = LiteralFormat.None)
 		{
-			if (value == null) {
-=======
-
-		public override void WritePrimitiveValue(object value, LiteralFormat format = LiteralFormat.None)
-		{
 			if (value == null)
 			{
->>>>>>> 41c99e47
 				// usually NullReferenceExpression should be used for this, but we'll handle it anyways
 				textWriter.Write("null");
 				column += 4;
@@ -264,15 +244,10 @@
 				return;
 			}
 
-<<<<<<< HEAD
-			if (value is bool) {
-				if ((bool)value) {
-=======
 			if (value is bool)
 			{
 				if ((bool)value)
 				{
->>>>>>> 41c99e47
 					textWriter.Write("true");
 					column += 4;
 					Length += 4;
@@ -286,12 +261,8 @@
 				return;
 			}
 
-<<<<<<< HEAD
-			if (value is string) {
-=======
 			if (value is string)
 			{
->>>>>>> 41c99e47
 				string tmp = ConvertString(value.ToString());
 				column += tmp.Length + 2;
 				Length += tmp.Length + 2;
@@ -347,12 +318,8 @@
 					return;
 				}
 				var str = f.ToString("R", NumberFormatInfo.InvariantInfo) + "f";
-<<<<<<< HEAD
-				if (f == 0 && 1 / f == float.NegativeInfinity && str[0] != '-') {
-=======
 				if (f == 0 && 1 / f == float.NegativeInfinity && str[0] != '-')
 				{
->>>>>>> 41c99e47
 					// negative zero is a special case
 					// (again, not a primitive expression, but it's better to handle
 					// the special case here than to do it in all code generators)
@@ -394,55 +361,35 @@
 					return;
 				}
 				string number = f.ToString("R", NumberFormatInfo.InvariantInfo);
-<<<<<<< HEAD
-				if (f == 0 && 1 / f == double.NegativeInfinity && number[0] != '-') {
-=======
 				if (f == 0 && 1 / f == double.NegativeInfinity && number[0] != '-')
 				{
->>>>>>> 41c99e47
 					// negative zero is a special case
 					// (again, not a primitive expression, but it's better to handle
 					// the special case here than to do it in all code generators)
 					number = '-' + number;
 				}
-<<<<<<< HEAD
-				if (number.IndexOf('.') < 0 && number.IndexOf('E') < 0) {
-=======
 				if (number.IndexOf('.') < 0 && number.IndexOf('E') < 0)
 				{
->>>>>>> 41c99e47
 					number += ".0";
 				}
 				textWriter.Write(number);
 				column += number.Length;
-<<<<<<< HEAD
-			} else if (value is IFormattable) {
+				Length += number.Length;
+			}
+			else if (value is IFormattable)
+			{
 				StringBuilder b = new StringBuilder();
-				if (format == LiteralFormat.HexadecimalNumber) {
+				if (format == LiteralFormat.HexadecimalNumber)
+				{
 					b.Append("0x");
 					b.Append(((IFormattable)value).ToString("X", NumberFormatInfo.InvariantInfo));
-				} else {
+				}
+				else
+				{
 					b.Append(((IFormattable)value).ToString(null, NumberFormatInfo.InvariantInfo));
 				}
-				if (value is uint || value is ulong) {
-=======
-				Length += number.Length;
-			}
-			else if (value is IFormattable)
-			{
-				StringBuilder b = new StringBuilder();
-				if (format == LiteralFormat.HexadecimalNumber)
-				{
-					b.Append("0x");
-					b.Append(((IFormattable)value).ToString("X", NumberFormatInfo.InvariantInfo));
-				}
-				else
-				{
-					b.Append(((IFormattable)value).ToString(null, NumberFormatInfo.InvariantInfo));
-				}
 				if (value is uint || value is ulong)
 				{
->>>>>>> 41c99e47
 					b.Append("u");
 				}
 				if (value is long || value is ulong)
@@ -516,12 +463,8 @@
 				case '\ufffd':
 					return "\\u" + ((int)ch).ToString("x4");
 				default:
-<<<<<<< HEAD
-					switch (char.GetUnicodeCategory(ch)) {
-=======
 					switch (char.GetUnicodeCategory(ch))
 					{
->>>>>>> 41c99e47
 						case UnicodeCategory.NonSpacingMark:
 						case UnicodeCategory.SpacingCombiningMark:
 						case UnicodeCategory.EnclosingMark:
@@ -564,45 +507,29 @@
 			if (string.IsNullOrEmpty(identifier))
 				return identifier;
 			StringBuilder sb = new StringBuilder();
-<<<<<<< HEAD
-			for (int i = 0; i < identifier.Length; i++) {
-				if (IsPrintableIdentifierChar(identifier, i)) {
-					if (char.IsSurrogatePair(identifier, i)) {
+			for (int i = 0; i < identifier.Length; i++)
+			{
+				if (IsPrintableIdentifierChar(identifier, i))
+				{
+					if (char.IsSurrogatePair(identifier, i))
+					{
 						sb.Append(identifier.Substring(i, 2));
 						i++;
-					} else {
+					}
+					else
+					{
 						sb.Append(identifier[i]);
 					}
-				} else {
-					if (char.IsSurrogatePair(identifier, i)) {
+				}
+				else
+				{
+					if (char.IsSurrogatePair(identifier, i))
+					{
 						sb.AppendFormat("\\U{0:x8}", char.ConvertToUtf32(identifier, i));
 						i++;
-					} else {
-=======
-			for (int i = 0; i < identifier.Length; i++)
-			{
-				if (IsPrintableIdentifierChar(identifier, i))
-				{
-					if (char.IsSurrogatePair(identifier, i))
-					{
-						sb.Append(identifier.Substring(i, 2));
-						i++;
 					}
 					else
 					{
-						sb.Append(identifier[i]);
-					}
-				}
-				else
-				{
-					if (char.IsSurrogatePair(identifier, i))
-					{
-						sb.AppendFormat("\\U{0:x8}", char.ConvertToUtf32(identifier, i));
-						i++;
-					}
-					else
-					{
->>>>>>> 41c99e47
 						sb.AppendFormat("\\u{0:x4}", (int)identifier[i]);
 					}
 				}
@@ -615,12 +542,8 @@
 			if (string.IsNullOrEmpty(identifier))
 				return false;
 
-<<<<<<< HEAD
-			for (int i = 0; i < identifier.Length; i++) {
-=======
 			for (int i = 0; i < identifier.Length; i++)
 			{
->>>>>>> 41c99e47
 				if (char.IsWhiteSpace(identifier[i]))
 					return true;
 				if (!IsPrintableIdentifierChar(identifier, i))
@@ -632,12 +555,8 @@
 
 		static bool IsPrintableIdentifierChar(string identifier, int index)
 		{
-<<<<<<< HEAD
-			switch (identifier[index]) {
-=======
 			switch (identifier[index])
 			{
->>>>>>> 41c99e47
 				case '\\':
 					return false;
 				case ' ':
@@ -646,12 +565,8 @@
 				case '^':
 					return true;
 			}
-<<<<<<< HEAD
-			switch (char.GetUnicodeCategory(identifier, index)) {
-=======
 			switch (char.GetUnicodeCategory(identifier, index))
 			{
->>>>>>> 41c99e47
 				case UnicodeCategory.NonSpacingMark:
 				case UnicodeCategory.SpacingCombiningMark:
 				case UnicodeCategory.EnclosingMark:
