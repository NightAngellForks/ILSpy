--- conflicted
+++ resolved
@@ -147,11 +147,7 @@
 			base.WritePreProcessorDirective(type, argument);
 			lastWritten = LastWritten.Whitespace;
 		}
-<<<<<<< HEAD
-		
-=======
-
->>>>>>> 41c99e47
+
 		public override void WritePrimitiveValue(object value, LiteralFormat format = LiteralFormat.None)
 		{
 			if (lastWritten == LastWritten.KeywordOrIdentifier)
