--- conflicted
+++ resolved
@@ -59,21 +59,13 @@
 			base.WriteKeyword(role, keyword);
 		}
 
-<<<<<<< HEAD
 		public override void WriteIdentifier(Identifier identifier, object data)
-=======
-		public override void WriteIdentifier(Identifier identifier)
->>>>>>> 09a9a117
 		{
 			WriteSpecialsUpToRole(identifier.Role ?? Roles.Identifier);
 			base.WriteIdentifier(identifier, data);
 		}
 
-<<<<<<< HEAD
 		public override void WriteToken(Role role, string token, object data)
-=======
-		public override void WriteToken(Role role, string token)
->>>>>>> 09a9a117
 		{
 			WriteSpecialsUpToRole(role);
 			base.WriteToken(role, token, data);
