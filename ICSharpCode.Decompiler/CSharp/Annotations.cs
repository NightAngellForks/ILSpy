--- conflicted
+++ resolved
@@ -19,10 +19,7 @@
 using System;
 using System.Collections.Generic;
 using System.Linq;
-<<<<<<< HEAD
-=======
-
->>>>>>> 41c99e47
+
 using ICSharpCode.Decompiler.CSharp.Resolver;
 using ICSharpCode.Decompiler.CSharp.Syntax;
 using ICSharpCode.Decompiler.IL;
@@ -46,18 +43,11 @@
 	//          but on the other hand, some unchecked casts are not backed by any BinaryNumericInstruction
 
 	/// <summary>
-<<<<<<< HEAD
-	/// Currently unused; we'll probably use the LdToken ILInstruction as annotation instead when LdToken support gets reimplemented.
-	/// </summary>
-	public class LdTokenAnnotation {}
-	
-=======
 	/// Currently unused; we'll probably use the LdToken ILInstruction as annotation instead when LdToken
 	/// support gets reimplemented.
 	/// </summary>
 	public class LdTokenAnnotation { }
 
->>>>>>> 41c99e47
 	public static class AnnotationExtensions
 	{
 		internal static ExpressionWithILInstruction WithILInstruction(this Expression expression,
@@ -80,23 +70,15 @@
 			return new ExpressionWithILInstruction(expression);
 		}
 
-<<<<<<< HEAD
-		internal static TranslatedStatement WithILInstruction(this Statement statement, ILInstruction instruction)
-=======
 		internal static TranslatedStatement WithILInstruction(this Statement statement,
 			ILInstruction instruction)
->>>>>>> 41c99e47
 		{
 			statement.AddAnnotation(instruction);
 			return new TranslatedStatement(statement);
 		}
 
-<<<<<<< HEAD
-		internal static TranslatedStatement WithILInstruction(this Statement statement, IEnumerable<ILInstruction> instructions)
-=======
 		internal static TranslatedStatement WithILInstruction(this Statement statement,
 			IEnumerable<ILInstruction> instructions)
->>>>>>> 41c99e47
 		{
 			foreach (var inst in instructions)
 				statement.AddAnnotation(inst);
@@ -108,12 +90,8 @@
 			return new TranslatedStatement(statement);
 		}
 
-<<<<<<< HEAD
-		internal static TranslatedExpression WithILInstruction(this ExpressionWithResolveResult expression, ILInstruction instruction)
-=======
 		internal static TranslatedExpression WithILInstruction(this ExpressionWithResolveResult expression,
 			ILInstruction instruction)
->>>>>>> 41c99e47
 		{
 			expression.Expression.AddAnnotation(instruction);
 			return new TranslatedExpression(expression.Expression, expression.ResolveResult);
@@ -154,26 +132,12 @@
 		}
 
 		/// <summary>
-<<<<<<< HEAD
-		/// Retrieves the <see cref="ISymbol"/> associated with this AstNode, or null if no symbol is associated with the node.
-=======
 		/// Retrieves the <see cref="ISymbol"/> associated with this AstNode, or null if no symbol
 		/// is associated with the node.
->>>>>>> 41c99e47
 		/// </summary>
 		public static ISymbol GetSymbol(this AstNode node)
 		{
 			var rr = node.Annotation<ResolveResult>();
-<<<<<<< HEAD
-			if (rr is MethodGroupResolveResult) {
-				// delegate construction?
-				var newObj = node.Annotation<NewObj>();
-				if (newObj != null) {
-					var funcptr = newObj.Arguments.ElementAtOrDefault(1);
-					if (funcptr is LdFtn ldftn) {
-						return ldftn.Method;
-					} else if (funcptr is LdVirtFtn ldVirtFtn) {
-=======
 			if (rr is MethodGroupResolveResult)
 			{
 				// delegate construction?
@@ -187,17 +151,12 @@
 					}
 					else if (funcptr is LdVirtFtn ldVirtFtn)
 					{
->>>>>>> 41c99e47
 						return ldVirtFtn.Method;
 					}
 				}
 				var ldVirtDelegate = node.Annotation<LdVirtDelegate>();
-<<<<<<< HEAD
-				if (ldVirtDelegate != null) {
-=======
 				if (ldVirtDelegate != null)
 				{
->>>>>>> 41c99e47
 					return ldVirtDelegate.Method;
 				}
 			}
@@ -205,12 +164,8 @@
 		}
 
 		/// <summary>
-<<<<<<< HEAD
-		/// Retrieves the <see cref="ResolveResult"/> associated with this <see cref="AstNode"/>, or <see cref="ErrorResolveResult.UnknownError"/> if no resolve result is associated with the node.
-=======
 		/// Retrieves the <see cref="ResolveResult"/> associated with this <see cref="AstNode"/>,
 		/// or <see cref="ErrorResolveResult.UnknownError"/> if no resolve result is associated with the node.
->>>>>>> 41c99e47
 		/// </summary>
 		public static ResolveResult GetResolveResult(this AstNode node)
 		{
@@ -218,12 +173,8 @@
 		}
 
 		/// <summary>
-<<<<<<< HEAD
-		/// Retrieves the <see cref="ILVariable"/> associated with this <see cref="IdentifierExpression"/>, or <c>null</c> if no variable is associated with this identifier.
-=======
 		/// Retrieves the <see cref="ILVariable"/> associated with this <see cref="IdentifierExpression"/>,
 		/// or <c>null</c> if no variable is associated with this identifier.
->>>>>>> 41c99e47
 		/// </summary>
 		public static ILVariable GetILVariable(this IdentifierExpression expr)
 		{
@@ -234,12 +185,8 @@
 		}
 
 		/// <summary>
-<<<<<<< HEAD
-		/// Retrieves the <see cref="ILVariable"/> associated with this <see cref="VariableInitializer"/>, or <c>null</c> if no variable is associated with this initializer.
-=======
 		/// Retrieves the <see cref="ILVariable"/> associated with this <see cref="VariableInitializer"/>,
 		/// or <c>null</c> if no variable is associated with this initializer.
->>>>>>> 41c99e47
 		/// </summary>
 		public static ILVariable GetILVariable(this VariableInitializer vi)
 		{
@@ -250,12 +197,8 @@
 		}
 
 		/// <summary>
-<<<<<<< HEAD
-		/// Retrieves the <see cref="ILVariable"/> associated with this <see cref="ForeachStatement"/>, or <c>null</c> if no variable is associated with this foreach statement.
-=======
 		/// Retrieves the <see cref="ILVariable"/> associated with this <see cref="ForeachStatement"/>,
 		/// or <c>null</c> if no variable is associated with this foreach statement.
->>>>>>> 41c99e47
 		/// </summary>
 		public static ILVariable GetILVariable(this ForeachStatement loop)
 		{
@@ -288,25 +231,14 @@
 		/// </summary>
 		public static T CopyAnnotationsFrom<T>(this T node, AstNode other) where T : AstNode
 		{
-<<<<<<< HEAD
-			foreach (object annotation in other.Annotations) {
-=======
 			foreach (object annotation in other.Annotations)
 			{
->>>>>>> 41c99e47
 				node.AddAnnotation(annotation);
 			}
 			return node;
 		}
 
 		/// <summary>
-<<<<<<< HEAD
-		/// Copies all <see cref="ILInstruction"/> annotations from <paramref name="other"/> to <paramref name="node"/>.
-		/// </summary>
-		public static T CopyInstructionsFrom<T>(this T node, AstNode other) where T : AstNode
-		{
-			foreach (object annotation in other.Annotations.OfType<ILInstruction>()) {
-=======
 		/// Copies all <see cref="ILInstruction"/> annotations from <paramref name="other"/>
 		/// to <paramref name="node"/>.
 		/// </summary>
@@ -314,17 +246,12 @@
 		{
 			foreach (object annotation in other.Annotations.OfType<ILInstruction>())
 			{
->>>>>>> 41c99e47
 				node.AddAnnotation(annotation);
 			}
 			return node;
 		}
 	}
-<<<<<<< HEAD
-	
-=======
-
->>>>>>> 41c99e47
+
 	/// <summary>
 	/// Represents a reference to a local variable.
 	/// </summary>
@@ -344,12 +271,8 @@
 	}
 
 	/// <summary>
-<<<<<<< HEAD
-	/// Annotates a <see cref="ForeachStatement"/> with the instructions for the GetEnumerator, MoveNext and get_Current calls.
-=======
 	/// Annotates a <see cref="ForeachStatement"/> with the instructions for the GetEnumerator, MoveNext
 	/// and get_Current calls.
->>>>>>> 41c99e47
 	/// </summary>
 	public class ForeachAnnotation
 	{
