﻿// Copyright (c) 2014 Daniel Grunwald
// 
// Permission is hereby granted, free of charge, to any person obtaining a copy of this
// software and associated documentation files (the "Software"), to deal in the Software
// without restriction, including without limitation the rights to use, copy, modify, merge,
// publish, distribute, sublicense, and/or sell copies of the Software, and to permit persons
// to whom the Software is furnished to do so, subject to the following conditions:
// 
// The above copyright notice and this permission notice shall be included in all copies or
// substantial portions of the Software.
// 
// THE SOFTWARE IS PROVIDED "AS IS", WITHOUT WARRANTY OF ANY KIND, EXPRESS OR IMPLIED,
// INCLUDING BUT NOT LIMITED TO THE WARRANTIES OF MERCHANTABILITY, FITNESS FOR A PARTICULAR
// PURPOSE AND NONINFRINGEMENT. IN NO EVENT SHALL THE AUTHORS OR COPYRIGHT HOLDERS BE LIABLE
// FOR ANY CLAIM, DAMAGES OR OTHER LIABILITY, WHETHER IN AN ACTION OF CONTRACT, TORT OR
// OTHERWISE, ARISING FROM, OUT OF OR IN CONNECTION WITH THE SOFTWARE OR THE USE OR OTHER
// DEALINGS IN THE SOFTWARE.

using System;
using System.Collections.Generic;
using System.Diagnostics;
using System.Linq;
using System.Threading;
using ICSharpCode.Decompiler.CSharp.OutputVisitor;
using ICSharpCode.Decompiler.CSharp.Resolver;
using ICSharpCode.Decompiler.CSharp.Syntax;
using ICSharpCode.Decompiler.CSharp.Transforms;
using ICSharpCode.Decompiler.IL;
using ICSharpCode.Decompiler.IL.ControlFlow;
using ICSharpCode.Decompiler.IL.Transforms;
using ICSharpCode.Decompiler.TypeSystem;
using ICSharpCode.Decompiler.Semantics;
using ICSharpCode.Decompiler.Util;
using System.IO;
using ICSharpCode.Decompiler.CSharp.Syntax.PatternMatching;
using System.Collections.Immutable;
using System.Runtime.InteropServices;
using System.Reflection.Metadata;
using SRM = System.Reflection.Metadata;
using ICSharpCode.Decompiler.Metadata;
using System.Reflection.PortableExecutable;

namespace ICSharpCode.Decompiler.CSharp
{
	/// <summary>
	/// Main class of the C# decompiler engine.
	/// </summary>
	/// <remarks>
	/// Instances of this class are not thread-safe. Use separate instances to decompile multiple members in parallel.
	/// (in particular, the transform instances are not thread-safe)
	/// </remarks>
	public class CSharpDecompiler
	{
		readonly DecompilerTypeSystem typeSystem;
		readonly DecompilerSettings settings;
		SyntaxTree syntaxTree;

		List<IILTransform> ilTransforms = GetILTransforms();

		/// <summary>
		/// Pre-yield/await transforms.
		/// </summary>
		internal static List<IILTransform> EarlyILTransforms(bool aggressivelyDuplicateReturnBlocks = false)
		{
			return new List<IILTransform> {
				new ControlFlowSimplification {
					aggressivelyDuplicateReturnBlocks = aggressivelyDuplicateReturnBlocks
				},
				new SplitVariables(),
				new ILInlining(),
			};
		}

		public static List<IILTransform> GetILTransforms()
		{
			return new List<IILTransform> {
				new ControlFlowSimplification(),
				// Run SplitVariables only after ControlFlowSimplification duplicates return blocks,
				// so that the return variable is split and can be inlined.
				new SplitVariables(),
				new ILInlining(),
				new DetectPinnedRegions(), // must run after inlining but before non-critical control flow transforms
				new InlineReturnTransform(),
				new YieldReturnDecompiler(), // must run after inlining but before loop detection
				new AsyncAwaitDecompiler(),  // must run after inlining but before loop detection
				new DetectCatchWhenConditionBlocks(), // must run after inlining but before loop detection
				new DetectExitPoints(canIntroduceExitForReturn: false),
				new EarlyExpressionTransforms(),
				// RemoveDeadVariableInit must run after EarlyExpressionTransforms so that stobj(ldloca V, ...)
				// is already collapsed into stloc(V, ...).
				new RemoveDeadVariableInit(),
				new SplitVariables(), // split variables once again, because the stobj(ldloca V, ...) may open up new replacements
				new SwitchDetection(),
				new SwitchOnStringTransform(),
				new SwitchOnNullableTransform(),
				new SplitVariables(), // split variables once again, because SwitchOnNullableTransform eliminates ldloca 
				new BlockILTransform { // per-block transforms
					PostOrderTransforms = {
						// Even though it's a post-order block-transform as most other transforms,
						// let's keep LoopDetection separate for now until there's a compelling
						// reason to combine it with the other block transforms.
						// If we ran loop detection after some if structures are already detected,
						// we might make our life introducing good exit points more difficult.
						new LoopDetection()
					}
				},
				// re-run DetectExitPoints after loop detection
				new DetectExitPoints(canIntroduceExitForReturn: true),
				new BlockILTransform { // per-block transforms
					PostOrderTransforms = {
						//new UseExitPoints(),
						new ConditionDetection(),
						new LockTransform(),
						new UsingTransform(),
						// CachedDelegateInitialization must run after ConditionDetection and before/in LoopingBlockTransform
						// and must run before NullCoalescingTransform
						new CachedDelegateInitialization(),
						// Run the assignment transform both before and after copy propagation.
						// Before is necessary because inline assignments of constants are otherwise
						// copy-propated (turned into two separate assignments of the constant).
						// After is necessary because the assigned value might involve null coalescing/etc.
						new StatementTransform(new ILInlining(), new TransformAssignment()),
						new CopyPropagation(),
						new StatementTransform(
							// per-block transforms that depend on each other, and thus need to
							// run interleaved (statement by statement).
							// Pretty much all transforms that open up new expression inlining
							// opportunities belong in this category.
							new ILInlining(),
							// Inlining must be first, because it doesn't trigger re-runs.
							// Any other transform that opens up new inlining opportunities should call RequestRerun().
							new ExpressionTransforms(),
							new TransformAssignment(), // inline and compound assignments
							new NullCoalescingTransform(),
							new NullableLiftingStatementTransform(),
							new NullPropagationStatementTransform(),
							new TransformArrayInitializers(),
							new TransformCollectionAndObjectInitializers(),
							new TransformExpressionTrees(),
							new NamedArgumentTransform()
						),
					}
				},
				new ProxyCallReplacer(),
				new DelegateConstruction(),
				new HighLevelLoopTransform(),
				new AssignVariableNames(),
			};
		}

		List<IAstTransform> astTransforms = GetAstTransforms();

		public static List<IAstTransform> GetAstTransforms()
		{
			return new List<IAstTransform> {
				new PatternStatementTransform(),
				new ReplaceMethodCallsWithOperators(), // must run before DeclareVariables.EnsureExpressionStatementsAreValid
				new IntroduceUnsafeModifier(),
				new AddCheckedBlocks(),
				new DeclareVariables(), // should run after most transforms that modify statements
				new ConvertConstructorCallIntoInitializer(), // must run after DeclareVariables
				new DecimalConstantTransform(),
				new PrettifyAssignments(), // must run after DeclareVariables
				new IntroduceUsingDeclarations(),
				new IntroduceExtensionMethods(), // must run after IntroduceUsingDeclarations
				new IntroduceQueryExpressions(), // must run after IntroduceExtensionMethods
				new CombineQueryExpressions(),
				new NormalizeBlockStatements(),
				new FlattenSwitchBlocks(),
				new FixNameCollisions(),
				new AddXmlDocumentationTransform(),
			};
		}

		public CancellationToken CancellationToken { get; set; }

		public IDecompilerTypeSystem TypeSystem => typeSystem;

		/// <summary>
		/// IL transforms.
		/// </summary>
		public IList<IILTransform> ILTransforms {
			get { return ilTransforms; }
		}

		/// <summary>
		/// C# AST transforms.
		/// </summary>
		public IList<IAstTransform> AstTransforms {
			get { return astTransforms; }
		}

		public CSharpDecompiler(string fileName, DecompilerSettings settings)
			: this(LoadPEFile(fileName, settings), settings)
		{
		}

<<<<<<< HEAD
		public CSharpDecompiler(Metadata.PEFile module, DecompilerSettings settings)
			: this(new DecompilerTypeSystem(module), settings)
=======
		public CSharpDecompiler(ModuleDefinition module, DecompilerSettings settings)
			: this(new DecompilerTypeSystem(module, settings), settings)
>>>>>>> 9be83b61
		{
		}

		public CSharpDecompiler(DecompilerTypeSystem typeSystem, DecompilerSettings settings)
		{
			if (typeSystem == null)
				throw new ArgumentNullException(nameof(typeSystem));
			this.typeSystem = typeSystem;
			this.settings = settings;
		}

		#region MemberIsHidden
		public static bool MemberIsHidden(Metadata.PEFile module, EntityHandle member, DecompilerSettings settings)
		{
			if (module == null || member.IsNil)
				return false;
			var metadata = module.Metadata;
			string name;
			switch (member.Kind) {
				case HandleKind.MethodDefinition:
					var methodHandle = (MethodDefinitionHandle)member;
					var method = metadata.GetMethodDefinition(methodHandle);
					var methodSemantics = ((MethodDefinitionHandle)member).GetMethodSemanticsAttributes(metadata);
					if (methodSemantics != 0 && methodSemantics != System.Reflection.MethodSemanticsAttributes.Other)
						return true;
					if (settings.AnonymousMethods && methodHandle.HasGeneratedName(metadata) && methodHandle.IsCompilerGenerated(metadata))
						return true;
					if (settings.AsyncAwait && AsyncAwaitDecompiler.IsCompilerGeneratedMainMethod(module, (MethodDefinitionHandle)member))
						return true;
					return false;
				case HandleKind.TypeDefinition:
					var typeHandle = (TypeDefinitionHandle)member;
					var type = metadata.GetTypeDefinition(typeHandle);
					name = metadata.GetString(type.Name);
					if (!type.GetDeclaringType().IsNil) {
						if (settings.AnonymousMethods && IsClosureType(type, metadata))
							return true;
						if (settings.YieldReturn && YieldReturnDecompiler.IsCompilerGeneratorEnumerator(typeHandle, metadata))
							return true;
						if (settings.AsyncAwait && AsyncAwaitDecompiler.IsCompilerGeneratedStateMachine(typeHandle, metadata))
							return true;
						if (settings.FixedBuffers && name.StartsWith("<", StringComparison.Ordinal) && name.Contains("__FixedBuffer"))
							return true;
					} else if (type.IsCompilerGenerated(metadata)) {
						if (settings.ArrayInitializers && name.StartsWith("<PrivateImplementationDetails>", StringComparison.Ordinal))
							return true;
						if (settings.AnonymousTypes && type.IsAnonymousType(metadata))
							return true;
					}
					if (settings.ArrayInitializers && settings.SwitchStatementOnString && name.StartsWith("<PrivateImplementationDetails>", StringComparison.Ordinal))
						return true;
					return false;
				case HandleKind.FieldDefinition:
					var fieldHandle = (FieldDefinitionHandle)member;
					var field = metadata.GetFieldDefinition(fieldHandle);
					name = metadata.GetString(field.Name);
					if (field.IsCompilerGenerated(metadata)) {
						if (settings.AnonymousMethods && IsAnonymousMethodCacheField(field, metadata))
							return true;
						if (settings.AutomaticProperties && IsAutomaticPropertyBackingField(field, metadata))
							return true;
						if (settings.SwitchStatementOnString && IsSwitchOnStringCache(field, metadata))
							return true;
					}
					// event-fields are not [CompilerGenerated]
					if (settings.AutomaticEvents && metadata.GetTypeDefinition(field.GetDeclaringType()).GetEvents().Any(ev => metadata.GetEventDefinition(ev).Name == field.Name))
						return true;
					if (settings.ArrayInitializers && metadata.GetString(metadata.GetTypeDefinition(field.GetDeclaringType()).Name).StartsWith("<PrivateImplementationDetails>", StringComparison.Ordinal)) {
						// only hide fields starting with '__StaticArrayInit'
						if (name.StartsWith("__StaticArrayInit", StringComparison.Ordinal))
							return true;
						// hide fields starting with '$$method'
						if (name.StartsWith("$$method", StringComparison.Ordinal))
							return true;
						if (field.DecodeSignature(new Metadata.FullTypeNameSignatureDecoder(metadata), default).ToString().StartsWith("__StaticArrayInit", StringComparison.Ordinal))
							return true;
					}
					return false;
			}

			return false;
		}

		static bool IsSwitchOnStringCache(SRM.FieldDefinition field, MetadataReader metadata)
		{
			return metadata.GetString(field.Name).StartsWith("<>f__switch", StringComparison.Ordinal);
		}

		static bool IsAutomaticPropertyBackingField(SRM.FieldDefinition field, MetadataReader metadata)
		{
			var name = metadata.GetString(field.Name);
			return name.StartsWith("<", StringComparison.Ordinal) && name.EndsWith("BackingField", StringComparison.Ordinal);
		}

		static bool IsAnonymousMethodCacheField(SRM.FieldDefinition field, MetadataReader metadata)
		{
			var name = metadata.GetString(field.Name);
			return name.StartsWith("CS$<>", StringComparison.Ordinal) || name.StartsWith("<>f__am", StringComparison.Ordinal);
		}

		static bool IsClosureType(SRM.TypeDefinition type, MetadataReader metadata)
		{
			var name = metadata.GetString(type.Name);
			if (!type.Name.IsGeneratedName(metadata) || !type.IsCompilerGenerated(metadata))
				return false;
			if (name.Contains("DisplayClass") || name.Contains("AnonStorey"))
				return true;
			return type.BaseType.GetFullTypeName(metadata).ToString() == "System.Object" && !type.GetInterfaceImplementations().Any();
		}
		#endregion

		static PEFile LoadPEFile(string fileName, DecompilerSettings settings)
		{
			return new PEFile(
				fileName,
				new FileStream(fileName, FileMode.Open, FileAccess.Read),
				settings.ThrowOnAssemblyResolveErrors,
				options: settings.LoadInMemory ? PEStreamOptions.PrefetchEntireImage : PEStreamOptions.Default
			);
		}

		TypeSystemAstBuilder CreateAstBuilder(ITypeResolveContext decompilationContext)
		{
			var typeSystemAstBuilder = new TypeSystemAstBuilder();
			typeSystemAstBuilder.ShowAttributes = true;
			typeSystemAstBuilder.AlwaysUseShortTypeNames = true;
			typeSystemAstBuilder.AddResolveResultAnnotations = true;
			return typeSystemAstBuilder;
		}

		void RunTransforms(AstNode rootNode, DecompileRun decompileRun, ITypeResolveContext decompilationContext)
		{
			var typeSystemAstBuilder = CreateAstBuilder(decompilationContext);
			var context = new TransformContext(typeSystem, decompileRun, decompilationContext, typeSystemAstBuilder);
			foreach (var transform in astTransforms) {
				CancellationToken.ThrowIfCancellationRequested();
				transform.Run(rootNode, context);
			}
			rootNode.AcceptVisitor(new InsertParenthesesVisitor { InsertParenthesesForReadability = true });
		}

		string SyntaxTreeToString(SyntaxTree syntaxTree)
		{
			StringWriter w = new StringWriter();
			syntaxTree.AcceptVisitor(new CSharpOutputVisitor(w, settings.CSharpFormattingOptions));
			return w.ToString();
		}

		/// <summary>
		/// Decompile assembly and module attributes.
		/// </summary>
		public SyntaxTree DecompileModuleAndAssemblyAttributes()
		{
			var decompilationContext = new SimpleTypeResolveContext(typeSystem.MainAssembly);
			var decompileRun = new DecompileRun(settings) {
				CancellationToken = CancellationToken
			};
			syntaxTree = new SyntaxTree();
			DoDecompileModuleAndAssemblyAttributes(decompileRun, decompilationContext, syntaxTree);
			RunTransforms(syntaxTree, decompileRun, decompilationContext);
			return syntaxTree;
		}

		/// <summary>
		/// Decompile assembly and module attributes.
		/// </summary>
		public string DecompileModuleAndAssemblyAttributesToString()
		{
			return SyntaxTreeToString(DecompileModuleAndAssemblyAttributes());
		}

		void DoDecompileModuleAndAssemblyAttributes(DecompileRun decompileRun, ITypeResolveContext decompilationContext, SyntaxTree syntaxTree)
		{
			foreach (var a in typeSystem.Compilation.MainAssembly.AssemblyAttributes) {
				decompileRun.Namespaces.Add(a.AttributeType.Namespace);
				if (a.AttributeType.FullName == typeof(System.Runtime.CompilerServices.TypeForwardedToAttribute).FullName) {
					decompileRun.Namespaces.Add(((TypeOfResolveResult)a.PositionalArguments[0]).ReferencedType.Namespace);
				} else {
					decompileRun.Namespaces.AddRange(a.PositionalArguments.Select(pa => pa.Type.Namespace));
					decompileRun.Namespaces.AddRange(a.NamedArguments.Select(na => na.Value.Type.Namespace));
				}
				var astBuilder = CreateAstBuilder(decompilationContext);
				var attrSection = new AttributeSection(astBuilder.ConvertAttribute(a));
				attrSection.AttributeTarget = "assembly";
				syntaxTree.AddChild(attrSection, SyntaxTree.MemberRole);
			}
		}

		void DoDecompileTypes(IEnumerable<TypeDefinitionHandle> types, DecompileRun decompileRun, ITypeResolveContext decompilationContext, SyntaxTree syntaxTree)
		{
			string currentNamespace = null;
			AstNode groupNode = null;
			foreach (var cecilType in types) {
				var typeDef = typeSystem.ResolveAsType(cecilType).GetDefinition();
				if (typeDef.Name == "<Module>" && typeDef.Members.Count == 0)
					continue;
				if (MemberIsHidden(typeSystem.ModuleDefinition, cecilType, settings))
					continue;
				if(string.IsNullOrEmpty(typeDef.Namespace)) {
					groupNode = syntaxTree;
				} else {
					if (currentNamespace != typeDef.Namespace) {
						groupNode = new NamespaceDeclaration(typeDef.Namespace);
						syntaxTree.AddChild(groupNode, SyntaxTree.MemberRole);
					}
				}
				currentNamespace = typeDef.Namespace;
				var typeDecl = DoDecompile(typeDef, decompileRun, decompilationContext.WithCurrentTypeDefinition(typeDef));
				groupNode.AddChild(typeDecl, SyntaxTree.MemberRole);
			}
		}

		/// <summary>
		/// Decompiles the whole module into a single syntax tree.
		/// </summary>
		public SyntaxTree DecompileWholeModuleAsSingleFile()
		{
			var decompilationContext = new SimpleTypeResolveContext(typeSystem.MainAssembly);
			var decompileRun = new DecompileRun(settings) {
				CancellationToken = CancellationToken
			};
			syntaxTree = new SyntaxTree();
			MetadataReader metadata = typeSystem.ModuleDefinition.Metadata;
			RequiredNamespaceCollector.CollectNamespaces(typeSystem, decompileRun.Namespaces);
			DoDecompileModuleAndAssemblyAttributes(decompileRun, decompilationContext, syntaxTree);
			DoDecompileTypes(metadata.GetTopLevelTypeDefinitions(), decompileRun, decompilationContext, syntaxTree);
			RunTransforms(syntaxTree, decompileRun, decompilationContext);
			return syntaxTree;
		}

		public ILTransformContext CreateILTransformContext(ILFunction function)
		{
			var decompileRun = new DecompileRun(settings) { CancellationToken = CancellationToken };
			RequiredNamespaceCollector.CollectNamespaces(function.Method, typeSystem, decompileRun.Namespaces);
			return new ILTransformContext(function, typeSystem, settings) {
				CancellationToken = CancellationToken,
				DecompileRun = decompileRun
			};
		}

		/// <summary>
		/// Decompiles the whole module into a single string.
		/// </summary>
		public string DecompileWholeModuleAsString()
		{
			return SyntaxTreeToString(DecompileWholeModuleAsSingleFile());
		}

		/// <summary>
		/// Decompile the given types.
		/// </summary>
		/// <remarks>
		/// Unlike Decompile(IMemberDefinition[]), this method will add namespace declarations around the type definitions.
		/// </remarks>
		public SyntaxTree DecompileTypes(IEnumerable<TypeDefinitionHandle> types)
		{
			if (types == null)
				throw new ArgumentNullException(nameof(types));
			var decompilationContext = new SimpleTypeResolveContext(typeSystem.MainAssembly);
			var decompileRun = new DecompileRun(settings) {
				CancellationToken = CancellationToken
			};
			syntaxTree = new SyntaxTree();

			foreach (var type in types)
				RequiredNamespaceCollector.CollectNamespaces(type, typeSystem, decompileRun.Namespaces);
			DoDecompileTypes(types, decompileRun, decompilationContext, syntaxTree);
			RunTransforms(syntaxTree, decompileRun, decompilationContext);
			return syntaxTree;
		}

		/// <summary>
		/// Decompile the given types.
		/// </summary>
		/// <remarks>
		/// Unlike Decompile(IMemberDefinition[]), this method will add namespace declarations around the type definitions.
		/// </remarks>
		public string DecompileTypesAsString(IEnumerable<TypeDefinitionHandle> types)
		{
			return SyntaxTreeToString(DecompileTypes(types));
		}

		/// <summary>
		/// Decompile the given type.
		/// </summary>
		/// <remarks>
		/// Unlike Decompile(IMemberDefinition[]), this method will add namespace declarations around the type definition.
		/// </remarks>
		public SyntaxTree DecompileType(FullTypeName fullTypeName)
		{
			var type = typeSystem.Compilation.FindType(fullTypeName.TopLevelTypeName).GetDefinition();
			if (type == null)
				throw new InvalidOperationException($"Could not find type definition {fullTypeName} in type system.");
			var decompilationContext = new SimpleTypeResolveContext(typeSystem.MainAssembly);
			var decompileRun = new DecompileRun(settings) {
				CancellationToken = CancellationToken
			};
			syntaxTree = new SyntaxTree();
			RequiredNamespaceCollector.CollectNamespaces(type.MetadataToken, typeSystem, decompileRun.Namespaces);
			DoDecompileTypes(new[] { (TypeDefinitionHandle)type.MetadataToken }, decompileRun, decompilationContext, syntaxTree);
			RunTransforms(syntaxTree, decompileRun, decompilationContext);
			return syntaxTree;
		}

		/// <summary>
		/// Decompile the given type.
		/// </summary>
		/// <remarks>
		/// Unlike Decompile(IMemberDefinition[]), this method will add namespace declarations around the type definition.
		/// </remarks>
		public string DecompileTypeAsString(FullTypeName fullTypeName)
		{
			return SyntaxTreeToString(DecompileType(fullTypeName));
		}

		/// <summary>
		/// Decompile the specified types and/or members.
		/// </summary>
		public SyntaxTree Decompile(params EntityHandle[] definitions)
		{
			return Decompile((IList<EntityHandle>)definitions);
		}

		/// <summary>
		/// Decompile the specified types and/or members.
		/// </summary>
		public SyntaxTree Decompile(IList<EntityHandle> definitions)
		{
			if (definitions == null)
				throw new ArgumentNullException(nameof(definitions));
			ITypeDefinition parentTypeDef = null;
			syntaxTree = new SyntaxTree();
			var decompileRun = new DecompileRun(settings) { CancellationToken = CancellationToken };
			foreach (var entity in definitions)
				RequiredNamespaceCollector.CollectNamespaces(entity, typeSystem, decompileRun.Namespaces);
			foreach (var entity in definitions) {
				if (entity.IsNil)
					throw new ArgumentException("definitions contains null element");
				switch (entity.Kind) {
					case HandleKind.TypeDefinition:
						ITypeDefinition typeDef = typeSystem.ResolveAsType(entity).GetDefinition();
						if (typeDef == null)
							throw new InvalidOperationException("Could not find type definition in NR type system");
						syntaxTree.Members.Add(DoDecompile(typeDef, decompileRun, new SimpleTypeResolveContext(typeDef)));
						parentTypeDef = typeDef.DeclaringTypeDefinition;
						break;
					case HandleKind.MethodDefinition:
						IMethod method = typeSystem.ResolveAsMethod(entity);
						if (method == null)
							throw new InvalidOperationException("Could not find method definition in NR type system");
						syntaxTree.Members.Add(DoDecompile(method, decompileRun, new SimpleTypeResolveContext(method)));
						parentTypeDef = method.DeclaringTypeDefinition;
						break;
					case HandleKind.FieldDefinition:
						IField field = typeSystem.ResolveAsField(entity);
						if (field == null)
							throw new InvalidOperationException("Could not find field definition in NR type system");
						syntaxTree.Members.Add(DoDecompile(field, decompileRun, new SimpleTypeResolveContext(field)));
						parentTypeDef = field.DeclaringTypeDefinition;
						break;
					case HandleKind.PropertyDefinition:
						IProperty property = typeSystem.ResolveAsProperty(entity);
						if (property == null)
							throw new InvalidOperationException("Could not find property definition in NR type system");
						syntaxTree.Members.Add(DoDecompile(property, decompileRun, new SimpleTypeResolveContext(property)));
						parentTypeDef = property.DeclaringTypeDefinition;
						break;
					case HandleKind.EventDefinition:
						IEvent ev = typeSystem.ResolveAsEvent(entity);
						if (ev == null)
							throw new InvalidOperationException("Could not find event definition in NR type system");
						syntaxTree.Members.Add(DoDecompile(ev, decompileRun, new SimpleTypeResolveContext(ev)));
						parentTypeDef = ev.DeclaringTypeDefinition;
						break;
					default:
						throw new NotSupportedException(entity.Kind.ToString());
				}
			}
			RunTransforms(syntaxTree, decompileRun, parentTypeDef != null ? new SimpleTypeResolveContext(parentTypeDef) : new SimpleTypeResolveContext(typeSystem.MainAssembly));
			return syntaxTree;
		}

		/// <summary>
		/// Decompile the specified types and/or members.
		/// </summary>
		public string DecompileAsString(params EntityHandle[] definitions)
		{
			return SyntaxTreeToString(Decompile(definitions));
		}

		/// <summary>
		/// Decompile the specified types and/or members.
		/// </summary>
		public string DecompileAsString(IList<EntityHandle> definitions)
		{
			return SyntaxTreeToString(Decompile(definitions));
		}

		IEnumerable<EntityDeclaration> AddInterfaceImplHelpers(EntityDeclaration memberDecl, MethodDefinitionHandle methodHandle,
		                                                       TypeSystemAstBuilder astBuilder)
		{
			if (!memberDecl.GetChildByRole(EntityDeclaration.PrivateImplementationTypeRole).IsNull) {
				yield break; // cannot create forwarder for existing explicit interface impl
			}
			MetadataReader metadata = typeSystem.ModuleDefinition.Metadata;
			foreach (var h in methodHandle.GetMethodImplementations(metadata)) {
				var mi = metadata.GetMethodImplementation(h);
				IMethod m = typeSystem.ResolveAsMethod(mi.MethodDeclaration);
				if (m == null || m.DeclaringType.Kind != TypeKind.Interface)
					continue;
				var methodDecl = new MethodDeclaration();
				methodDecl.ReturnType = memberDecl.ReturnType.Clone();
				methodDecl.PrivateImplementationType = astBuilder.ConvertType(m.DeclaringType);
				methodDecl.Name = m.Name;
				methodDecl.TypeParameters.AddRange(memberDecl.GetChildrenByRole(Roles.TypeParameter)
				                                   .Select(n => (TypeParameterDeclaration)n.Clone()));
				methodDecl.Parameters.AddRange(memberDecl.GetChildrenByRole(Roles.Parameter).Select(n => n.Clone()));
				methodDecl.Constraints.AddRange(memberDecl.GetChildrenByRole(Roles.Constraint)
				                                .Select(n => (Constraint)n.Clone()));

				methodDecl.Body = new BlockStatement();
				methodDecl.Body.AddChild(new Comment(
					"ILSpy generated this explicit interface implementation from .override directive in " + memberDecl.Name),
				                         Roles.Comment);
				var forwardingCall = new InvocationExpression(new MemberReferenceExpression(new ThisReferenceExpression(), memberDecl.Name,
					methodDecl.TypeParameters.Select(tp => new SimpleType(tp.Name))),
					methodDecl.Parameters.Select(p => ForwardParameter(p))
				);
				if (m.ReturnType.IsKnownType(KnownTypeCode.Void)) {
					methodDecl.Body.Add(new ExpressionStatement(forwardingCall));
				} else {
					methodDecl.Body.Add(new ReturnStatement(forwardingCall));
				}
				yield return methodDecl;
			}
		}

		Expression ForwardParameter(ParameterDeclaration p)
		{
			switch (p.ParameterModifier) {
				case ParameterModifier.Ref:
					return new DirectionExpression(FieldDirection.Ref, new IdentifierExpression(p.Name));
				case ParameterModifier.Out:
					return new DirectionExpression(FieldDirection.Out, new IdentifierExpression(p.Name));
				default:
					return new IdentifierExpression(p.Name);
			}
		}

		/// <summary>
		/// Sets new modifier if the member hides some other member from a base type.
		/// </summary>
		/// <param name="member">The node of the member which new modifier state should be determined.</param>
		void SetNewModifier(EntityDeclaration member)
		{
			bool addNewModifier = false;
			var entity = (IEntity)member.GetSymbol();
			var lookup = new MemberLookup(entity.DeclaringTypeDefinition, entity.ParentAssembly);

			var baseTypes = entity.DeclaringType.GetNonInterfaceBaseTypes().Where(t => entity.DeclaringType != t);
			if (entity is ITypeDefinition) {
				addNewModifier = baseTypes.SelectMany(b => b.GetNestedTypes(t => t.Name == entity.Name && lookup.IsAccessible(t, true))).Any();
			} else {
				var members = baseTypes.SelectMany(b => b.GetMembers(m => m.Name == entity.Name).Where(m => lookup.IsAccessible(m, true)));
				switch (entity.SymbolKind) {
					case SymbolKind.Field:
					case SymbolKind.Property:
					case SymbolKind.Event:
						addNewModifier = members.Any();
						break;
					case SymbolKind.Method:
					case SymbolKind.Constructor:
					case SymbolKind.Indexer:
					case SymbolKind.Operator:
						addNewModifier = members.Any(m => SignatureComparer.Ordinal.Equals(m, (IMember)entity));
						break;
					default:
						throw new NotSupportedException();
				}
			}

			if (addNewModifier)
				member.Modifiers |= Modifiers.New;
		}

		void FixParameterNames(EntityDeclaration entity)
		{
			int i = 0;
			foreach (var parameter in entity.GetChildrenByRole(Roles.Parameter)) {
				if (string.IsNullOrEmpty(parameter.Name) && !parameter.Type.IsArgList()) {
					// needs to be consistent with logic in ILReader.CreateILVarable(ParameterDefinition)
					parameter.Name = "P_" + i;
				}
				i++;
			}
		}

		EntityDeclaration DoDecompile(ITypeDefinition typeDef, DecompileRun decompileRun, ITypeResolveContext decompilationContext)
		{
			Debug.Assert(decompilationContext.CurrentTypeDefinition == typeDef);
			var typeSystemAstBuilder = CreateAstBuilder(decompilationContext);
			var entityDecl = typeSystemAstBuilder.ConvertEntity(typeDef);
			var typeDecl = entityDecl as TypeDeclaration;
			if (typeDecl == null) {
				// e.g. DelegateDeclaration
				return entityDecl;
			}
			foreach (var type in typeDef.NestedTypes) {
				if (!type.MetadataToken.IsNil && !MemberIsHidden(typeSystem.ModuleDefinition, type.MetadataToken, settings)) {
					var nestedType = DoDecompile(type, decompileRun, decompilationContext.WithCurrentTypeDefinition(type));
					SetNewModifier(nestedType);
					typeDecl.Members.Add(nestedType);
				}
			}
			foreach (var field in typeDef.Fields) {
				if (!field.MetadataToken.IsNil && !MemberIsHidden(typeSystem.ModuleDefinition, field.MetadataToken, settings)) {
					var memberDecl = DoDecompile(field, decompileRun, decompilationContext.WithCurrentMember(field));
					typeDecl.Members.Add(memberDecl);
				}
			}
			foreach (var property in typeDef.Properties) {
				if (!property.MetadataToken.IsNil && !MemberIsHidden(typeSystem.ModuleDefinition, property.MetadataToken, settings)) {
					var propDecl = DoDecompile(property, decompileRun, decompilationContext.WithCurrentMember(property));
					typeDecl.Members.Add(propDecl);
				}
			}
			foreach (var @event in typeDef.Events) {
				if (!@event.MetadataToken.IsNil && !MemberIsHidden(typeSystem.ModuleDefinition, @event.MetadataToken, settings)) {
					var eventDecl = DoDecompile(@event, decompileRun, decompilationContext.WithCurrentMember(@event));
					typeDecl.Members.Add(eventDecl);
				}
			}
			foreach (var method in typeDef.Methods) {
				if (!method.MetadataToken.IsNil && !MemberIsHidden(typeSystem.ModuleDefinition, method.MetadataToken, settings)) {
					var memberDecl = DoDecompile(method, decompileRun, decompilationContext.WithCurrentMember(method));
					typeDecl.Members.Add(memberDecl);
					typeDecl.Members.AddRange(AddInterfaceImplHelpers(memberDecl, (MethodDefinitionHandle)method.MetadataToken, typeSystemAstBuilder));
				}
			}
			if (typeDecl.Members.OfType<IndexerDeclaration>().Any(idx => idx.PrivateImplementationType.IsNull)) {
				// Remove the [DefaultMember] attribute if the class contains indexers
				RemoveAttribute(typeDecl, new TopLevelTypeName("System.Reflection", "DefaultMemberAttribute"));
			}
			if (settings.IntroduceRefAndReadonlyModifiersOnStructs && typeDecl.ClassType == ClassType.Struct) {
				if (RemoveAttribute(typeDecl, new TopLevelTypeName("System.Runtime.CompilerServices", "IsByRefLikeAttribute"))) {
					typeDecl.Modifiers |= Modifiers.Ref;
				}
				if (RemoveAttribute(typeDecl, new TopLevelTypeName("System.Runtime.CompilerServices", "IsReadOnlyAttribute"))) {
					typeDecl.Modifiers |= Modifiers.Readonly;
				}
				if (FindAttribute(typeDecl, new TopLevelTypeName("System", "ObsoleteAttribute"), out var attr)) {
					if (obsoleteAttributePattern.IsMatch(attr)) {
						if (attr.Parent is Syntax.AttributeSection section && section.Attributes.Count == 1)
							section.Remove();
						else
							attr.Remove();
					}
				}
			}
			return typeDecl;
		}

		static readonly Syntax.Attribute obsoleteAttributePattern = new Syntax.Attribute() {
			Type = new TypePattern(typeof(ObsoleteAttribute)),
			Arguments = {
				new PrimitiveExpression("Types with embedded references are not supported in this version of your compiler."),
				new Choice() { new PrimitiveExpression(true), new PrimitiveExpression(false) }
			}
		};

		MethodDeclaration GenerateConvHelper(string name, KnownTypeCode source, KnownTypeCode target, TypeSystemAstBuilder typeSystemAstBuilder,
		                                     Expression intermediate32, Expression intermediate64)
		{
			MethodDeclaration method = new MethodDeclaration();
			method.Name = name;
			method.Modifiers = Modifiers.Private | Modifiers.Static;
			method.Parameters.Add(new ParameterDeclaration(typeSystemAstBuilder.ConvertType(typeSystem.Compilation.FindType(source)), "input"));
			method.ReturnType = typeSystemAstBuilder.ConvertType(typeSystem.Compilation.FindType(target));
			method.Body = new BlockStatement {
				new IfElseStatement {
					Condition = new BinaryOperatorExpression {
						Left = new MemberReferenceExpression(new TypeReferenceExpression(typeSystemAstBuilder.ConvertType(typeSystem.Compilation.FindType(KnownTypeCode.IntPtr))), "Size"),
						Operator = BinaryOperatorType.Equality,
						Right = new PrimitiveExpression(4)
					},
					TrueStatement = new BlockStatement { // 32-bit
						new ReturnStatement(
							new CastExpression(
								method.ReturnType.Clone(),
								intermediate32
							)
						)
					},
					FalseStatement = new BlockStatement { // 64-bit
						new ReturnStatement(
							new CastExpression(
								method.ReturnType.Clone(),
								intermediate64
							)
						)
					},
				}
			};
			return method;
		}

		EntityDeclaration DoDecompile(IMethod method, DecompileRun decompileRun, ITypeResolveContext decompilationContext)
		{
			Debug.Assert(decompilationContext.CurrentMember == method);
			var typeSystemAstBuilder = CreateAstBuilder(decompilationContext);
			var methodDecl = typeSystemAstBuilder.ConvertEntity(method);
			int lastDot = method.Name.LastIndexOf('.');
			if (method.IsExplicitInterfaceImplementation && lastDot >= 0) {
				methodDecl.Name = method.Name.Substring(lastDot + 1);
			}
			FixParameterNames(methodDecl);
			var methodDefinition = typeSystem.GetMetadata().GetMethodDefinition((MethodDefinitionHandle)method.MetadataToken);
			if (methodDefinition.HasBody()) {
				DecompileBody(method, methodDecl, decompileRun, decompilationContext);
			} else if (!method.IsAbstract && method.DeclaringType.Kind != TypeKind.Interface) {
				methodDecl.Modifiers |= Modifiers.Extern;
			}
			if (method.SymbolKind == SymbolKind.Method && !method.IsExplicitInterfaceImplementation && methodDefinition.HasFlag(System.Reflection.MethodAttributes.Virtual) == methodDefinition.HasFlag(System.Reflection.MethodAttributes.NewSlot)) {
				SetNewModifier(methodDecl);
			}
			return methodDecl;
		}

		void DecompileBody(IMethod method, EntityDeclaration entityDecl, DecompileRun decompileRun, ITypeResolveContext decompilationContext)
		{
			try {
				var specializingTypeSystem = typeSystem.GetSpecializingTypeSystem(decompilationContext);
				var ilReader = new ILReader(specializingTypeSystem);
				ilReader.UseDebugSymbols = settings.UseDebugSymbols;
				var methodDef = typeSystem.ModuleDefinition.Metadata.GetMethodDefinition((MethodDefinitionHandle)method.MetadataToken);
				var function = ilReader.ReadIL(typeSystem.ModuleDefinition, (MethodDefinitionHandle)method.MetadataToken, typeSystem.ModuleDefinition.Reader.GetMethodBody(methodDef.RelativeVirtualAddress), CancellationToken);
				function.CheckInvariant(ILPhase.Normal);

				if (entityDecl != null) {
					int i = 0;
					var parameters = function.Variables.Where(v => v.Kind == VariableKind.Parameter).ToDictionary(v => v.Index);
					foreach (var parameter in entityDecl.GetChildrenByRole(Roles.Parameter)) {
						if (parameters.TryGetValue(i, out var v))
							parameter.AddAnnotation(new ILVariableResolveResult(v, method.Parameters[i].Type));
						i++;
					}
				}

				var context = new ILTransformContext(function, specializingTypeSystem, settings) {
					CancellationToken = CancellationToken,
					DecompileRun = decompileRun
				};
				foreach (var transform in ilTransforms) {
					CancellationToken.ThrowIfCancellationRequested();
					transform.Run(function, context);
					function.CheckInvariant(ILPhase.Normal);
					// When decompiling definitions only, we can cancel decompilation of all steps
					// after yield and async detection, because only those are needed to properly set
					// IsAsync/IsIterator flags on ILFunction.
					//if (!settings.DecompileMemberBodies && transform is AsyncAwaitDecompiler)
					//	break;
				}

				var body = BlockStatement.Null;
				// Generate C# AST only if bodies should be displayed.
				if (settings.DecompileMemberBodies) {
					AddDefinesForConditionalAttributes(function, decompileRun, decompilationContext);
					var statementBuilder = new StatementBuilder(specializingTypeSystem, decompilationContext, function, settings, CancellationToken);
					body = statementBuilder.ConvertAsBlock(function.Body);

					Comment prev = null;
					foreach (string warning in function.Warnings) {
						body.InsertChildAfter(prev, prev = new Comment(warning), Roles.Comment);
					}

					entityDecl.AddChild(body, Roles.Body);
				}
				entityDecl.AddAnnotation(function);

				if (function.IsIterator) {
					if (!body.Descendants.Any(d => d is YieldReturnStatement || d is YieldBreakStatement)) {
						body.Add(new YieldBreakStatement());
					}
					RemoveAttribute(entityDecl, new TopLevelTypeName("System.Runtime.CompilerServices", "IteratorStateMachineAttribute"));
					if (function.StateMachineCompiledWithMono) {
						RemoveAttribute(entityDecl, new TopLevelTypeName("System.Diagnostics", "DebuggerHiddenAttribute"));
					}
				}
				if (function.IsAsync) {
					entityDecl.Modifiers |= Modifiers.Async;
					RemoveAttribute(entityDecl, new TopLevelTypeName("System.Runtime.CompilerServices", "AsyncStateMachineAttribute"));
					RemoveAttribute(entityDecl, new TopLevelTypeName("System.Diagnostics", "DebuggerStepThroughAttribute"));
				}
			} catch (Exception innerException) when (!(innerException is OperationCanceledException)) {
				throw new DecompilerException(typeSystem.ModuleDefinition, (MethodDefinitionHandle)method.MetadataToken, innerException);
			}
		}

		bool RemoveAttribute(EntityDeclaration entityDecl, FullTypeName attrName)
		{
			bool found = false;
			foreach (var section in entityDecl.Attributes) {
				foreach (var attr in section.Attributes) {
					var symbol = attr.Type.GetSymbol();
					if (symbol is ITypeDefinition td && td.FullTypeName == attrName) {
						attr.Remove();
						found = true;
					}
				}
				if (section.Attributes.Count == 0) {
					section.Remove();
				}
			}
			return found;
		}

		bool FindAttribute(EntityDeclaration entityDecl, FullTypeName attrName, out Syntax.Attribute attribute)
		{
			attribute = null;
			foreach (var section in entityDecl.Attributes) {
				foreach (var attr in section.Attributes) {
					var symbol = attr.Type.GetSymbol();
					if (symbol is ITypeDefinition td && td.FullTypeName == attrName) {
						attribute = attr;
						return true;
					}
				}
			}
			return false;
		}

		void AddDefinesForConditionalAttributes(ILFunction function, DecompileRun decompileRun, ITypeResolveContext decompilationContext)
		{
			foreach (var call in function.Descendants.OfType<CallInstruction>()) {
				var attr = call.Method.GetAttribute(new TopLevelTypeName("System.Diagnostics", nameof(ConditionalAttribute)));
				var symbolName = attr?.PositionalArguments.FirstOrDefault()?.ConstantValue as string;
				if (symbolName == null || !decompileRun.DefinedSymbols.Add(symbolName))
					continue;
				syntaxTree.InsertChildAfter(null, new PreProcessorDirective(PreProcessorDirectiveType.Define, symbolName), Roles.PreProcessorDirective);
			}
		}

		EntityDeclaration DoDecompile(IField field, DecompileRun decompileRun, ITypeResolveContext decompilationContext)
		{
			Debug.Assert(decompilationContext.CurrentMember == field);
			var typeSystemAstBuilder = CreateAstBuilder(decompilationContext);
			if (decompilationContext.CurrentTypeDefinition.Kind == TypeKind.Enum && field.ConstantValue != null) {
				var index = decompilationContext.CurrentTypeDefinition.Members.IndexOf(field);
				long previousValue = -1;
				if (index > 0) {
					var previousMember = (IField)decompilationContext.CurrentTypeDefinition.Members[index - 1];
					previousValue = (long)CSharpPrimitiveCast.Cast(TypeCode.Int64, previousMember.ConstantValue, false);
				}
				var enumDec = new EnumMemberDeclaration { Name = field.Name };
				long initValue = (long)CSharpPrimitiveCast.Cast(TypeCode.Int64, field.ConstantValue, false);
				if (decompilationContext.CurrentTypeDefinition.Attributes.Any(a => a.AttributeType.FullName == "System.FlagsAttribute")) {
					enumDec.Initializer = typeSystemAstBuilder.ConvertConstantValue(decompilationContext.CurrentTypeDefinition.EnumUnderlyingType, field.ConstantValue);
					if (enumDec.Initializer is PrimitiveExpression primitive)
						primitive.SetValue(initValue, $"0x{initValue:X}");
				} else if (previousValue + 1 != initValue) {
					enumDec.Initializer = typeSystemAstBuilder.ConvertConstantValue(decompilationContext.CurrentTypeDefinition.EnumUnderlyingType, field.ConstantValue);
					if (enumDec.Initializer is PrimitiveExpression primitive && initValue > 9 && ((initValue & (initValue - 1)) == 0 || (initValue & (initValue + 1)) == 0)) {
						primitive.SetValue(initValue, $"0x{initValue:X}");
					}
				}
				enumDec.Attributes.AddRange(field.Attributes.Select(a => new AttributeSection(typeSystemAstBuilder.ConvertAttribute(a))));
				enumDec.AddAnnotation(new Semantics.MemberResolveResult(null, field));
				return enumDec;
			}
			typeSystemAstBuilder.UseSpecialConstants = !field.DeclaringType.Equals(field.ReturnType);
			var fieldDecl = typeSystemAstBuilder.ConvertEntity(field);
			SetNewModifier(fieldDecl);
			if (settings.FixedBuffers && IsFixedField(field, out var elementType, out var elementCount)) {
				var fixedFieldDecl = new FixedFieldDeclaration();
				fieldDecl.Attributes.MoveTo(fixedFieldDecl.Attributes);
				fixedFieldDecl.Modifiers = fieldDecl.Modifiers;
				fixedFieldDecl.ReturnType = typeSystemAstBuilder.ConvertType(elementType);
				fixedFieldDecl.Variables.Add(new FixedVariableInitializer(field.Name, new PrimitiveExpression(elementCount)));
				fixedFieldDecl.Variables.Single().CopyAnnotationsFrom(((FieldDeclaration)fieldDecl).Variables.Single());
				fixedFieldDecl.CopyAnnotationsFrom(fieldDecl);
				RemoveAttribute(fixedFieldDecl, fixedBufferAttributeTypeName);
				return fixedFieldDecl;
			}
			var fieldDefinition = typeSystem.GetMetadata().GetFieldDefinition((FieldDefinitionHandle)field.MetadataToken);
			if (fieldDefinition.HasFlag(System.Reflection.FieldAttributes.HasFieldRVA)) {
				// Field data as specified in II.16.3.2 of ECMA-335 6th edition:
				// .data I_X = int32(123)
				// .field public static int32 _x at I_X
				var message = string.Format(" Not supported: data({0}) ", BitConverter.ToString(fieldDefinition.GetInitialValue(typeSystem.ModuleDefinition.Reader)).Replace('-', ' '));
				((FieldDeclaration)fieldDecl).Variables.Single().AddChild(new Comment(message, CommentType.MultiLine), Roles.Comment);
			}
			return fieldDecl;
		}

		static readonly FullTypeName fixedBufferAttributeTypeName = new TopLevelTypeName("System.Runtime.CompilerServices", "FixedBufferAttribute");

		internal static bool IsFixedField(IField field, out IType type, out int elementCount)
		{
			type = null;
			elementCount = 0;
			IAttribute attr = field.GetAttribute(fixedBufferAttributeTypeName, inherit: false);
			if (attr != null && attr.PositionalArguments.Count == 2) {
				if (attr.PositionalArguments[0] is TypeOfResolveResult trr && attr.PositionalArguments[1].ConstantValue is int length) {
					type = trr.ReferencedType;
					elementCount = length;
					return true;
				}
			}
			return false;
		}

		EntityDeclaration DoDecompile(IProperty property, DecompileRun decompileRun, ITypeResolveContext decompilationContext)
		{
			Debug.Assert(decompilationContext.CurrentMember == property);
			var typeSystemAstBuilder = CreateAstBuilder(decompilationContext);
			EntityDeclaration propertyDecl = typeSystemAstBuilder.ConvertEntity(property);
			int lastDot = property.Name.LastIndexOf('.');
			if (property.IsExplicitInterfaceImplementation && !property.IsIndexer) {
				propertyDecl.Name = property.Name.Substring(lastDot + 1);
			}
			FixParameterNames(propertyDecl);
			Accessor getter, setter;
			if (propertyDecl is PropertyDeclaration) {
				getter = ((PropertyDeclaration)propertyDecl).Getter;
				setter = ((PropertyDeclaration)propertyDecl).Setter;
			} else {
				getter = ((IndexerDeclaration)propertyDecl).Getter;
				setter = ((IndexerDeclaration)propertyDecl).Setter;
			}
			if (property.CanGet && property.Getter.HasBody) {
				DecompileBody(property.Getter, getter, decompileRun, decompilationContext);
			}
			if (property.CanSet && property.Setter.HasBody) {
				DecompileBody(property.Setter, setter, decompileRun, decompilationContext);
			}
			var metadata = typeSystem.GetMetadata();
			var accessorHandle = (MethodDefinitionHandle)(property.Getter ?? property.Setter).MetadataToken;
			var accessor = metadata.GetMethodDefinition(accessorHandle);
			if (!accessorHandle.GetMethodImplementations(metadata).Any() && accessor.HasFlag(System.Reflection.MethodAttributes.Virtual) == accessor.HasFlag(System.Reflection.MethodAttributes.NewSlot))
				SetNewModifier(propertyDecl);
			return propertyDecl;
		}

		EntityDeclaration DoDecompile(IEvent ev, DecompileRun decompileRun, ITypeResolveContext decompilationContext)
		{
			Debug.Assert(decompilationContext.CurrentMember == ev);
			var typeSystemAstBuilder = CreateAstBuilder(decompilationContext);
			typeSystemAstBuilder.UseCustomEvents = ev.DeclaringTypeDefinition.Kind != TypeKind.Interface;
			var eventDecl = typeSystemAstBuilder.ConvertEntity(ev);
			int lastDot = ev.Name.LastIndexOf('.');
			if (ev.IsExplicitInterfaceImplementation) {
				eventDecl.Name = ev.Name.Substring(lastDot + 1);
			}
			var metadata = typeSystem.ModuleDefinition.Metadata;
			if (ev.CanAdd && ev.AddAccessor.HasBody) {
				DecompileBody(ev.AddAccessor, ((CustomEventDeclaration)eventDecl).AddAccessor, decompileRun, decompilationContext);
			}
			if (ev.CanRemove && ev.RemoveAccessor.HasBody) {
				DecompileBody(ev.RemoveAccessor, ((CustomEventDeclaration)eventDecl).RemoveAccessor, decompileRun, decompilationContext);
			}
			var accessor = metadata.GetMethodDefinition((MethodDefinitionHandle)(ev.AddAccessor ?? ev.RemoveAccessor).MetadataToken);
			if (accessor.HasFlag(System.Reflection.MethodAttributes.Virtual) == accessor.HasFlag(System.Reflection.MethodAttributes.NewSlot)) {
				SetNewModifier(eventDecl);
			}
			return eventDecl;
		}

<<<<<<< HEAD
=======
		#region Convert Type Reference
		/// <summary>
		/// Converts a type reference.
		/// </summary>
		/// <param name="type">The Cecil type reference that should be converted into
		/// a type system type reference.</param>
		/// <param name="typeAttributes">Attributes associated with the Cecil type reference.
		/// This is used to support the 'dynamic' type.</param>
		public static AstType ConvertType(TypeReference type, ICustomAttributeProvider typeAttributes = null, ConvertTypeOptions options = ConvertTypeOptions.None)
		{
			int typeIndex = 0;
			return ConvertType(type, typeAttributes, ref typeIndex, options);
		}

		static AstType ConvertType(TypeReference type, ICustomAttributeProvider typeAttributes, ref int typeIndex, ConvertTypeOptions options)
		{
			while (type is OptionalModifierType || type is RequiredModifierType) {
				type = ((TypeSpecification)type).ElementType;
			}
			if (type == null) {
				return AstType.Null;
			}

			if (type is Mono.Cecil.ByReferenceType) {
				typeIndex++;
				// by reference type cannot be represented in C#; so we'll represent it as a pointer instead
				return ConvertType((type as Mono.Cecil.ByReferenceType).ElementType, typeAttributes, ref typeIndex, options)
					.MakePointerType();
			} else if (type is Mono.Cecil.PointerType) {
				typeIndex++;
				return ConvertType((type as Mono.Cecil.PointerType).ElementType, typeAttributes, ref typeIndex, options)
					.MakePointerType();
			} else if (type is Mono.Cecil.ArrayType) {
				typeIndex++;
				return ConvertType((type as Mono.Cecil.ArrayType).ElementType, typeAttributes, ref typeIndex, options)
					.MakeArrayType((type as Mono.Cecil.ArrayType).Rank);
			} else if (type is GenericInstanceType) {
				GenericInstanceType gType = (GenericInstanceType)type;
				if (gType.ElementType.Namespace == "System" && gType.ElementType.Name == "Nullable`1" && gType.GenericArguments.Count == 1) {
					typeIndex++;
					return new ComposedType {
						BaseType = ConvertType(gType.GenericArguments[0], typeAttributes, ref typeIndex, options),
						HasNullableSpecifier = true
					};
				}
				if (CecilLoader.IsValueTuple(gType, out int tupleCardinality) && tupleCardinality > 1 && tupleCardinality < TupleType.RestPosition) {
					var tupleType = new TupleAstType();
					foreach (var typeArgument in gType.GenericArguments) {
						typeIndex++;
						tupleType.Elements.Add(new TupleTypeElement {
							Type = ConvertType(typeArgument, typeAttributes, ref typeIndex, options)
						});
					}
					return tupleType;
				}
				AstType baseType = ConvertType(gType.ElementType, typeAttributes, ref typeIndex, options & ~ConvertTypeOptions.IncludeTypeParameterDefinitions);
				List<AstType> typeArguments = new List<AstType>();
				foreach (var typeArgument in gType.GenericArguments) {
					typeIndex++;
					typeArguments.Add(ConvertType(typeArgument, typeAttributes, ref typeIndex, options));
				}
				ApplyTypeArgumentsTo(baseType, typeArguments);
				return baseType;
			} else if (type is GenericParameter) {
				return new SimpleType(type.Name);
			} else if (type.IsNested) {
				string namepart = ReflectionHelper.SplitTypeParameterCountFromReflectionName(type.Name);
				AstType memberType;
				if ((options & (ConvertTypeOptions.IncludeOuterTypeName | ConvertTypeOptions.IncludeNamespace)) != 0) {
				AstType typeRef = ConvertType(type.DeclaringType, typeAttributes, ref typeIndex, options & ~ConvertTypeOptions.IncludeTypeParameterDefinitions);
					memberType = new MemberType { Target = typeRef, MemberName = namepart };
				if ((options & ConvertTypeOptions.IncludeTypeParameterDefinitions) == ConvertTypeOptions.IncludeTypeParameterDefinitions) {
					AddTypeParameterDefininitionsTo(type, memberType);
				}
				} else {
					memberType = new SimpleType(namepart);
					if ((options & ConvertTypeOptions.IncludeTypeParameterDefinitions) == ConvertTypeOptions.IncludeTypeParameterDefinitions) {
						if (type.HasGenericParameters) {
							List<AstType> typeArguments = new List<AstType>();
							foreach (GenericParameter gp in type.GenericParameters) {
								typeArguments.Add(new SimpleType(gp.Name));
							}
							ReflectionHelper.SplitTypeParameterCountFromReflectionName(type.Name, out int typeParameterCount);
							if (typeParameterCount > typeArguments.Count)
								typeParameterCount = typeArguments.Count;
							((SimpleType)memberType).TypeArguments.AddRange(typeArguments.GetRange(typeArguments.Count - typeParameterCount, typeParameterCount));
							typeArguments.RemoveRange(typeArguments.Count - typeParameterCount, typeParameterCount);
						}
					}
				}
				memberType.AddAnnotation(type);
				return memberType;
			} else {
				string ns = type.Namespace ?? string.Empty;
				string name = type.Name;
				if (name == null)
					throw new InvalidOperationException("type.Name returned null. Type: " + type.ToString());

				if (name == "Object" && ns == "System" && HasDynamicAttribute(typeAttributes, typeIndex)) {
					return new Syntax.PrimitiveType("dynamic");
				} else {
					if (ns == "System") {
						if ((options & ConvertTypeOptions.DoNotUsePrimitiveTypeNames)
							!= ConvertTypeOptions.DoNotUsePrimitiveTypeNames) {
							switch (name) {
								case "SByte":
									return new Syntax.PrimitiveType("sbyte");
								case "Int16":
									return new Syntax.PrimitiveType("short");
								case "Int32":
									return new Syntax.PrimitiveType("int");
								case "Int64":
									return new Syntax.PrimitiveType("long");
								case "Byte":
									return new Syntax.PrimitiveType("byte");
								case "UInt16":
									return new Syntax.PrimitiveType("ushort");
								case "UInt32":
									return new Syntax.PrimitiveType("uint");
								case "UInt64":
									return new Syntax.PrimitiveType("ulong");
								case "String":
									return new Syntax.PrimitiveType("string");
								case "Single":
									return new Syntax.PrimitiveType("float");
								case "Double":
									return new Syntax.PrimitiveType("double");
								case "Decimal":
									return new Syntax.PrimitiveType("decimal");
								case "Char":
									return new Syntax.PrimitiveType("char");
								case "Boolean":
									return new Syntax.PrimitiveType("bool");
								case "Void":
									return new Syntax.PrimitiveType("void");
								case "Object":
									return new Syntax.PrimitiveType("object");
							}
						}
					}

					name = ReflectionHelper.SplitTypeParameterCountFromReflectionName(name);

					AstType astType;
					if ((options & ConvertTypeOptions.IncludeNamespace) == ConvertTypeOptions.IncludeNamespace && ns.Length > 0) {
						string[] parts = ns.Split('.');
						AstType nsType = new SimpleType(parts[0]);
						for (int i = 1; i < parts.Length; i++) {
							nsType = new MemberType { Target = nsType, MemberName = parts[i] };
						}
						astType = new MemberType { Target = nsType, MemberName = name };
					} else {
						astType = new SimpleType(name);
					}
					astType.AddAnnotation(type);

					if ((options & ConvertTypeOptions.IncludeTypeParameterDefinitions) == ConvertTypeOptions.IncludeTypeParameterDefinitions) {
						AddTypeParameterDefininitionsTo(type, astType);
					}
					return astType;
				}
			}
		}

		static void AddTypeParameterDefininitionsTo(TypeReference type, AstType astType)
		{
			if (type.HasGenericParameters) {
				List<AstType> typeArguments = new List<AstType>();
				foreach (GenericParameter gp in type.GenericParameters) {
					typeArguments.Add(new SimpleType(gp.Name));
				}
				ApplyTypeArgumentsTo(astType, typeArguments);
			}
		}

		static void ApplyTypeArgumentsTo(AstType baseType, List<AstType> typeArguments)
		{
			SimpleType st = baseType as SimpleType;
			if (st != null) {
				TypeReference type = st.Annotation<TypeReference>();
				if (type != null) {
					ReflectionHelper.SplitTypeParameterCountFromReflectionName(type.Name, out int typeParameterCount);
					if (typeParameterCount > typeArguments.Count)
						typeParameterCount = typeArguments.Count;
					st.TypeArguments.AddRange(typeArguments.GetRange(typeArguments.Count - typeParameterCount, typeParameterCount));
				} else {
				st.TypeArguments.AddRange(typeArguments);

			}
			}
			MemberType mt = baseType as MemberType;
			if (mt != null) {
				TypeReference type = mt.Annotation<TypeReference>();
				if (type != null) {
					ReflectionHelper.SplitTypeParameterCountFromReflectionName(type.Name, out int typeParameterCount);
					if (typeParameterCount > typeArguments.Count)
						typeParameterCount = typeArguments.Count;
					mt.TypeArguments.AddRange(typeArguments.GetRange(typeArguments.Count - typeParameterCount, typeParameterCount));
					typeArguments.RemoveRange(typeArguments.Count - typeParameterCount, typeParameterCount);
					if (typeArguments.Count > 0)
						ApplyTypeArgumentsTo(mt.Target, typeArguments);
				} else {
					mt.TypeArguments.AddRange(typeArguments);
				}
			}
		}

		const string DynamicAttributeFullName = "System.Runtime.CompilerServices.DynamicAttribute";

		static bool HasDynamicAttribute(ICustomAttributeProvider attributeProvider, int typeIndex)
		{
			if (attributeProvider == null || !attributeProvider.HasCustomAttributes)
				return false;
			foreach (CustomAttribute a in attributeProvider.CustomAttributes) {
				if (a.Constructor.DeclaringType.FullName == DynamicAttributeFullName) {
					if (a.ConstructorArguments.Count == 1) {
						CustomAttributeArgument[] values = a.ConstructorArguments[0].Value as CustomAttributeArgument[];
						if (values != null && typeIndex < values.Length && values[typeIndex].Value is bool)
							return (bool)values[typeIndex].Value;
					}
					return true;
				}
			}
			return false;
		}
		#endregion

>>>>>>> 9be83b61
		#region Sequence Points
		/// <summary>
		/// Creates sequence points for the given syntax tree.
		/// 
		/// This only works correctly when the nodes in the syntax tree have line/column information.
		/// </summary>
		public Dictionary<ILFunction, List<Metadata.SequencePoint>> CreateSequencePoints(SyntaxTree syntaxTree)
		{
			SequencePointBuilder spb = new SequencePointBuilder();
			syntaxTree.AcceptVisitor(spb);
			return spb.GetSequencePoints();
	}
		#endregion
	}
}<|MERGE_RESOLUTION|>--- conflicted
+++ resolved
@@ -195,13 +195,8 @@
 		{
 		}
 
-<<<<<<< HEAD
 		public CSharpDecompiler(Metadata.PEFile module, DecompilerSettings settings)
-			: this(new DecompilerTypeSystem(module), settings)
-=======
-		public CSharpDecompiler(ModuleDefinition module, DecompilerSettings settings)
 			: this(new DecompilerTypeSystem(module, settings), settings)
->>>>>>> 9be83b61
 		{
 		}
 
@@ -1069,236 +1064,6 @@
 			return eventDecl;
 		}
 
-<<<<<<< HEAD
-=======
-		#region Convert Type Reference
-		/// <summary>
-		/// Converts a type reference.
-		/// </summary>
-		/// <param name="type">The Cecil type reference that should be converted into
-		/// a type system type reference.</param>
-		/// <param name="typeAttributes">Attributes associated with the Cecil type reference.
-		/// This is used to support the 'dynamic' type.</param>
-		public static AstType ConvertType(TypeReference type, ICustomAttributeProvider typeAttributes = null, ConvertTypeOptions options = ConvertTypeOptions.None)
-		{
-			int typeIndex = 0;
-			return ConvertType(type, typeAttributes, ref typeIndex, options);
-		}
-
-		static AstType ConvertType(TypeReference type, ICustomAttributeProvider typeAttributes, ref int typeIndex, ConvertTypeOptions options)
-		{
-			while (type is OptionalModifierType || type is RequiredModifierType) {
-				type = ((TypeSpecification)type).ElementType;
-			}
-			if (type == null) {
-				return AstType.Null;
-			}
-
-			if (type is Mono.Cecil.ByReferenceType) {
-				typeIndex++;
-				// by reference type cannot be represented in C#; so we'll represent it as a pointer instead
-				return ConvertType((type as Mono.Cecil.ByReferenceType).ElementType, typeAttributes, ref typeIndex, options)
-					.MakePointerType();
-			} else if (type is Mono.Cecil.PointerType) {
-				typeIndex++;
-				return ConvertType((type as Mono.Cecil.PointerType).ElementType, typeAttributes, ref typeIndex, options)
-					.MakePointerType();
-			} else if (type is Mono.Cecil.ArrayType) {
-				typeIndex++;
-				return ConvertType((type as Mono.Cecil.ArrayType).ElementType, typeAttributes, ref typeIndex, options)
-					.MakeArrayType((type as Mono.Cecil.ArrayType).Rank);
-			} else if (type is GenericInstanceType) {
-				GenericInstanceType gType = (GenericInstanceType)type;
-				if (gType.ElementType.Namespace == "System" && gType.ElementType.Name == "Nullable`1" && gType.GenericArguments.Count == 1) {
-					typeIndex++;
-					return new ComposedType {
-						BaseType = ConvertType(gType.GenericArguments[0], typeAttributes, ref typeIndex, options),
-						HasNullableSpecifier = true
-					};
-				}
-				if (CecilLoader.IsValueTuple(gType, out int tupleCardinality) && tupleCardinality > 1 && tupleCardinality < TupleType.RestPosition) {
-					var tupleType = new TupleAstType();
-					foreach (var typeArgument in gType.GenericArguments) {
-						typeIndex++;
-						tupleType.Elements.Add(new TupleTypeElement {
-							Type = ConvertType(typeArgument, typeAttributes, ref typeIndex, options)
-						});
-					}
-					return tupleType;
-				}
-				AstType baseType = ConvertType(gType.ElementType, typeAttributes, ref typeIndex, options & ~ConvertTypeOptions.IncludeTypeParameterDefinitions);
-				List<AstType> typeArguments = new List<AstType>();
-				foreach (var typeArgument in gType.GenericArguments) {
-					typeIndex++;
-					typeArguments.Add(ConvertType(typeArgument, typeAttributes, ref typeIndex, options));
-				}
-				ApplyTypeArgumentsTo(baseType, typeArguments);
-				return baseType;
-			} else if (type is GenericParameter) {
-				return new SimpleType(type.Name);
-			} else if (type.IsNested) {
-				string namepart = ReflectionHelper.SplitTypeParameterCountFromReflectionName(type.Name);
-				AstType memberType;
-				if ((options & (ConvertTypeOptions.IncludeOuterTypeName | ConvertTypeOptions.IncludeNamespace)) != 0) {
-				AstType typeRef = ConvertType(type.DeclaringType, typeAttributes, ref typeIndex, options & ~ConvertTypeOptions.IncludeTypeParameterDefinitions);
-					memberType = new MemberType { Target = typeRef, MemberName = namepart };
-				if ((options & ConvertTypeOptions.IncludeTypeParameterDefinitions) == ConvertTypeOptions.IncludeTypeParameterDefinitions) {
-					AddTypeParameterDefininitionsTo(type, memberType);
-				}
-				} else {
-					memberType = new SimpleType(namepart);
-					if ((options & ConvertTypeOptions.IncludeTypeParameterDefinitions) == ConvertTypeOptions.IncludeTypeParameterDefinitions) {
-						if (type.HasGenericParameters) {
-							List<AstType> typeArguments = new List<AstType>();
-							foreach (GenericParameter gp in type.GenericParameters) {
-								typeArguments.Add(new SimpleType(gp.Name));
-							}
-							ReflectionHelper.SplitTypeParameterCountFromReflectionName(type.Name, out int typeParameterCount);
-							if (typeParameterCount > typeArguments.Count)
-								typeParameterCount = typeArguments.Count;
-							((SimpleType)memberType).TypeArguments.AddRange(typeArguments.GetRange(typeArguments.Count - typeParameterCount, typeParameterCount));
-							typeArguments.RemoveRange(typeArguments.Count - typeParameterCount, typeParameterCount);
-						}
-					}
-				}
-				memberType.AddAnnotation(type);
-				return memberType;
-			} else {
-				string ns = type.Namespace ?? string.Empty;
-				string name = type.Name;
-				if (name == null)
-					throw new InvalidOperationException("type.Name returned null. Type: " + type.ToString());
-
-				if (name == "Object" && ns == "System" && HasDynamicAttribute(typeAttributes, typeIndex)) {
-					return new Syntax.PrimitiveType("dynamic");
-				} else {
-					if (ns == "System") {
-						if ((options & ConvertTypeOptions.DoNotUsePrimitiveTypeNames)
-							!= ConvertTypeOptions.DoNotUsePrimitiveTypeNames) {
-							switch (name) {
-								case "SByte":
-									return new Syntax.PrimitiveType("sbyte");
-								case "Int16":
-									return new Syntax.PrimitiveType("short");
-								case "Int32":
-									return new Syntax.PrimitiveType("int");
-								case "Int64":
-									return new Syntax.PrimitiveType("long");
-								case "Byte":
-									return new Syntax.PrimitiveType("byte");
-								case "UInt16":
-									return new Syntax.PrimitiveType("ushort");
-								case "UInt32":
-									return new Syntax.PrimitiveType("uint");
-								case "UInt64":
-									return new Syntax.PrimitiveType("ulong");
-								case "String":
-									return new Syntax.PrimitiveType("string");
-								case "Single":
-									return new Syntax.PrimitiveType("float");
-								case "Double":
-									return new Syntax.PrimitiveType("double");
-								case "Decimal":
-									return new Syntax.PrimitiveType("decimal");
-								case "Char":
-									return new Syntax.PrimitiveType("char");
-								case "Boolean":
-									return new Syntax.PrimitiveType("bool");
-								case "Void":
-									return new Syntax.PrimitiveType("void");
-								case "Object":
-									return new Syntax.PrimitiveType("object");
-							}
-						}
-					}
-
-					name = ReflectionHelper.SplitTypeParameterCountFromReflectionName(name);
-
-					AstType astType;
-					if ((options & ConvertTypeOptions.IncludeNamespace) == ConvertTypeOptions.IncludeNamespace && ns.Length > 0) {
-						string[] parts = ns.Split('.');
-						AstType nsType = new SimpleType(parts[0]);
-						for (int i = 1; i < parts.Length; i++) {
-							nsType = new MemberType { Target = nsType, MemberName = parts[i] };
-						}
-						astType = new MemberType { Target = nsType, MemberName = name };
-					} else {
-						astType = new SimpleType(name);
-					}
-					astType.AddAnnotation(type);
-
-					if ((options & ConvertTypeOptions.IncludeTypeParameterDefinitions) == ConvertTypeOptions.IncludeTypeParameterDefinitions) {
-						AddTypeParameterDefininitionsTo(type, astType);
-					}
-					return astType;
-				}
-			}
-		}
-
-		static void AddTypeParameterDefininitionsTo(TypeReference type, AstType astType)
-		{
-			if (type.HasGenericParameters) {
-				List<AstType> typeArguments = new List<AstType>();
-				foreach (GenericParameter gp in type.GenericParameters) {
-					typeArguments.Add(new SimpleType(gp.Name));
-				}
-				ApplyTypeArgumentsTo(astType, typeArguments);
-			}
-		}
-
-		static void ApplyTypeArgumentsTo(AstType baseType, List<AstType> typeArguments)
-		{
-			SimpleType st = baseType as SimpleType;
-			if (st != null) {
-				TypeReference type = st.Annotation<TypeReference>();
-				if (type != null) {
-					ReflectionHelper.SplitTypeParameterCountFromReflectionName(type.Name, out int typeParameterCount);
-					if (typeParameterCount > typeArguments.Count)
-						typeParameterCount = typeArguments.Count;
-					st.TypeArguments.AddRange(typeArguments.GetRange(typeArguments.Count - typeParameterCount, typeParameterCount));
-				} else {
-				st.TypeArguments.AddRange(typeArguments);
-
-			}
-			}
-			MemberType mt = baseType as MemberType;
-			if (mt != null) {
-				TypeReference type = mt.Annotation<TypeReference>();
-				if (type != null) {
-					ReflectionHelper.SplitTypeParameterCountFromReflectionName(type.Name, out int typeParameterCount);
-					if (typeParameterCount > typeArguments.Count)
-						typeParameterCount = typeArguments.Count;
-					mt.TypeArguments.AddRange(typeArguments.GetRange(typeArguments.Count - typeParameterCount, typeParameterCount));
-					typeArguments.RemoveRange(typeArguments.Count - typeParameterCount, typeParameterCount);
-					if (typeArguments.Count > 0)
-						ApplyTypeArgumentsTo(mt.Target, typeArguments);
-				} else {
-					mt.TypeArguments.AddRange(typeArguments);
-				}
-			}
-		}
-
-		const string DynamicAttributeFullName = "System.Runtime.CompilerServices.DynamicAttribute";
-
-		static bool HasDynamicAttribute(ICustomAttributeProvider attributeProvider, int typeIndex)
-		{
-			if (attributeProvider == null || !attributeProvider.HasCustomAttributes)
-				return false;
-			foreach (CustomAttribute a in attributeProvider.CustomAttributes) {
-				if (a.Constructor.DeclaringType.FullName == DynamicAttributeFullName) {
-					if (a.ConstructorArguments.Count == 1) {
-						CustomAttributeArgument[] values = a.ConstructorArguments[0].Value as CustomAttributeArgument[];
-						if (values != null && typeIndex < values.Length && values[typeIndex].Value is bool)
-							return (bool)values[typeIndex].Value;
-					}
-					return true;
-				}
-			}
-			return false;
-		}
-		#endregion
-
->>>>>>> 9be83b61
 		#region Sequence Points
 		/// <summary>
 		/// Creates sequence points for the given syntax tree.
