﻿// Copyright (c) 2011 AlphaSierraPapa for the SharpDevelop Team
// 
// Permission is hereby granted, free of charge, to any person obtaining a copy of this
// software and associated documentation files (the "Software"), to deal in the Software
// without restriction, including without limitation the rights to use, copy, modify, merge,
// publish, distribute, sublicense, and/or sell copies of the Software, and to permit persons
// to whom the Software is furnished to do so, subject to the following conditions:
// 
// The above copyright notice and this permission notice shall be included in all copies or
// substantial portions of the Software.
// 
// THE SOFTWARE IS PROVIDED "AS IS", WITHOUT WARRANTY OF ANY KIND, EXPRESS OR IMPLIED,
// INCLUDING BUT NOT LIMITED TO THE WARRANTIES OF MERCHANTABILITY, FITNESS FOR A PARTICULAR
// PURPOSE AND NONINFRINGEMENT. IN NO EVENT SHALL THE AUTHORS OR COPYRIGHT HOLDERS BE LIABLE
// FOR ANY CLAIM, DAMAGES OR OTHER LIABILITY, WHETHER IN AN ACTION OF CONTRACT, TORT OR
// OTHERWISE, ARISING FROM, OUT OF OR IN CONNECTION WITH THE SOFTWARE OR THE USE OR OTHER
// DEALINGS IN THE SOFTWARE.

using System;
using System.ComponentModel;
using System.Runtime.CompilerServices;
using ICSharpCode.Decompiler.CSharp.OutputVisitor;

namespace ICSharpCode.Decompiler
{
	/// <summary>
	/// Settings for the decompiler.
	/// </summary>
	public class DecompilerSettings : INotifyPropertyChanged
	{
		/// <summary>
		/// Equivalent to <c>new DecompilerSettings(LanguageVersion.Latest)</c>
		/// </summary>
		public DecompilerSettings()
		{
		}

		/// <summary>
		/// Creates a new DecompilerSettings instance with initial settings
		/// appropriate for the specified language version.
		/// </summary>
		/// <remarks>
		/// This does not imply that the resulting
		/// </remarks>
		public DecompilerSettings(CSharp.LanguageVersion languageVersion)
		{
			// By default, all decompiler features are enabled.
			// Disable some of them based on language version:
			if (languageVersion < CSharp.LanguageVersion.CSharp2) {
				anonymousMethods = false;
				liftNullables = false;
				yieldReturn = false;
				useImplicitMethodGroupConversion = false;
			}
			if (languageVersion < CSharp.LanguageVersion.CSharp3) {
				anonymousTypes = false;
				objectCollectionInitializers = false;
				automaticProperties = false;
				extensionMethods = false;
				queryExpressions = false;
				expressionTrees = false;
			}
			if (languageVersion < CSharp.LanguageVersion.CSharp4) {
				dynamic = false;
				namedArguments = false;
				optionalArguments = false;
			}
			if (languageVersion < CSharp.LanguageVersion.CSharp5) {
				asyncAwait = false;
			}
			if (languageVersion < CSharp.LanguageVersion.CSharp6) {
				awaitInCatchFinally = false;
				useExpressionBodyForCalculatedGetterOnlyProperties = false;
				nullPropagation = false;
				stringInterpolation = false;
				dictionaryInitializers = false;
				extensionMethodsInCollectionInitializers = false;
			}
			if (languageVersion < CSharp.LanguageVersion.CSharp7) {
				outVariables = false;
				tupleTypes = false;
				tupleConversions = false;
				discards = false;
				localFunctions = false;
			}
			if (languageVersion < CSharp.LanguageVersion.CSharp7_2) {
				introduceReadonlyAndInModifiers = false;
				introduceRefModifiersOnStructs = false;
				nonTrailingNamedArguments = false;
			}
			if (languageVersion < CSharp.LanguageVersion.CSharp7_3) {
				introduceUnmanagedConstraint = false;
				stackAllocInitializers = false;
				tupleComparisons = false;
			}
			if (languageVersion < CSharp.LanguageVersion.CSharp8_0) {
				nullableReferenceTypes = false;
			}
		}

		public CSharp.LanguageVersion GetMinimumRequiredVersion()
		{
			if (introduceUnmanagedConstraint || tupleComparisons || stackAllocInitializers)
				return CSharp.LanguageVersion.CSharp7_3;
			if (introduceRefModifiersOnStructs || introduceReadonlyAndInModifiers || nonTrailingNamedArguments)
				return CSharp.LanguageVersion.CSharp7_2;
			// C# 7.1 missing
			if (outVariables || tupleTypes || tupleConversions || discards || localFunctions)
				return CSharp.LanguageVersion.CSharp7;
			if (awaitInCatchFinally || useExpressionBodyForCalculatedGetterOnlyProperties || nullPropagation
				|| stringInterpolation || dictionaryInitializers || extensionMethodsInCollectionInitializers)
				return CSharp.LanguageVersion.CSharp6;
			if (asyncAwait)
				return CSharp.LanguageVersion.CSharp5;
			if (dynamic || namedArguments || optionalArguments)
				return CSharp.LanguageVersion.CSharp4;
			if (anonymousTypes || objectCollectionInitializers || automaticProperties || queryExpressions || expressionTrees)
				return CSharp.LanguageVersion.CSharp3;
			if (anonymousMethods || liftNullables || yieldReturn || useImplicitMethodGroupConversion)
				return CSharp.LanguageVersion.CSharp2;
			return CSharp.LanguageVersion.CSharp1;
		}

		bool anonymousMethods = true;

		/// <summary>
		/// Decompile anonymous methods/lambdas.
		/// </summary>
		public bool AnonymousMethods {
			get { return anonymousMethods; }
			set {
				if (anonymousMethods != value) {
					anonymousMethods = value;
					OnPropertyChanged();
				}
			}
		}

		bool anonymousTypes = true;

		/// <summary>
		/// Decompile anonymous types.
		/// </summary>
		public bool AnonymousTypes {
			get { return anonymousTypes; }
			set {
				if (anonymousTypes != value) {
					anonymousTypes = value;
					OnPropertyChanged();
				}
			}
		}

		bool expressionTrees = true;

		/// <summary>
		/// Decompile expression trees.
		/// </summary>
		public bool ExpressionTrees {
			get { return expressionTrees; }
			set {
				if (expressionTrees != value) {
					expressionTrees = value;
					OnPropertyChanged();
				}
			}
		}

		bool yieldReturn = true;

		/// <summary>
		/// Decompile enumerators.
		/// </summary>
		public bool YieldReturn {
			get { return yieldReturn; }
			set {
				if (yieldReturn != value) {
					yieldReturn = value;
					OnPropertyChanged();
				}
			}
		}

		bool dynamic = true;

		/// <summary>
		/// Decompile use of the 'dynamic' type.
		/// </summary>
		public bool Dynamic {
			get { return dynamic; }
			set {
				if (dynamic != value) {
					dynamic = value;
					OnPropertyChanged();
				}
			}
		}

		bool asyncAwait = true;

		/// <summary>
		/// Decompile async methods.
		/// </summary>
		public bool AsyncAwait {
			get { return asyncAwait; }
			set {
				if (asyncAwait != value) {
					asyncAwait = value;
					OnPropertyChanged();
				}
			}
		}

		bool awaitInCatchFinally = true;

		/// <summary>
		/// Decompile await in catch/finally blocks.
		/// Only has an effect if <see cref="AsyncAwait"/> is enabled.
		/// </summary>
		public bool AwaitInCatchFinally {
			get { return awaitInCatchFinally; }
			set {
				if (awaitInCatchFinally != value) {
					awaitInCatchFinally = value;
					OnPropertyChanged();
				}
			}
		}

		bool decimalConstants = true;

		/// <summary>
		/// Decompile [DecimalConstant(...)] as simple literal values.
		/// </summary>
		public bool DecimalConstants {
			get { return decimalConstants; }
			set {
				if (decimalConstants != value) {
					decimalConstants = value;
					OnPropertyChanged();
				}
			}
		}

		bool fixedBuffers = true;

		/// <summary>
		/// Decompile C# 1.0 'public unsafe fixed int arr[10];' members.
		/// </summary>
		public bool FixedBuffers {
			get { return fixedBuffers; }
			set {
				if (fixedBuffers != value) {
					fixedBuffers = value;
					OnPropertyChanged();
				}
			}
		}

		bool liftNullables = true;

		/// <summary>
		/// Use lifted operators for nullables.
		/// </summary>
		public bool LiftNullables {
			get { return liftNullables; }
			set {
				if (liftNullables != value) {
					liftNullables = value;
					OnPropertyChanged();
				}
			}
		}

		bool nullPropagation = true;

		/// <summary>
		/// Decompile C# 6 ?. and ?[] operators.
		/// </summary>
		public bool NullPropagation {
			get { return nullPropagation; }
			set {
				if (nullPropagation != value) {
					nullPropagation = value;
					OnPropertyChanged();
				}
			}
		}

		bool automaticProperties = true;

		/// <summary>
		/// Decompile automatic properties
		/// </summary>
		public bool AutomaticProperties {
			get { return automaticProperties; }
			set {
				if (automaticProperties != value) {
					automaticProperties = value;
					OnPropertyChanged();
				}
			}
		}

		bool automaticEvents = true;

		/// <summary>
		/// Decompile automatic events
		/// </summary>
		public bool AutomaticEvents {
			get { return automaticEvents; }
			set {
				if (automaticEvents != value) {
					automaticEvents = value;
					OnPropertyChanged();
				}
			}
		}

		bool usingStatement = true;

		/// <summary>
		/// Decompile using statements.
		/// </summary>
		public bool UsingStatement {
			get { return usingStatement; }
			set {
				if (usingStatement != value) {
					usingStatement = value;
					OnPropertyChanged();
				}
			}
		}

		bool alwaysUseBraces = true;

		/// <summary>
		/// Gets/Sets whether to use braces for single-statement-blocks. 
		/// </summary>
		public bool AlwaysUseBraces {
			get { return alwaysUseBraces; }
			set {
				if (alwaysUseBraces != value) {
					alwaysUseBraces = value;
					OnPropertyChanged();
				}
			}
		}

		bool forEachStatement = true;

		/// <summary>
		/// Decompile foreach statements.
		/// </summary>
		public bool ForEachStatement {
			get { return forEachStatement; }
			set {
				if (forEachStatement != value) {
					forEachStatement = value;
					OnPropertyChanged();
				}
			}
		}

		bool lockStatement = true;

		/// <summary>
		/// Decompile lock statements.
		/// </summary>
		public bool LockStatement {
			get { return lockStatement; }
			set {
				if (lockStatement != value) {
					lockStatement = value;
					OnPropertyChanged();
				}
			}
		}

		bool switchStatementOnString = true;

		public bool SwitchStatementOnString {
			get { return switchStatementOnString; }
			set {
				if (switchStatementOnString != value) {
					switchStatementOnString = value;
					OnPropertyChanged();
				}
			}
		}

		bool usingDeclarations = true;

		public bool UsingDeclarations {
			get { return usingDeclarations; }
			set {
				if (usingDeclarations != value) {
					usingDeclarations = value;
					OnPropertyChanged();
				}
			}
		}

		bool extensionMethods = true;

		public bool ExtensionMethods {
			get { return extensionMethods; }
			set {
				if (extensionMethods != value) {
					extensionMethods = value;
					OnPropertyChanged();
				}
			}
		}

		bool queryExpressions = true;

		public bool QueryExpressions {
			get { return queryExpressions; }
			set {
				if (queryExpressions != value) {
					queryExpressions = value;
					OnPropertyChanged();
				}
			}
		}

		bool useImplicitMethodGroupConversion = true;

		/// <summary>
		/// Gets/Sets whether to use C# 2.0 method group conversions.
		/// true: <c>EventHandler h = this.OnClick;</c>
		/// false: <c>EventHandler h = new EventHandler(this.OnClick);</c>
		/// </summary>
		public bool UseImplicitMethodGroupConversion {
			get { return useImplicitMethodGroupConversion; }
			set {
				if (useImplicitMethodGroupConversion != value) {
					useImplicitMethodGroupConversion = value;
					OnPropertyChanged();
				}
			}
		}

		bool alwaysCastTargetsOfExplicitInterfaceImplementationCalls = false;

		/// <summary>
		/// Gets/Sets whether to always cast targets to explicitly implemented methods.
		/// true: <c>((ISupportInitialize)pictureBox1).BeginInit();</c>
		/// false: <c>pictureBox1.BeginInit();</c>
		/// default: false
		/// </summary>
		public bool AlwaysCastTargetsOfExplicitInterfaceImplementationCalls {
			get { return alwaysCastTargetsOfExplicitInterfaceImplementationCalls; }
			set {
				if (alwaysCastTargetsOfExplicitInterfaceImplementationCalls != value) {
					alwaysCastTargetsOfExplicitInterfaceImplementationCalls = value;
					OnPropertyChanged();
				}
			}
		}

		bool useDebugSymbols = true;

		/// <summary>
		/// Gets/Sets whether to use variable names from debug symbols, if available.
		/// </summary>
		public bool UseDebugSymbols {
			get { return useDebugSymbols; }
			set {
				if (useDebugSymbols != value) {
					useDebugSymbols = value;
					OnPropertyChanged();
				}
			}
		}

		bool arrayInitializers = true;

		/// <summary>
		/// Gets/Sets whether to use array initializers.
		/// If set to false, might produce non-compilable code.
		/// </summary>
		public bool ArrayInitializers
		{
			get { return arrayInitializers; }
			set
			{
				if (arrayInitializers != value)
				{
					arrayInitializers = value;
					OnPropertyChanged();
				}
			}
		}

		bool objectCollectionInitializers = true;

		/// <summary>
		/// Gets/Sets whether to use C# 3.0 object/collection initializers.
		/// </summary>
		public bool ObjectOrCollectionInitializers {
			get { return objectCollectionInitializers; }
			set {
				if (objectCollectionInitializers != value) {
					objectCollectionInitializers = value;
					OnPropertyChanged();
				}
			}
		}

		bool dictionaryInitializers = true;

		/// <summary>
		/// Gets/Sets whether to use C# 6.0 dictionary initializers.
		/// Only has an effect if ObjectOrCollectionInitializers is enabled.
		/// </summary>
		public bool DictionaryInitializers {
			get { return dictionaryInitializers; }
			set {
				if (dictionaryInitializers != value) {
					dictionaryInitializers = value;
					OnPropertyChanged();
				}
			}
		}

		bool extensionMethodsInCollectionInitializers = true;

		/// <summary>
		/// Gets/Sets whether to use C# 6.0 Extension Add methods in collection initializers.
		/// Only has an effect if ObjectOrCollectionInitializers is enabled.
		/// </summary>
		public bool ExtensionMethodsInCollectionInitializers {
			get { return extensionMethodsInCollectionInitializers; }
			set {
				if (extensionMethodsInCollectionInitializers != value) {
					extensionMethodsInCollectionInitializers = value;
					OnPropertyChanged();
				}
			}
		}

		bool stringInterpolation = true;

		/// <summary>
		/// Gets/Sets whether to use C# 6.0 string interpolation
		/// </summary>
		public bool StringInterpolation {
			get { return stringInterpolation; }
			set {
				if (stringInterpolation != value) {
					stringInterpolation = value;
					OnPropertyChanged();
				}
			}
		}

		bool showXmlDocumentation = true;

		/// <summary>
		/// Gets/Sets whether to include XML documentation comments in the decompiled code.
		/// </summary>
		public bool ShowXmlDocumentation {
			get { return showXmlDocumentation; }
			set {
				if (showXmlDocumentation != value) {
					showXmlDocumentation = value;
					OnPropertyChanged();
				}
			}
		}

		bool foldBraces = false;

		public bool FoldBraces {
			get { return foldBraces; }
			set {
				if (foldBraces != value) {
					foldBraces = value;
					OnPropertyChanged();
				}
			}
		}

		bool expandMemberDefinitions = false;

		public bool ExpandMemberDefinitions {
			get { return expandMemberDefinitions; }
			set {
				if (expandMemberDefinitions != value) {
					expandMemberDefinitions = value;
					OnPropertyChanged();
				}
			}
		}

		bool decompileMemberBodies = true;

		/// <summary>
		/// Gets/Sets whether member bodies should be decompiled.
		/// </summary>
		public bool DecompileMemberBodies {
			get { return decompileMemberBodies; }
			set {
				if (decompileMemberBodies != value) {
					decompileMemberBodies = value;
					OnPropertyChanged();
				}
			}
		}

		bool useExpressionBodyForCalculatedGetterOnlyProperties = true;

		/// <summary>
		/// Gets/Sets whether simple calculated getter-only property declarations should use expression body syntax.
		/// </summary>
		public bool UseExpressionBodyForCalculatedGetterOnlyProperties {
			get { return useExpressionBodyForCalculatedGetterOnlyProperties; }
			set {
				if (useExpressionBodyForCalculatedGetterOnlyProperties != value) {
					useExpressionBodyForCalculatedGetterOnlyProperties = value;
					OnPropertyChanged();
				}
			}
		}

		bool outVariables = true;

		/// <summary>
		/// Gets/Sets whether out variable declarations should be used when possible.
		/// </summary>
		public bool OutVariables {
			get { return outVariables; }
			set {
				if (outVariables != value) {
					outVariables = value;
					OnPropertyChanged();
				}
			}
		}

		bool discards = true;

		/// <summary>
		/// Gets/Sets whether discards should be used when possible.
		/// Only has an effect if <see cref="OutVariables"/> is enabled.
		/// </summary>
		public bool Discards {
			get { return discards; }
			set {
				if (discards != value) {
					discards = value;
					OnPropertyChanged();
				}
			}
		}

		bool introduceRefModifiersOnStructs = true;

		/// <summary>
		/// Gets/Sets whether IsByRefLikeAttribute should be replaced with 'ref' modifiers on structs.
		/// </summary>
		public bool IntroduceRefModifiersOnStructs {
			get { return introduceRefModifiersOnStructs; }
			set {
				if (introduceRefModifiersOnStructs != value) {
					introduceRefModifiersOnStructs = value;
					OnPropertyChanged();
				}
			}
		}

		bool introduceReadonlyAndInModifiers = true;

		/// <summary>
		/// Gets/Sets whether IsReadOnlyAttribute should be replaced with 'readonly' modifiers on structs
		/// and with the 'in' modifier on parameters.
		/// </summary>
		public bool IntroduceReadonlyAndInModifiers {
			get { return introduceReadonlyAndInModifiers; }
			set {
				if (introduceReadonlyAndInModifiers != value) {
					introduceReadonlyAndInModifiers = value;
					OnPropertyChanged();
				}
			}
		}

		bool introduceUnmanagedConstraint = true;

		/// <summary>
		/// If this option is active, [IsUnmanagedAttribute] on type parameters
		/// is replaced with "T : unmanaged" constraints.
		/// </summary>
		public bool IntroduceUnmanagedConstraint {
			get { return introduceUnmanagedConstraint; }
			set {
				if (introduceUnmanagedConstraint != value) {
					introduceUnmanagedConstraint = value;
					OnPropertyChanged();
				}
			}
		}

		bool stackAllocInitializers = true;

		/// <summary>
		/// Gets/Sets whether C# 7.3 stackalloc initializers should be used.
		/// </summary>
		public bool StackAllocInitializers {
			get { return stackAllocInitializers; }
			set {
				if (stackAllocInitializers != value) {
					stackAllocInitializers = value;
					OnPropertyChanged();
				}
			}
		}

		bool tupleTypes = true;

		/// <summary>
		/// Gets/Sets whether tuple type syntax <c>(int, string)</c>
		/// should be used for <c>System.ValueTuple</c>.
		/// </summary>
		public bool TupleTypes {
			get { return tupleTypes; }
			set {
				if (tupleTypes != value) {
					tupleTypes = value;
					OnPropertyChanged();
				}
			}
		}

		bool tupleConversions = true;

		/// <summary>
		/// Gets/Sets whether implicit conversions between tuples
		/// should be used in the decompiled output.
		/// </summary>
		public bool TupleConversions {
			get { return tupleConversions; }
			set {
				if (tupleConversions != value) {
					tupleConversions = value;
					OnPropertyChanged();
				}
			}
		}

		bool tupleComparisons = true;

		/// <summary>
		/// Gets/Sets whether tuple comparisons should be detected.
		/// </summary>
		public bool TupleComparisons {
			get { return tupleComparisons; }
			set {
				if (tupleComparisons != value) {
					tupleComparisons = value;
					OnPropertyChanged();
				}
			}
		}
		
		bool namedArguments = true;

		/// <summary>
		/// Gets/Sets whether named arguments should be used.
		/// </summary>
		public bool NamedArguments {
			get { return namedArguments; }
			set {
				if (namedArguments != value) {
					namedArguments = value;
					OnPropertyChanged();
				}
			}
		}

		bool nonTrailingNamedArguments = true;

		/// <summary>
		/// Gets/Sets whether C# 7.2 non-trailing named arguments should be used.
		/// </summary>
		public bool NonTrailingNamedArguments {
			get { return nonTrailingNamedArguments; }
			set {
				if (nonTrailingNamedArguments != value) {
					nonTrailingNamedArguments = value;
					OnPropertyChanged();
				}
			}
		}

		bool optionalArguments = true;

		/// <summary>
		/// Gets/Sets whether optional arguments should be removed, if possible.
		/// </summary>
		public bool OptionalArguments {
			get { return optionalArguments; }
			set {
				if (optionalArguments != value) {
					optionalArguments = value;
					OnPropertyChanged();
				}
			}
		}

		bool localFunctions = false;

		/// <summary>
		/// Gets/Sets whether C# 7.0 local functions should be used.
		/// Note: this language feature is currently not implemented and this setting is always false.
		/// </summary>
		public bool LocalFunctions {
			get { return localFunctions; }
			set {
				if (localFunctions != value) {
					throw new NotImplementedException("C# 7.0 local functions are not implemented!");
					//localFunctions = value;
					//OnPropertyChanged();
				}
			}
		}

<<<<<<< HEAD
		bool nullableReferenceTypes = true;

		/// <summary>
		/// Gets/Sets whether C# 8.0 nullable reference types are enabled.
		/// </summary>
		public bool NullableReferenceTypes {
			get { return nullableReferenceTypes; }
			set {
				if (nullableReferenceTypes != value) {
					nullableReferenceTypes = value;
=======
		bool showDebugInfo;

		public bool ShowDebugInfo {
			get { return showDebugInfo; }
			set {
				if (showDebugInfo != value) {
					showDebugInfo = value;
>>>>>>> f05c1bb4
					OnPropertyChanged();
				}
			}
		}

		#region Options to aid VB decompilation
		bool assumeArrayLengthFitsIntoInt32 = true;

		/// <summary>
		/// Gets/Sets whether the decompiler can assume that 'ldlen; conv.i4.ovf' does not throw an overflow exception.
		/// </summary>
		public bool AssumeArrayLengthFitsIntoInt32 {
			get { return assumeArrayLengthFitsIntoInt32; }
			set {
				if (assumeArrayLengthFitsIntoInt32 != value) {
					assumeArrayLengthFitsIntoInt32 = value;
					OnPropertyChanged();
				}
			}
		}

		bool introduceIncrementAndDecrement = true;

		/// <summary>
		/// Gets/Sets whether to use increment and decrement operators
		/// </summary>
		public bool IntroduceIncrementAndDecrement {
			get { return introduceIncrementAndDecrement; }
			set {
				if (introduceIncrementAndDecrement != value) {
					introduceIncrementAndDecrement = value;
					OnPropertyChanged();
				}
			}
		}

		bool makeAssignmentExpressions = true;

		/// <summary>
		/// Gets/Sets whether to use assignment expressions such as in while ((count = Do()) != 0) ;
		/// </summary>
		public bool MakeAssignmentExpressions {
			get { return makeAssignmentExpressions; }
			set {
				if (makeAssignmentExpressions != value) {
					makeAssignmentExpressions = value;
					OnPropertyChanged();
				}
			}
		}

		#endregion

		#region Options to aid F# decompilation
		bool removeDeadCode = false;

		public bool RemoveDeadCode {
			get { return removeDeadCode; }
			set {
				if (removeDeadCode != value) {
					removeDeadCode = value;
					OnPropertyChanged();
				}
			}
		}
		#endregion

		#region Assembly Load and Resolve options

		bool loadInMemory = false;

		public bool LoadInMemory {
			get { return loadInMemory; }
			set {
				if (loadInMemory != value) {
					loadInMemory = value;
					OnPropertyChanged();
				}
			}
		}

		bool throwOnAssemblyResolveErrors = true;

		public bool ThrowOnAssemblyResolveErrors {
			get { return throwOnAssemblyResolveErrors; }
			set {
				if (throwOnAssemblyResolveErrors != value) {
					throwOnAssemblyResolveErrors = value;
					OnPropertyChanged();
				}
			}
		}

		bool applyWindowsRuntimeProjections = true;

		public bool ApplyWindowsRuntimeProjections {
			get { return applyWindowsRuntimeProjections; }
			set {
				if (applyWindowsRuntimeProjections != value) {
					applyWindowsRuntimeProjections = value;
					OnPropertyChanged();
				}
			}
		}

		#endregion

		CSharpFormattingOptions csharpFormattingOptions;

		public CSharpFormattingOptions CSharpFormattingOptions {
			get {
				if (csharpFormattingOptions == null) {
					csharpFormattingOptions = FormattingOptionsFactory.CreateAllman();
					csharpFormattingOptions.IndentSwitchBody = false;
					csharpFormattingOptions.ArrayInitializerWrapping = Wrapping.WrapAlways;
				}
				return csharpFormattingOptions;
			}
			set {
				if (value == null)
					throw new ArgumentNullException();
				if (csharpFormattingOptions != value) {
					csharpFormattingOptions = value;
					OnPropertyChanged();
				}
			}
		}

		public event PropertyChangedEventHandler PropertyChanged;

		protected virtual void OnPropertyChanged([CallerMemberName] string propertyName = null)
		{
			if (PropertyChanged != null) {
				PropertyChanged(this, new PropertyChangedEventArgs(propertyName));
			}
		}

		public DecompilerSettings Clone()
		{
			DecompilerSettings settings = (DecompilerSettings)MemberwiseClone();
			if (csharpFormattingOptions != null)
				settings.csharpFormattingOptions = csharpFormattingOptions.Clone();
			settings.PropertyChanged = null;
			return settings;
		}
	}
}<|MERGE_RESOLUTION|>--- conflicted
+++ resolved
@@ -827,7 +827,6 @@
 			}
 		}
 
-<<<<<<< HEAD
 		bool nullableReferenceTypes = true;
 
 		/// <summary>
@@ -838,7 +837,11 @@
 			set {
 				if (nullableReferenceTypes != value) {
 					nullableReferenceTypes = value;
-=======
+					OnPropertyChanged();
+				}
+			}
+		}
+
 		bool showDebugInfo;
 
 		public bool ShowDebugInfo {
@@ -846,7 +849,6 @@
 			set {
 				if (showDebugInfo != value) {
 					showDebugInfo = value;
->>>>>>> f05c1bb4
 					OnPropertyChanged();
 				}
 			}
