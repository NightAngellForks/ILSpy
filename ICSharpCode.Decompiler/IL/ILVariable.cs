<<<<<<< HEAD
=======
﻿#nullable enable
>>>>>>> 09a9a117
// Copyright (c) 2014 Daniel Grunwald
//
// Permission is hereby granted, free of charge, to any person obtaining a copy of this
// software and associated documentation files (the "Software"), to deal in the Software
// without restriction, including without limitation the rights to use, copy, modify, merge,
// publish, distribute, sublicense, and/or sell copies of the Software, and to permit persons
// to whom the Software is furnished to do so, subject to the following conditions:
//
// The above copyright notice and this permission notice shall be included in all copies or
// substantial portions of the Software.
//
// THE SOFTWARE IS PROVIDED "AS IS", WITHOUT WARRANTY OF ANY KIND, EXPRESS OR IMPLIED,
// INCLUDING BUT NOT LIMITED TO THE WARRANTIES OF MERCHANTABILITY, FITNESS FOR A PARTICULAR
// PURPOSE AND NONINFRINGEMENT. IN NO EVENT SHALL THE AUTHORS OR COPYRIGHT HOLDERS BE LIABLE
// FOR ANY CLAIM, DAMAGES OR OTHER LIABILITY, WHETHER IN AN ACTION OF CONTRACT, TORT OR
// OTHERWISE, ARISING FROM, OUT OF OR IN CONNECTION WITH THE SOFTWARE OR THE USE OR OTHER
// DEALINGS IN THE SOFTWARE.

using System;
using System.Collections.Generic;
using System.Diagnostics;
using System.Linq;
using System.Threading;
using dnSpy.Contracts.Decompiler;
using dnSpy.Contracts.Text;

using ICSharpCode.Decompiler.TypeSystem;

namespace ICSharpCode.Decompiler.IL
{
	public enum VariableKind
	{
		/// <summary>
		/// A local variable.
		/// </summary>
		Local,
		/// <summary>
		/// A pinned local variable (not associated with a pinned region)
		/// </summary>
		PinnedLocal,
		/// <summary>
		/// A pinned local variable (associated with a pinned region)
		/// </summary>
		PinnedRegionLocal,
		/// <summary>
		/// A local variable used as using-resource variable.
		/// </summary>
		UsingLocal,
		/// <summary>
		/// A local variable used as foreach variable.
		/// </summary>
		ForeachLocal,
		/// <summary>
		/// A local variable used inside an array, collection or
		/// object initializer block to denote the object being initialized.
		/// </summary>
		InitializerTarget,
		/// <summary>
		/// A parameter.
		/// </summary>
		Parameter,
		/// <summary>
		/// Variable created for exception handler.
		/// </summary>
		ExceptionStackSlot,
		/// <summary>
		/// Local variable used in a catch block.
		/// </summary>
		ExceptionLocal,
		/// <summary>
		/// Variable created from stack slot.
		/// </summary>
		StackSlot,
		/// <summary>
		/// Variable in BlockKind.CallWithNamedArgs
		/// </summary>
		NamedArgument,
		/// <summary>
		/// Local variable that holds the display class used for lambdas within this function.
		/// </summary>
		DisplayClassLocal,
		/// <summary>
		/// Local variable declared within a pattern match.
		/// </summary>
		PatternLocal,
		/// <summary>
		/// Temporary variable declared in a deconstruction init section.
		/// </summary>
		DeconstructionInitTemporary,
	}

	static class VariableKindExtensions
	{
		public static bool IsThis(this ILVariable v)
		{
			return v.Kind == VariableKind.Parameter && v.Index < 0;
		}

		public static bool IsLocal(this VariableKind kind)
		{
			switch (kind)
			{
				case VariableKind.Local:
				case VariableKind.ExceptionLocal:
				case VariableKind.ForeachLocal:
				case VariableKind.UsingLocal:
				case VariableKind.PatternLocal:
				case VariableKind.PinnedLocal:
				case VariableKind.PinnedRegionLocal:
				case VariableKind.DisplayClassLocal:
					return true;
				default:
					return false;
			}
		}
	}

	[DebuggerDisplay("{Name} : {Type}")]
	public class ILVariable
	{
		VariableKind kind;

		public VariableKind Kind {
			get {
				return kind;
			}
			internal set {
				if (kind == VariableKind.Parameter)
					throw new InvalidOperationException("Kind=Parameter cannot be changed!");
				if (Index != null && value.IsLocal() && !kind.IsLocal())
				{
					// For variables, Index has different meaning than for stack slots,
					// so we need to reset it to null.
					// StackSlot -> ForeachLocal can happen sometimes (e.g. PST.TransformForeachOnArray)
					Index = null;
				}
				kind = value;
			}
		}

		public readonly StackType StackType;

		IType type;
		public IType Type {
			get {
				return type;
			}
			internal set {
				if (value.GetStackType() != StackType)
					throw new ArgumentException($"Expected stack-type: {StackType} may not be changed. Found: {value.GetStackType()}");
				type = value;
			}
		}

		/// <summary>
		/// This variable is either a C# 7 'in' parameter or must be declared as 'ref readonly'.
		/// </summary>
		public bool IsRefReadOnly { get; internal set; }

		/// <summary>
		/// The index of the local variable or parameter (depending on Kind)
		///
		/// For VariableKinds with "Local" in the name:
		///  * if non-null, the Index refers to the LocalVariableSignature.
		///  * index may be null for variables that used to be fields (captured by lambda/async)
		/// For Parameters, the Index refers to the method's list of parameters.
		///   The special "this" parameter has index -1.
		/// For ExceptionStackSlot, the index is the IL offset of the exception handler.
		/// For other kinds, the index has no meaning, and is usually null.
		/// </summary>
		public int? Index { get; private set; }

		[Conditional("DEBUG")]
		internal void CheckInvariant()
		{
			switch (kind)
			{
				case VariableKind.Local:
				case VariableKind.ForeachLocal:
				case VariableKind.PatternLocal:
				case VariableKind.PinnedLocal:
				case VariableKind.PinnedRegionLocal:
				case VariableKind.UsingLocal:
				case VariableKind.ExceptionLocal:
				case VariableKind.DisplayClassLocal:
					// in range of LocalVariableSignature
					Debug.Assert(Index == null || Index >= 0);
					break;
				case VariableKind.Parameter:
					// -1 for the "this" parameter
					Debug.Assert(Index >= -1);
					Debug.Assert(Function == null || Index < Function.Parameters.Count);
					break;
				case VariableKind.ExceptionStackSlot:
					Debug.Assert(Index >= 0);
					break;
			}
		}

		public string? Name { get; set; }

		public bool HasGeneratedName { get; set; }

		/// <summary>
		/// Gets the function in which this variable is declared.
		/// </summary>
		/// <remarks>
		/// This property is set automatically when the variable is added to the <c>ILFunction.Variables</c> collection.
		/// </remarks>
		public ILFunction? Function { get; internal set; }

		/// <summary>
		/// Gets the block container in which this variable is captured.
		/// For captured variables declared inside the loop, the capture scope is the BlockContainer of the loop.
		/// For captured variables declared outside of the loop, the capture scope is the BlockContainer of the parent.
		/// </summary>
		/// <remarks>
		/// This property returns null for variables that are not captured.
		/// </remarks>
		public BlockContainer? CaptureScope { get; internal set; }

		/// <summary>
		/// Gets the index of this variable within the <c>Function.Variables</c> collection.
		/// </summary>
		/// <remarks>
		/// This property is set automatically when the variable is added to the <c>VariableScope.Variables</c> collection.
		/// It may change if an item with a lower index is removed from the collection.
		/// </remarks>
		public int IndexInFunction { get; internal set; }

		/// <summary>
		/// Number of ldloc instructions referencing this variable.
		/// </summary>
		/// <remarks>
		/// This variable is automatically updated when adding/removing ldloc instructions from the ILAst.
		/// </remarks>
		public int LoadCount => LoadInstructions.Count;

		readonly List<LdLoc> loadInstructions = new List<LdLoc>();

		/// <summary>
		/// List of ldloc instructions referencing this variable.
		/// </summary>
		/// <remarks>
		/// This list is automatically updated when adding/removing ldloc instructions from the ILAst.
		/// </remarks>
		public IReadOnlyList<LdLoc> LoadInstructions => loadInstructions;

		/// <summary>
		/// Number of store instructions referencing this variable,
		/// plus 1 if HasInitialValue.
		///
		/// Stores are:
		/// <list type="item">
		/// <item>stloc</item>
		/// <item>TryCatchHandler (assigning the exception variable)</item>
		/// <item>PinnedRegion (assigning the pointer variable)</item>
		/// <item>initial values (<see cref="UsesInitialValue"/>)</item>
		/// </list>
		/// </summary>
		/// <remarks>
		/// This variable is automatically updated when adding/removing stores instructions from the ILAst.
		/// </remarks>
		public int StoreCount => (usesInitialValue ? 1 : 0) + StoreInstructions.Count;

		readonly List<IStoreInstruction> storeInstructions = new List<IStoreInstruction>();

		/// <summary>
		/// List of store instructions referencing this variable.
		///
		/// Stores are:
		/// <list type="item">
		/// <item>stloc</item>
		/// <item>TryCatchHandler (assigning the exception variable)</item>
		/// <item>PinnedRegion (assigning the pointer variable)</item>
		/// <item>initial values (<see cref="UsesInitialValue"/>) -- however, there is no instruction for
		///       the initial value, so it is not contained in the store list.</item>
		/// </list>
		/// </summary>
		/// <remarks>
		/// This list is automatically updated when adding/removing stores instructions from the ILAst.
		/// </remarks>
		public IReadOnlyList<IStoreInstruction> StoreInstructions => storeInstructions;

		/// <summary>
		/// Number of ldloca instructions referencing this variable.
		/// </summary>
		/// <remarks>
		/// This variable is automatically updated when adding/removing ldloca instructions from the ILAst.
		/// </remarks>
		public int AddressCount => AddressInstructions.Count;

		readonly List<LdLoca> addressInstructions = new List<LdLoca>();

		/// <summary>
		/// List of ldloca instructions referencing this variable.
		/// </summary>
		/// <remarks>
		/// This list is automatically updated when adding/removing ldloca instructions from the ILAst.
		/// </remarks>
		public IReadOnlyList<LdLoca> AddressInstructions => addressInstructions;

		internal void AddLoadInstruction(LdLoc inst) => inst.IndexInLoadInstructionList = AddInstruction(loadInstructions, inst);
		internal void AddStoreInstruction(IStoreInstruction inst) => inst.IndexInStoreInstructionList = AddInstruction(storeInstructions, inst);
		internal void AddAddressInstruction(LdLoca inst) => inst.IndexInAddressInstructionList = AddInstruction(addressInstructions, inst);

		internal void RemoveLoadInstruction(LdLoc inst) => RemoveInstruction(loadInstructions, inst.IndexInLoadInstructionList, inst);
		internal void RemoveStoreInstruction(IStoreInstruction inst) => RemoveInstruction(storeInstructions, inst.IndexInStoreInstructionList, inst);
		internal void RemoveAddressInstruction(LdLoca inst) => RemoveInstruction(addressInstructions, inst.IndexInAddressInstructionList, inst);

		int AddInstruction<T>(List<T> list, T inst) where T : class, IInstructionWithVariableOperand
		{
			list.Add(inst);
			return list.Count - 1;
		}

		void RemoveInstruction<T>(List<T> list, int index, T? inst) where T : class, IInstructionWithVariableOperand
		{
			Debug.Assert(list[index] == inst);
			int indexToMove = list.Count - 1;
			list[index] = list[indexToMove];
			list[index].IndexInVariableInstructionMapping = index;
			list.RemoveAt(indexToMove);
		}

		bool initialValueIsInitialized;

		/// <summary>
		/// Gets/Sets whether the variable's initial value is initialized.
		/// This is always <c>true</c> for parameters (incl. <c>this</c>).
		///
		/// Normal variables have an initial value if the function uses ".locals init".
		/// </summary>
		public bool InitialValueIsInitialized {
			get { return initialValueIsInitialized; }
			set {
				if (Kind == VariableKind.Parameter && !value)
					throw new InvalidOperationException("Cannot remove InitialValueIsInitialized from parameters");
				initialValueIsInitialized = value;
			}
		}

		bool usesInitialValue;

		/// <summary>
		/// Gets/Sets whether the initial value of the variable is used.
		/// This is always <c>true</c> for parameters (incl. <c>this</c>).
		///
		/// Normal variables use the initial value, if no explicit initialization is done.
		/// </summary>
		/// <remarks>
		/// The following table shows the relationship between <see cref="InitialValueIsInitialized"/>
		/// and <see cref="UsesInitialValue"/>.
		/// <list type="table">
		/// <listheader>
		/// <term><see cref="InitialValueIsInitialized"/></term>
		/// <term><see cref="UsesInitialValue"/></term>
		/// <term>Meaning</term>
		/// </listheader>
		/// <item>
		/// <term><see langword="true" /></term>
		/// <term><see langword="true" /></term>
		/// <term>This variable's initial value is zero-initialized (<c>.locals init</c>) and the initial value is used.
		/// From C#'s point of view a the value <c>default(T)</c> is assigned at the site of declaration.</term>
		/// </item>
		/// <item>
		/// <term><see langword="true" /></term>
		/// <term><see langword="false" /></term>
		/// <term>This variable's initial value is zero-initialized (<c>.locals init</c>) and the initial value is not used.
		/// From C#'s point of view no implicit initialization occurs, because the code assigns a value
		/// explicitly, before the variable is first read.</term>
		/// </item>
		/// <item>
		/// <term><see langword="false" /></term>
		/// <term><see langword="true" /></term>
		/// <term>This variable's initial value is uninitialized (<c>.locals</c> without <c>init</c>) and the
		/// initial value is used.
		/// From C#'s point of view a call to <code>System.Runtime.CompilerServices.Unsafe.SkipInit(out T)</code>
		/// is generated after the declaration.</term>
		/// </item>
		/// <item>
		/// <term><see langword="false" /></term>
		/// <term><see langword="false" /></term>
		/// <term>This variable's initial value is uninitialized (<c>.locals</c> without <c>init</c>) and the
		/// initial value is not used.
		/// From C#'s point of view no implicit initialization occurs, because the code assigns a value
		/// explicitly, before the variable is first read.</term>
		/// </item>
		/// </list>
		/// </remarks>
		public bool UsesInitialValue {
			get { return usesInitialValue; }
			set {
				if (Kind == VariableKind.Parameter && !value)
					throw new InvalidOperationException("Cannot remove UsesInitialValue from parameters");
				usesInitialValue = value;
			}
		}

		[Obsolete("Use 'UsesInitialValue' instead.")]
		public bool HasInitialValue {
			get => UsesInitialValue;
			set => UsesInitialValue = value;
		}

		/// <summary>
		/// Gets whether the variable is in SSA form:
		/// There is exactly 1 store, and every load sees the value from that store.
		/// </summary>
		/// <remarks>
		/// Note: the single store is not necessary a store instruction, it might also
		/// be the use of the implicit initial value.
		/// For example: for parameters, IsSingleDefinition will only return true if
		/// the parameter is never assigned to within the function.
		/// </remarks>
		public bool IsSingleDefinition {
			get {
				return StoreCount == 1 && AddressCount == 0;
			}
		}

		/// <summary>
		/// Gets whether the variable is dead - unused.
		/// </summary>
		public bool IsDead {
			get {
				return StoreInstructions.Count == 0
					&& LoadCount == 0
					&& AddressCount == 0;
			}
		}

		/// <summary>
		/// The field which was converted to a local variable.
		/// Set when the variable is from a 'yield return' or 'async' state machine.
		/// </summary>
		public IField? StateMachineField;

		/// <summary>
		/// If enabled, remove dead stores to this variable as if the "Remove dead code" option is enabled.
		/// </summary>
		internal bool RemoveIfRedundant;

		public dnlib.DotNet.Parameter OriginalParameter;
		public dnlib.DotNet.Emit.Local OriginalVariable;

		public ILVariable(VariableKind kind, IType type, int? index = null)
		{
			if (type == null)
				throw new ArgumentNullException(nameof(type));
			this.Kind = kind;
			this.type = type;
			this.StackType = type.GetStackType();
			this.Index = index;
			if (kind == VariableKind.Parameter)
			{
				this.InitialValueIsInitialized = true;
				this.UsesInitialValue = true;
			}
			CheckInvariant();
		}

		public ILVariable(VariableKind kind, IType type, StackType stackType, int? index = null)
		{
			if (type == null)
				throw new ArgumentNullException(nameof(type));
			this.Kind = kind;
			this.type = type;
			this.StackType = stackType;
			this.Index = index;
			if (kind == VariableKind.Parameter)
			{
				this.InitialValueIsInitialized = true;
				this.UsesInitialValue = true;
			}
			CheckInvariant();
		}

<<<<<<< HEAD
		public dnlib.DotNet.TypeSig GetVariableType()
		{
			//TODO: This doesn't work since most signature types in the TypeSystem don't store a dnlib type.
			return Type.OriginalMember?.GetTypeSig() ?? Type.MetadataToken?.GetTypeSig() ??
				   OriginalVariable?.Type ?? OriginalParameter?.Type ?? new dnlib.DotNet.SentinelSig();
		}

		public SourceLocal GetSourceLocal() {
			Debug.Assert(OriginalParameter == null);
			Debug.Assert(Name != null);
			var hoistedField = StateMachineField?.MetadataToken as dnlib.DotNet.FieldDef;
			if (sourceParamOrLocal == null)
				Interlocked.CompareExchange(ref sourceParamOrLocal,
					hoistedField != null
						? new SourceLocal(OriginalVariable, Name, hoistedField, GetSourceVariableFlags())
						: new SourceLocal(OriginalVariable, Name, GetVariableType(), GetSourceVariableFlags()), null);
			return (SourceLocal)sourceParamOrLocal;
		}

		SourceVariableFlags GetSourceVariableFlags()
		{
			var flags = SourceVariableFlags.None;
			if (IsRefReadOnly)
				flags |= SourceVariableFlags.ReadOnlyReference;
			return flags;
		}

		public SourceParameter GetSourceParameter() {
			Debug.Assert(OriginalParameter != null);
			Debug.Assert(Name != null);
			var hoistedField = StateMachineField?.MetadataToken as dnlib.DotNet.FieldDef;
			if (sourceParamOrLocal == null)
				Interlocked.CompareExchange(ref sourceParamOrLocal,
					hoistedField != null
						? new SourceParameter(OriginalParameter, Name, hoistedField, GetSourceVariableFlags())
						: new SourceParameter(OriginalParameter, Name, GetVariableType(), GetSourceVariableFlags()), null);
			return (SourceParameter)sourceParamOrLocal;
		}
		internal object sourceParamOrLocal;

		public object GetTextReferenceObject() {
			if (OriginalParameter != null)
				return OriginalParameter;
			return GetSourceLocal();
		}

		public override string ToString()
=======
		public override string? ToString()
>>>>>>> 09a9a117
		{
			return Name;
		}

		internal void WriteDefinitionTo(IDecompilerOutput output)
		{
<<<<<<< HEAD
			if (IsRefReadOnly) {
				output.Write("readonly ", BoxedTextColor.Text);
=======
			if (IsRefReadOnly)
			{
				output.Write("readonly ");
>>>>>>> 09a9a117
			}
			switch (Kind)
			{
				case VariableKind.Local:
					output.Write("local ", BoxedTextColor.Text);
					break;
				case VariableKind.PinnedLocal:
					output.Write("pinned local ", BoxedTextColor.Text);
					break;
				case VariableKind.PinnedRegionLocal:
					output.Write("PinnedRegion local ", BoxedTextColor.Text);
					break;
				case VariableKind.Parameter:
					output.Write("param ", BoxedTextColor.Text);
					break;
				case VariableKind.ExceptionLocal:
					output.Write("exception local ", BoxedTextColor.Text);
					break;
				case VariableKind.ExceptionStackSlot:
					output.Write("exception stack ", BoxedTextColor.Text);
					break;
				case VariableKind.StackSlot:
					output.Write("stack ", BoxedTextColor.Text);
					break;
				case VariableKind.InitializerTarget:
					output.Write("initializer ", BoxedTextColor.Text);
					break;
				case VariableKind.ForeachLocal:
					output.Write("foreach ", BoxedTextColor.Text);
					break;
				case VariableKind.UsingLocal:
					output.Write("using ", BoxedTextColor.Text);
					break;
				case VariableKind.NamedArgument:
					output.Write("named_arg ", BoxedTextColor.Text);
					break;
				case VariableKind.DisplayClassLocal:
					output.Write("display_class local ", BoxedTextColor.Text);
					break;
				case VariableKind.PatternLocal:
					output.Write("pattern local ", BoxedTextColor.Text);
					break;
				case VariableKind.DeconstructionInitTemporary:
					output.Write("deconstruction init temporary ", BoxedTextColor.Text);
					break;
				default:
					throw new ArgumentOutOfRangeException();
			}
			output.Write(this.Name, this, DecompilerReferenceFlags.Definition | DecompilerReferenceFlags.Local, BoxedTextColor.Text);
			output.Write(" : ", BoxedTextColor.Text);
			Type.WriteTo(output);
<<<<<<< HEAD
			output.Write("(", BoxedTextColor.Text);
			if (Kind == VariableKind.Parameter || Kind == VariableKind.Local || Kind == VariableKind.PinnedLocal || Kind == VariableKind.PinnedRegionLocal) {
=======
			output.Write('(');
			if (Kind == VariableKind.Parameter || Kind == VariableKind.Local || Kind == VariableKind.PinnedLocal || Kind == VariableKind.PinnedRegionLocal)
			{
>>>>>>> 09a9a117
				output.Write("Index={0}, ", Index);
			}
			output.Write("LoadCount={0}, AddressCount={1}, StoreCount={2})", LoadCount, AddressCount, StoreCount);
			if (Kind != VariableKind.Parameter)
			{
				if (initialValueIsInitialized)
				{
					output.Write(" init", BoxedTextColor.Text);
				}
				else
				{
					output.Write(" uninit", BoxedTextColor.Text);
				}
				if (usesInitialValue)
				{
					output.Write(" used", BoxedTextColor.Text);
				}
				else
				{
					output.Write(" unused", BoxedTextColor.Text);
				}
			}
<<<<<<< HEAD
			if (CaptureScope != null) {
				output.Write(" captured in ", BoxedTextColor.Text);
				output.Write(CaptureScope.EntryPoint.Label, CaptureScope, DecompilerReferenceFlags.Local, BoxedTextColor.Text);
			}
			if (StateMachineField != null) {
				output.Write(" from state-machine", BoxedTextColor.Text);
=======
			if (CaptureScope != null)
			{
				output.Write(" captured in ");
				output.WriteReference(CaptureScope.EntryPoint.Label, CaptureScope, true);
			}
			if (StateMachineField != null)
			{
				output.Write(" from state-machine");
>>>>>>> 09a9a117
			}
		}

		internal void WriteTo(IDecompilerOutput output)
		{
			output.Write(this.Name, this, DecompilerReferenceFlags.Local, BoxedTextColor.Text);
		}

		/// <summary>
		/// Gets whether this variable occurs within the specified instruction.
		/// </summary>
		internal bool IsUsedWithin(ILInstruction inst)
		{
			if (inst is IInstructionWithVariableOperand iwvo && iwvo.Variable == this)
			{
				return true;
			}
			foreach (var child in inst.Children)
			{
				if (IsUsedWithin(child))
					return true;
			}
			return false;
		}
	}

	public interface IInstructionWithVariableOperand
	{
		ILVariable Variable { get; set; }
		int IndexInVariableInstructionMapping { get; set; }
	}

	public interface IStoreInstruction : IInstructionWithVariableOperand
	{
		int IndexInStoreInstructionList { get; set; }
	}

	interface ILoadInstruction : IInstructionWithVariableOperand
	{
		int IndexInLoadInstructionList { get; set; }
	}

	interface IAddressInstruction : IInstructionWithVariableOperand
	{
		int IndexInAddressInstructionList { get; set; }
	}

	public class ILVariableEqualityComparer : IEqualityComparer<ILVariable>
	{
		public static readonly ILVariableEqualityComparer Instance = new ILVariableEqualityComparer();

		public bool Equals(ILVariable? x, ILVariable? y)
		{
			if (x == y)
				return true;
			if (x == null || y == null)
				return false;
			if (x.Kind == VariableKind.StackSlot || y.Kind == VariableKind.StackSlot)
				return false;
			if (x.Kind == VariableKind.PatternLocal || y.Kind == VariableKind.PatternLocal)
				return false;
			if (!(x.Function == y.Function && x.Kind == y.Kind))
				return false;
			if (x.Index != null)
				return x.Index == y.Index;
			else if (x.StateMachineField != null)
				return x.StateMachineField.Equals(y.StateMachineField);
			else
				return false;
		}

		public int GetHashCode(ILVariable obj)
		{
			if (obj.Kind == VariableKind.StackSlot)
				return obj.GetHashCode();
			return (obj.Function, obj.Kind, obj.Index).GetHashCode();
		}
	}
}<|MERGE_RESOLUTION|>--- conflicted
+++ resolved
@@ -1,7 +1,4 @@
-<<<<<<< HEAD
-=======
-﻿#nullable enable
->>>>>>> 09a9a117
+#nullable enable
 // Copyright (c) 2014 Daniel Grunwald
 //
 // Permission is hereby granted, free of charge, to any person obtaining a copy of this
@@ -480,7 +477,6 @@
 			CheckInvariant();
 		}
 
-<<<<<<< HEAD
 		public dnlib.DotNet.TypeSig GetVariableType()
 		{
 			//TODO: This doesn't work since most signature types in the TypeSystem don't store a dnlib type.
@@ -527,24 +523,16 @@
 			return GetSourceLocal();
 		}
 
-		public override string ToString()
-=======
 		public override string? ToString()
->>>>>>> 09a9a117
 		{
 			return Name;
 		}
 
 		internal void WriteDefinitionTo(IDecompilerOutput output)
 		{
-<<<<<<< HEAD
-			if (IsRefReadOnly) {
+			if (IsRefReadOnly)
+			{
 				output.Write("readonly ", BoxedTextColor.Text);
-=======
-			if (IsRefReadOnly)
-			{
-				output.Write("readonly ");
->>>>>>> 09a9a117
 			}
 			switch (Kind)
 			{
@@ -596,14 +584,9 @@
 			output.Write(this.Name, this, DecompilerReferenceFlags.Definition | DecompilerReferenceFlags.Local, BoxedTextColor.Text);
 			output.Write(" : ", BoxedTextColor.Text);
 			Type.WriteTo(output);
-<<<<<<< HEAD
 			output.Write("(", BoxedTextColor.Text);
-			if (Kind == VariableKind.Parameter || Kind == VariableKind.Local || Kind == VariableKind.PinnedLocal || Kind == VariableKind.PinnedRegionLocal) {
-=======
-			output.Write('(');
 			if (Kind == VariableKind.Parameter || Kind == VariableKind.Local || Kind == VariableKind.PinnedLocal || Kind == VariableKind.PinnedRegionLocal)
 			{
->>>>>>> 09a9a117
 				output.Write("Index={0}, ", Index);
 			}
 			output.Write("LoadCount={0}, AddressCount={1}, StoreCount={2})", LoadCount, AddressCount, StoreCount);
@@ -626,23 +609,14 @@
 					output.Write(" unused", BoxedTextColor.Text);
 				}
 			}
-<<<<<<< HEAD
-			if (CaptureScope != null) {
+			if (CaptureScope != null)
+			{
 				output.Write(" captured in ", BoxedTextColor.Text);
 				output.Write(CaptureScope.EntryPoint.Label, CaptureScope, DecompilerReferenceFlags.Local, BoxedTextColor.Text);
 			}
-			if (StateMachineField != null) {
+			if (StateMachineField != null)
+			{
 				output.Write(" from state-machine", BoxedTextColor.Text);
-=======
-			if (CaptureScope != null)
-			{
-				output.Write(" captured in ");
-				output.WriteReference(CaptureScope.EntryPoint.Label, CaptureScope, true);
-			}
-			if (StateMachineField != null)
-			{
-				output.Write(" from state-machine");
->>>>>>> 09a9a117
 			}
 		}
 
