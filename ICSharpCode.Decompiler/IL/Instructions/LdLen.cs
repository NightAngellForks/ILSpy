<<<<<<< HEAD
﻿// Copyright (c) 2014 Daniel Grunwald
//
=======
﻿#nullable enable
// Copyright (c) 2014 Daniel Grunwald
// 
>>>>>>> 09a9a117
// Permission is hereby granted, free of charge, to any person obtaining a copy of this
// software and associated documentation files (the "Software"), to deal in the Software
// without restriction, including without limitation the rights to use, copy, modify, merge,
// publish, distribute, sublicense, and/or sell copies of the Software, and to permit persons
// to whom the Software is furnished to do so, subject to the following conditions:
//
// The above copyright notice and this permission notice shall be included in all copies or
// substantial portions of the Software.
//
// THE SOFTWARE IS PROVIDED "AS IS", WITHOUT WARRANTY OF ANY KIND, EXPRESS OR IMPLIED,
// INCLUDING BUT NOT LIMITED TO THE WARRANTIES OF MERCHANTABILITY, FITNESS FOR A PARTICULAR
// PURPOSE AND NONINFRINGEMENT. IN NO EVENT SHALL THE AUTHORS OR COPYRIGHT HOLDERS BE LIABLE
// FOR ANY CLAIM, DAMAGES OR OTHER LIABILITY, WHETHER IN AN ACTION OF CONTRACT, TORT OR
// OTHERWISE, ARISING FROM, OUT OF OR IN CONNECTION WITH THE SOFTWARE OR THE USE OR OTHER
// DEALINGS IN THE SOFTWARE.

using System.Diagnostics;
using dnSpy.Contracts.Decompiler;
using dnSpy.Contracts.Text;

namespace ICSharpCode.Decompiler.IL
{
	/// <summary>
	/// Description of LdLen.
	/// </summary>
	public sealed partial class LdLen
	{
		readonly StackType resultType;

		public LdLen(StackType type, ILInstruction array) : base(OpCode.LdLen)
		{
			Debug.Assert(type == StackType.I || type == StackType.I4 || type == StackType.I8);
			this.resultType = type;
			this.Array = array;
		}

		public override StackType ResultType {
			get { return resultType; }
		}

<<<<<<< HEAD
		public override void WriteTo(IDecompilerOutput output, ILAstWritingOptions options)
=======
		public override void WriteTo(ITextOutput output, ILAstWritingOptions options)
>>>>>>> 09a9a117
		{
			WriteILRange(output, options);
			output.Write(OpCode);
			output.Write(".", BoxedTextColor.Punctuation);
			output.Write(resultType);
			output.Write("(", BoxedTextColor.Punctuation);
			this.array.WriteTo(output, options);
			output.Write(")", BoxedTextColor.Punctuation);
		}
	}
}<|MERGE_RESOLUTION|>--- conflicted
+++ resolved
@@ -1,11 +1,6 @@
-<<<<<<< HEAD
-﻿// Copyright (c) 2014 Daniel Grunwald
+#nullable enable
+// Copyright (c) 2014 Daniel Grunwald
 //
-=======
-﻿#nullable enable
-// Copyright (c) 2014 Daniel Grunwald
-// 
->>>>>>> 09a9a117
 // Permission is hereby granted, free of charge, to any person obtaining a copy of this
 // software and associated documentation files (the "Software"), to deal in the Software
 // without restriction, including without limitation the rights to use, copy, modify, merge,
@@ -46,11 +41,7 @@
 			get { return resultType; }
 		}
 
-<<<<<<< HEAD
 		public override void WriteTo(IDecompilerOutput output, ILAstWritingOptions options)
-=======
-		public override void WriteTo(ITextOutput output, ILAstWritingOptions options)
->>>>>>> 09a9a117
 		{
 			WriteILRange(output, options);
 			output.Write(OpCode);
