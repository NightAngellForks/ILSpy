<<<<<<< HEAD
﻿// Copyright (c) 2014 Daniel Grunwald
//
=======
﻿#nullable enable
// Copyright (c) 2014 Daniel Grunwald
// 
>>>>>>> 09a9a117
// Permission is hereby granted, free of charge, to any person obtaining a copy of this
// software and associated documentation files (the "Software"), to deal in the Software
// without restriction, including without limitation the rights to use, copy, modify, merge,
// publish, distribute, sublicense, and/or sell copies of the Software, and to permit persons
// to whom the Software is furnished to do so, subject to the following conditions:
//
// The above copyright notice and this permission notice shall be included in all copies or
// substantial portions of the Software.
//
// THE SOFTWARE IS PROVIDED "AS IS", WITHOUT WARRANTY OF ANY KIND, EXPRESS OR IMPLIED,
// INCLUDING BUT NOT LIMITED TO THE WARRANTIES OF MERCHANTABILITY, FITNESS FOR A PARTICULAR
// PURPOSE AND NONINFRINGEMENT. IN NO EVENT SHALL THE AUTHORS OR COPYRIGHT HOLDERS BE LIABLE
// FOR ANY CLAIM, DAMAGES OR OTHER LIABILITY, WHETHER IN AN ACTION OF CONTRACT, TORT OR
// OTHERWISE, ARISING FROM, OUT OF OR IN CONNECTION WITH THE SOFTWARE OR THE USE OR OTHER
// DEALINGS IN THE SOFTWARE.

using System;
using System.Diagnostics;
<<<<<<< HEAD
using dnSpy.Contracts.Decompiler;
using dnSpy.Contracts.Text;
using ICSharpCode.Decompiler.Disassembler;
=======

>>>>>>> 09a9a117
using ICSharpCode.Decompiler.TypeSystem;

namespace ICSharpCode.Decompiler.IL
{
	public abstract partial class CallInstruction : ILInstruction
	{
		public static CallInstruction Create(OpCode opCode, IMethod method)
		{
			switch (opCode)
			{
				case OpCode.Call:
					return new Call(method);
				case OpCode.CallVirt:
					return new CallVirt(method);
				case OpCode.NewObj:
					return new NewObj(method);
				default:
					throw new ArgumentException("Not a valid call opcode");
			}
		}

		public readonly IMethod Method;

		/// <summary>
		/// Gets/Sets whether the call has the 'tail.' prefix.
		/// </summary>
		public bool IsTail;

		/// <summary>
		/// Gets/Sets the type specified in the 'constrained.' prefix.
		/// Returns null if no 'constrained.' prefix exists for this call.
		/// </summary>
		public IType? ConstrainedTo;

		/// <summary>
		/// Gets whether the IL stack was empty at the point of this call.
		/// (not counting the arguments/return value of the call itself)
		/// </summary>
		public bool ILStackWasEmpty;

		protected CallInstruction(OpCode opCode, IMethod method) : base(opCode)
		{
			this.Method = method ?? throw new ArgumentNullException(nameof(method));
			this.Arguments = new InstructionCollection<ILInstruction>(this, 0);
		}

		/// <summary>
		/// Gets whether this is an instance call (i.e. whether the first argument is the 'this' pointer).
		/// </summary>
		public bool IsInstanceCall {
			get { return !(Method.IsStatic || OpCode == OpCode.NewObj); }
		}

		/// <summary>
		/// Gets the parameter for the argument with the specified index.
		/// Returns null for the <c>this</c> parameter.
		/// </summary>
		public IParameter? GetParameter(int argumentIndex)
		{
			int firstParamIndex = (Method.IsStatic || OpCode == OpCode.NewObj) ? 0 : 1;
			if (argumentIndex < firstParamIndex)
			{
				return null; // asking for 'this' parameter
			}
			return Method.Parameters[argumentIndex - firstParamIndex];
		}

		public override StackType ResultType {
			get {
				if (OpCode == OpCode.NewObj)
					return Method.DeclaringType.GetStackType();
				else
					return Method.ReturnType.GetStackType();
			}
		}

		/// <summary>
		/// Gets the expected stack type for passing the this pointer in a method call.
		/// Returns StackType.O for reference types (this pointer passed as object reference),
		/// and StackType.Ref for type parameters and value types (this pointer passed as managed reference).
		///
		/// Returns StackType.Unknown if the input type is unknown.
		/// </summary>
		internal static StackType ExpectedTypeForThisPointer(IType type)
		{
			if (type.Kind == TypeKind.TypeParameter)
				return StackType.Ref;
			switch (type.IsReferenceType)
			{
				case true:
					return StackType.O;
				case false:
					return StackType.Ref;
				default:
					return StackType.Unknown;
			}
		}

		internal override void CheckInvariant(ILPhase phase)
		{
			base.CheckInvariant(phase);
			int firstArgument = (OpCode != OpCode.NewObj && !Method.IsStatic) ? 1 : 0;
			Debug.Assert(Method.Parameters.Count + firstArgument == Arguments.Count);
			if (firstArgument == 1)
			{
				if (!(Arguments[0].ResultType == ExpectedTypeForThisPointer(ConstrainedTo ?? Method.DeclaringType)))
					Debug.Fail($"Stack type mismatch in 'this' argument in call to {Method.Name}()");
			}
			for (int i = 0; i < Method.Parameters.Count; ++i)
			{
				if (!(Arguments[firstArgument + i].ResultType == Method.Parameters[i].Type.GetStackType()))
					Debug.Fail($"Stack type mismatch in parameter {i} in call to {Method.Name}()");
			}
		}

		public override void WriteTo(IDecompilerOutput output, ILAstWritingOptions options)
		{
			WriteILRange(output, options);
<<<<<<< HEAD
			if (ConstrainedTo != null) {
				output.Write("constrained[", BoxedTextColor.Text);
				ConstrainedTo.WriteTo(output, ILNameSyntax.ShortTypeName);
				output.Write("].", BoxedTextColor.Text);
=======
			if (ConstrainedTo != null)
			{
				output.Write("constrained[");
				ConstrainedTo.WriteTo(output);
				output.Write("].");
>>>>>>> 09a9a117
			}
			if (IsTail)
				output.Write("tail.", BoxedTextColor.Text);
			output.Write(OpCode);
			output.Write(" ", BoxedTextColor.Text);
			Method.WriteTo(output);
<<<<<<< HEAD
			output.Write("(", BoxedTextColor.Text);
			for (int i = 0; i < Arguments.Count; i++) {
=======
			output.Write('(');
			for (int i = 0; i < Arguments.Count; i++)
			{
>>>>>>> 09a9a117
				if (i > 0)
					output.Write(", ", BoxedTextColor.Text);
				Arguments[i].WriteTo(output, options);
			}
			output.Write(")", BoxedTextColor.Text);
		}

<<<<<<< HEAD
		protected internal sealed override bool PerformMatch(ILInstruction other, ref Patterns.Match match)
=======
		protected internal sealed override bool PerformMatch(ILInstruction? other, ref Patterns.Match match)
>>>>>>> 09a9a117
		{
			CallInstruction? o = other as CallInstruction;
			return o != null && this.OpCode == o.OpCode && this.Method.Equals(o.Method) && this.IsTail == o.IsTail
				&& object.Equals(this.ConstrainedTo, o.ConstrainedTo)
				&& Patterns.ListMatch.DoMatch(this.Arguments, o.Arguments, ref match);
		}
	}

	partial class Call : ILiftableInstruction
	{
		/// <summary>
		/// Calls can only be lifted when calling a lifted operator.
		/// Note that the semantics of such a lifted call depend on the type of operator:
		/// we follow C# semantics here.
		/// </summary>
		public bool IsLifted => Method is CSharp.Resolver.ILiftedOperator;

		public StackType UnderlyingResultType {
			get {
				if (Method is CSharp.Resolver.ILiftedOperator liftedOp)
					return liftedOp.NonLiftedReturnType.GetStackType();
				else
					return Method.ReturnType.GetStackType();
			}
		}
	}
}<|MERGE_RESOLUTION|>--- conflicted
+++ resolved
@@ -1,11 +1,6 @@
-<<<<<<< HEAD
-﻿// Copyright (c) 2014 Daniel Grunwald
+#nullable enable
+// Copyright (c) 2014 Daniel Grunwald
 //
-=======
-﻿#nullable enable
-// Copyright (c) 2014 Daniel Grunwald
-// 
->>>>>>> 09a9a117
 // Permission is hereby granted, free of charge, to any person obtaining a copy of this
 // software and associated documentation files (the "Software"), to deal in the Software
 // without restriction, including without limitation the rights to use, copy, modify, merge,
@@ -24,13 +19,10 @@
 
 using System;
 using System.Diagnostics;
-<<<<<<< HEAD
 using dnSpy.Contracts.Decompiler;
 using dnSpy.Contracts.Text;
 using ICSharpCode.Decompiler.Disassembler;
-=======
 
->>>>>>> 09a9a117
 using ICSharpCode.Decompiler.TypeSystem;
 
 namespace ICSharpCode.Decompiler.IL
@@ -149,32 +141,20 @@
 		public override void WriteTo(IDecompilerOutput output, ILAstWritingOptions options)
 		{
 			WriteILRange(output, options);
-<<<<<<< HEAD
-			if (ConstrainedTo != null) {
+			if (ConstrainedTo != null)
+			{
 				output.Write("constrained[", BoxedTextColor.Text);
 				ConstrainedTo.WriteTo(output, ILNameSyntax.ShortTypeName);
 				output.Write("].", BoxedTextColor.Text);
-=======
-			if (ConstrainedTo != null)
-			{
-				output.Write("constrained[");
-				ConstrainedTo.WriteTo(output);
-				output.Write("].");
->>>>>>> 09a9a117
 			}
 			if (IsTail)
 				output.Write("tail.", BoxedTextColor.Text);
 			output.Write(OpCode);
 			output.Write(" ", BoxedTextColor.Text);
 			Method.WriteTo(output);
-<<<<<<< HEAD
 			output.Write("(", BoxedTextColor.Text);
-			for (int i = 0; i < Arguments.Count; i++) {
-=======
-			output.Write('(');
 			for (int i = 0; i < Arguments.Count; i++)
 			{
->>>>>>> 09a9a117
 				if (i > 0)
 					output.Write(", ", BoxedTextColor.Text);
 				Arguments[i].WriteTo(output, options);
@@ -182,11 +162,7 @@
 			output.Write(")", BoxedTextColor.Text);
 		}
 
-<<<<<<< HEAD
-		protected internal sealed override bool PerformMatch(ILInstruction other, ref Patterns.Match match)
-=======
 		protected internal sealed override bool PerformMatch(ILInstruction? other, ref Patterns.Match match)
->>>>>>> 09a9a117
 		{
 			CallInstruction? o = other as CallInstruction;
 			return o != null && this.OpCode == o.OpCode && this.Method.Equals(o.Method) && this.IsTail == o.IsTail
