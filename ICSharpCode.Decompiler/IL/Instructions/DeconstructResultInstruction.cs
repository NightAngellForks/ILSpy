--- conflicted
+++ resolved
@@ -1,11 +1,6 @@
-<<<<<<< HEAD
-﻿// Copyright (c) 2020 Siegfried Pammer
+#nullable enable
+// Copyright (c) 2020 Siegfried Pammer
 //
-=======
-﻿#nullable enable
-// Copyright (c) 2020 Siegfried Pammer
-// 
->>>>>>> 09a9a117
 // Permission is hereby granted, free of charge, to any person obtaining a copy of this
 // software and associated documentation files (the "Software"), to deal in the Software
 // without restriction, including without limitation the rights to use, copy, modify, merge,
@@ -23,12 +18,9 @@
 // DEALINGS IN THE SOFTWARE.
 
 using System.Diagnostics;
-<<<<<<< HEAD
 using dnSpy.Contracts.Decompiler;
 using dnSpy.Contracts.Text;
-=======
 
->>>>>>> 09a9a117
 using ICSharpCode.Decompiler.TypeSystem;
 
 namespace ICSharpCode.Decompiler.IL
