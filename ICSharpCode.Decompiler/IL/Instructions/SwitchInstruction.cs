--- conflicted
+++ resolved
@@ -49,11 +49,7 @@
 			this.Sections = new InstructionCollection<SwitchSection>(this, 1);
 		}
 
-<<<<<<< HEAD
-		ILInstruction value;
-=======
 		ILInstruction value = null!;
->>>>>>> 41c99e47
 		public ILInstruction Value {
 			get { return this.value; }
 			set {
@@ -173,15 +169,10 @@
 		{
 			// Pick the section with the most labels as default section.
 			IL.SwitchSection defaultSection = Sections.First();
-<<<<<<< HEAD
-			foreach (var section in Sections) {
-				if (section.Labels.Count() > defaultSection.Labels.Count()) {
-=======
 			foreach (var section in Sections)
 			{
 				if (section.Labels.Count() > defaultSection.Labels.Count())
 				{
->>>>>>> 41c99e47
 					defaultSection = section;
 				}
 			}
@@ -221,11 +212,7 @@
 		public override void WriteTo(ITextOutput output, ILAstWritingOptions options)
 		{
 			WriteILRange(output, options);
-<<<<<<< HEAD
 			output.WriteDefinition("case", this, isLocal: true);
-=======
-			output.WriteLocalReference("case", this, isDefinition: true);
->>>>>>> 41c99e47
 			output.Write(' ');
 			if (HasNullLabel)
 			{
