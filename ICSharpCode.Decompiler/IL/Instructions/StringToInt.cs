﻿#nullable enable
// Copyright (c) 2017 Siegfried Pammer
// 
// Permission is hereby granted, free of charge, to any person obtaining a copy of this
// software and associated documentation files (the "Software"), to deal in the Software
// without restriction, including without limitation the rights to use, copy, modify, merge,
// publish, distribute, sublicense, and/or sell copies of the Software, and to permit persons
// to whom the Software is furnished to do so, subject to the following conditions:
// 
// The above copyright notice and this permission notice shall be included in all copies or
// substantial portions of the Software.
// 
// THE SOFTWARE IS PROVIDED "AS IS", WITHOUT WARRANTY OF ANY KIND, EXPRESS OR IMPLIED,
// INCLUDING BUT NOT LIMITED TO THE WARRANTIES OF MERCHANTABILITY, FITNESS FOR A PARTICULAR
// PURPOSE AND NONINFRINGEMENT. IN NO EVENT SHALL THE AUTHORS OR COPYRIGHT HOLDERS BE LIABLE
// FOR ANY CLAIM, DAMAGES OR OTHER LIABILITY, WHETHER IN AN ACTION OF CONTRACT, TORT OR
// OTHERWISE, ARISING FROM, OUT OF OR IN CONNECTION WITH THE SOFTWARE OR THE USE OR OTHER
// DEALINGS IN THE SOFTWARE.


using System.Collections.Generic;

namespace ICSharpCode.Decompiler.IL
{
	partial class StringToInt
	{
		public List<(string? Key, int Value)> Map { get; }

		public StringToInt(ILInstruction argument, List<(string? Key, int Value)> map)
			: base(OpCode.StringToInt)
		{
			this.Argument = argument;
			this.Map = map;
		}

		public StringToInt(ILInstruction argument, string?[] map)
			: this(argument, ArrayToDictionary(map))
		{
		}

		static List<(string? Key, int Value)> ArrayToDictionary(string?[] map)
		{
			var dict = new List<(string? Key, int Value)>();
			for (int i = 0; i < map.Length; i++)
			{
				dict.Add((map[i], i));
			}
			return dict;
		}

		public override void WriteTo(ITextOutput output, ILAstWritingOptions options)
		{
			WriteILRange(output, options);
			output.Write("string.to.int (");
			Argument.WriteTo(output, options);
			output.Write(", { ");
			int i = 0;
<<<<<<< HEAD
			foreach (var entry in Map) {
				if (i > 0) output.Write(", ");
=======
			foreach (var entry in Map)
			{
				if (i > 0)
					output.Write(", ");
>>>>>>> 41c99e47
				if (entry.Key is null)
					output.Write($"[null] = {entry.Value}");
				else
					output.Write($"[\"{entry.Key}\"] = {entry.Value}");
				i++;
			}
			output.Write(" })");
		}
	}
}<|MERGE_RESOLUTION|>--- conflicted
+++ resolved
@@ -55,15 +55,10 @@
 			Argument.WriteTo(output, options);
 			output.Write(", { ");
 			int i = 0;
-<<<<<<< HEAD
-			foreach (var entry in Map) {
-				if (i > 0) output.Write(", ");
-=======
 			foreach (var entry in Map)
 			{
 				if (i > 0)
 					output.Write(", ");
->>>>>>> 41c99e47
 				if (entry.Key is null)
 					output.Write($"[null] = {entry.Value}");
 				else
