--- conflicted
+++ resolved
@@ -1,11 +1,6 @@
-<<<<<<< HEAD
-﻿// Copyright (c) 2014 Daniel Grunwald
-//
-=======
 ﻿#nullable enable
 // Copyright (c) 2014 Daniel Grunwald
 // 
->>>>>>> 41c99e47
 // Permission is hereby granted, free of charge, to any person obtaining a copy of this
 // software and associated documentation files (the "Software"), to deal in the Software
 // without restriction, including without limitation the rights to use, copy, modify, merge,
@@ -86,11 +81,7 @@
 			return inst != null && inst.Variable == variable;
 		}
 
-<<<<<<< HEAD
-		public bool MatchLdLoca(ILVariable variable)
-=======
 		public bool MatchLdLoca(ILVariable? variable)
->>>>>>> 41c99e47
 		{
 			var inst = this as LdLoca;
 			return inst != null && inst.Variable == variable;
@@ -129,11 +120,7 @@
 			return inst != null && inst.Variable.Kind == VariableKind.Parameter && inst.Variable.Index < 0;
 		}
 
-<<<<<<< HEAD
-		public bool MatchStLoc(out ILVariable variable)
-=======
 		public bool MatchStLoc([NotNullWhen(true)] out ILVariable? variable)
->>>>>>> 41c99e47
 		{
 			var inst = this as StLoc;
 			if (inst != null)
@@ -145,11 +132,7 @@
 			return false;
 		}
 
-<<<<<<< HEAD
-		public bool MatchStLoc(ILVariable variable, out ILInstruction value)
-=======
 		public bool MatchStLoc(ILVariable? variable, [NotNullWhen(true)] out ILInstruction? value)
->>>>>>> 41c99e47
 		{
 			var inst = this as StLoc;
 			if (inst != null && inst.Variable == variable)
@@ -161,11 +144,7 @@
 			return false;
 		}
 
-<<<<<<< HEAD
-		public bool MatchLdLen(StackType type, out ILInstruction array)
-=======
 		public bool MatchLdLen(StackType type, [NotNullWhen(true)] out ILInstruction? array)
->>>>>>> 41c99e47
 		{
 			var inst = this as LdLen;
 			if (inst != null && inst.ResultType == type)
@@ -201,11 +180,7 @@
 			return false;
 		}
 
-<<<<<<< HEAD
-		public bool MatchBranch(Block targetBlock)
-=======
 		public bool MatchBranch(Block? targetBlock)
->>>>>>> 41c99e47
 		{
 			var inst = this as Branch;
 			return inst != null && inst.TargetBlock == targetBlock;
@@ -249,21 +224,13 @@
 			return false;
 		}
 
-<<<<<<< HEAD
-		public bool MatchLeave(BlockContainer targetContainer)
-=======
 		public bool MatchLeave(BlockContainer? targetContainer)
->>>>>>> 41c99e47
 		{
 			var inst = this as Leave;
 			return inst != null && inst.TargetContainer == targetContainer && inst.Value.MatchNop();
 		}
 
-<<<<<<< HEAD
-		public bool MatchIfInstruction(out ILInstruction condition, out ILInstruction trueInst, out ILInstruction falseInst)
-=======
 		public bool MatchIfInstruction([NotNullWhen(true)] out ILInstruction? condition, [NotNullWhen(true)] out ILInstruction? trueInst, [NotNullWhen(true)] out ILInstruction? falseInst)
->>>>>>> 41c99e47
 		{
 			if (this is IfInstruction inst)
 			{
@@ -494,12 +461,8 @@
 			if (this is LdObj ldobj && ldobj.Target is LdFlda ldflda && ldobj.UnalignedPrefix == 0 && !ldobj.IsVolatile)
 			{
 				field = ldflda.Field;
-<<<<<<< HEAD
-				if (field.DeclaringType.IsReferenceType == true || !ldflda.Target.MatchAddressOf(out target, out _)) {
-=======
 				if (field.DeclaringType.IsReferenceType == true || !ldflda.Target.MatchAddressOf(out target, out _))
 				{
->>>>>>> 41c99e47
 					target = ldflda.Target;
 				}
 				return true;
@@ -509,11 +472,7 @@
 			return false;
 		}
 
-<<<<<<< HEAD
-		public bool MatchLdsFld(out IField field)
-=======
 		public bool MatchLdsFld([NotNullWhen(true)] out IField? field)
->>>>>>> 41c99e47
 		{
 			if (this is LdObj ldobj && ldobj.Target is LdsFlda ldsflda && ldobj.UnalignedPrefix == 0 && !ldobj.IsVolatile)
 			{
@@ -563,11 +522,7 @@
 			return op != null && op.Operator == @operator;
 		}
 
-<<<<<<< HEAD
-		public bool MatchBinaryNumericInstruction(BinaryNumericOperator @operator, out ILInstruction left, out ILInstruction right)
-=======
 		public bool MatchBinaryNumericInstruction(BinaryNumericOperator @operator, [NotNullWhen(true)] out ILInstruction? left, [NotNullWhen(true)] out ILInstruction? right)
->>>>>>> 41c99e47
 		{
 			var op = this as BinaryNumericInstruction;
 			if (op != null && op.Operator == @operator)
@@ -581,11 +536,7 @@
 			return false;
 		}
 
-<<<<<<< HEAD
-		public bool MatchBinaryNumericInstruction(out BinaryNumericOperator @operator, out ILInstruction left, out ILInstruction right)
-=======
 		public bool MatchBinaryNumericInstruction(out BinaryNumericOperator @operator, [NotNullWhen(true)] out ILInstruction? left, [NotNullWhen(true)] out ILInstruction? right)
->>>>>>> 41c99e47
 		{
 			var op = this as BinaryNumericInstruction;
 			if (op != null)
