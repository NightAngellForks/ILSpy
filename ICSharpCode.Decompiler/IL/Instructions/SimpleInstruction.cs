--- conflicted
+++ resolved
@@ -1,11 +1,6 @@
-<<<<<<< HEAD
-﻿// Copyright (c) 2014 Daniel Grunwald
-//
-=======
 ﻿#nullable enable
 // Copyright (c) 2014 Daniel Grunwald
 // 
->>>>>>> 41c99e47
 // Permission is hereby granted, free of charge, to any person obtaining a copy of this
 // software and associated documentation files (the "Software"), to deal in the Software
 // without restriction, including without limitation the rights to use, copy, modify, merge,
@@ -70,11 +65,7 @@
 		public string? Message;
 		public StackType ExpectedResultType = StackType.Void;
 
-<<<<<<< HEAD
-		public InvalidBranch(string message) : this()
-=======
 		public InvalidBranch(string? message) : this()
->>>>>>> 41c99e47
 		{
 			this.Message = message;
 		}
@@ -99,11 +90,7 @@
 	partial class InvalidExpression : SimpleInstruction
 	{
 		public string Severity = "Error";
-<<<<<<< HEAD
-		public string Message;
-=======
 		public string? Message;
->>>>>>> 41c99e47
 		public StackType ExpectedResultType = StackType.Unknown;
 
 		public InvalidExpression(string? message) : this()
