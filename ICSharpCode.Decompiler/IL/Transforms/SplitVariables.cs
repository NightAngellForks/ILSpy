﻿// Copyright (c) 2016 Daniel Grunwald
//
// Permission is hereby granted, free of charge, to any person obtaining a copy of this
// software and associated documentation files (the "Software"), to deal in the Software
// without restriction, including without limitation the rights to use, copy, modify, merge,
// publish, distribute, sublicense, and/or sell copies of the Software, and to permit persons
// to whom the Software is furnished to do so, subject to the following conditions:
//
// The above copyright notice and this permission notice shall be included in all copies or
// substantial portions of the Software.
//
// THE SOFTWARE IS PROVIDED "AS IS", WITHOUT WARRANTY OF ANY KIND, EXPRESS OR IMPLIED,
// INCLUDING BUT NOT LIMITED TO THE WARRANTIES OF MERCHANTABILITY, FITNESS FOR A PARTICULAR
// PURPOSE AND NONINFRINGEMENT. IN NO EVENT SHALL THE AUTHORS OR COPYRIGHT HOLDERS BE LIABLE
// FOR ANY CLAIM, DAMAGES OR OTHER LIABILITY, WHETHER IN AN ACTION OF CONTRACT, TORT OR
// OTHERWISE, ARISING FROM, OUT OF OR IN CONNECTION WITH THE SOFTWARE OR THE USE OR OTHER
// DEALINGS IN THE SOFTWARE.

using System.Collections.Generic;
using System.Linq;
using System.Threading;

using ICSharpCode.Decompiler.FlowAnalysis;
using ICSharpCode.Decompiler.TypeSystem;
using ICSharpCode.Decompiler.Util;
<<<<<<< HEAD
using System.Threading;
using ICSharpCode.Decompiler.TypeSystem;
=======
>>>>>>> 41c99e47

namespace ICSharpCode.Decompiler.IL.Transforms
{
	/// <summary>
	/// Live range splitting for IL variables.
	/// </summary>
	public class SplitVariables : IILTransform
	{
		public void Run(ILFunction function, ILTransformContext context)
		{
			var groupStores = new GroupStores(function, context.CancellationToken);
			function.Body.AcceptVisitor(groupStores);
			// Replace analyzed variables with their split versions:
			foreach (var inst in function.Descendants.OfType<IInstructionWithVariableOperand>())
			{
				if (groupStores.IsAnalyzedVariable(inst.Variable))
				{
					inst.Variable = groupStores.GetNewVariable(inst);
				}
			}
			function.Variables.RemoveDead();
		}

		static bool IsCandidateVariable(ILVariable v)
		{
			switch (v.Kind)
			{
				case VariableKind.Local:
<<<<<<< HEAD
					foreach (var ldloca in v.AddressInstructions) {
						if (DetermineAddressUse(ldloca, ldloca.Variable) == AddressUse.Unknown) {
=======
					foreach (var ldloca in v.AddressInstructions)
					{
						if (DetermineAddressUse(ldloca, ldloca.Variable) == AddressUse.Unknown)
						{
>>>>>>> 41c99e47
							// If we don't understand how the address is being used,
							// we can't split the variable.
							return false;
						}
					}
					return true;
				case VariableKind.StackSlot:
					// stack slots: are already split by construction,
					// except for the locals-turned-stackslots in async functions
					// or stack slots handled by the infeasible path transform
					if (v.Function.IsAsync || v.RemoveIfRedundant)
						goto case VariableKind.Local;
					else
						return false;
				default:
					// parameters: avoid splitting parameters
					// pinned locals: must not split (doing so would extend the life of the pin to the end of the method)
					return false;
			}
		}

		enum AddressUse
		{
			Unknown,
			/// <summary>
			/// Address is immediately used for reading and/or writing,
			/// without the possibility of the variable being directly stored to (via 'stloc')
			/// in between the 'ldloca' and the use of the address.
			/// </summary>
			Immediate,
			/// <summary>
			/// We support some limited form of ref locals referring to a target variable,
			/// without giving up splitting of the target variable.
			/// Requirements:
			///  * the ref local is single-assignment
			///  * the ref local is initialized directly with 'ldloca target; stloc ref_local',
			///       not a derived pointer (e.g. 'ldloca target; ldflda F; stloc ref_local').
			///  * all uses of the ref_local are immediate.
			/// There may be stores to the target variable in between the 'stloc ref_local' and its uses,
			/// but we handle that case by treating each use of the ref_local as an address access
			/// of the target variable (as if the ref_local was eliminated via copy propagation).
			/// </summary>
			WithSupportedRefLocals,
		}

		static AddressUse DetermineAddressUse(ILInstruction addressLoadingInstruction, ILVariable targetVar)
		{
			switch (addressLoadingInstruction.Parent)
			{
				case LdObj _:
				case StObj stobj when stobj.Target == addressLoadingInstruction:
					return AddressUse.Immediate;
				case LdFlda ldflda:
					return DetermineAddressUse(ldflda, targetVar);
				case Await await:
					// GetAwaiter() may write to the struct, but shouldn't store the address for later use
					return AddressUse.Immediate;
				case CallInstruction call:
					return HandleCall(addressLoadingInstruction, targetVar, call);
				case StLoc stloc when stloc.Variable.IsSingleDefinition:
					// Address stored in local variable: also check all uses of that variable.
					if (!(stloc.Variable.Kind == VariableKind.StackSlot || stloc.Variable.Kind == VariableKind.Local))
						return AddressUse.Unknown;
					var value = stloc.Value;
<<<<<<< HEAD
					while (value is LdFlda ldFlda) {
						value = ldFlda.Target;
					}
					if (value.OpCode != OpCode.LdLoca) {
=======
					while (value is LdFlda ldFlda)
					{
						value = ldFlda.Target;
					}
					if (value.OpCode != OpCode.LdLoca)
					{
>>>>>>> 41c99e47
						// GroupStores only handles ref-locals correctly when they are supported by GetAddressLoadForRefLocalUse(),
						// which only works for ldflda*(ldloca)
						return AddressUse.Unknown;
					}
<<<<<<< HEAD
					foreach (var load in stloc.Variable.LoadInstructions) {
=======
					foreach (var load in stloc.Variable.LoadInstructions)
					{
>>>>>>> 41c99e47
						if (DetermineAddressUse(load, targetVar) != AddressUse.Immediate)
							return AddressUse.Unknown;
					}
					return AddressUse.WithSupportedRefLocals;
				default:
					return AddressUse.Unknown;
			}
		}

		static AddressUse HandleCall(ILInstruction addressLoadingInstruction, ILVariable targetVar, CallInstruction call)
		{
			// Address is passed to method.
			// We'll assume the method only uses the address locally,
			// unless we can see an address being returned from the method:
			IType returnType = (call is NewObj) ? call.Method.DeclaringType : call.Method.ReturnType;
<<<<<<< HEAD
			if (returnType.IsByRefLike) {
=======
			if (returnType.IsByRefLike)
			{
>>>>>>> 41c99e47
				// If the address is returned from the method, it check whether it's consumed immediately.
				// This can still be fine, as long as we also check the consumer's other arguments for 'stloc targetVar'.
				if (DetermineAddressUse(call, targetVar) != AddressUse.Immediate)
					return AddressUse.Unknown;
			}
<<<<<<< HEAD
			foreach (var p in call.Method.Parameters) {
=======
			foreach (var p in call.Method.Parameters)
			{
>>>>>>> 41c99e47
				// catch "out Span<int>" and similar
				if (p.Type.SkipModifiers() is ByReferenceType brt && brt.ElementType.IsByRefLike)
					return AddressUse.Unknown;
			}
			// ensure there's no 'stloc target' in between the ldloca and the call consuming the address
<<<<<<< HEAD
			for (int i = addressLoadingInstruction.ChildIndex + 1; i < call.Arguments.Count; i++) {
				foreach (var inst in call.Arguments[i].Descendants) {
=======
			for (int i = addressLoadingInstruction.ChildIndex + 1; i < call.Arguments.Count; i++)
			{
				foreach (var inst in call.Arguments[i].Descendants)
				{
>>>>>>> 41c99e47
					if (inst is StLoc store && store.Variable == targetVar)
						return AddressUse.Unknown;
				}
			}
			return AddressUse.Immediate;
		}

		/// <summary>
		/// Given 'ldloc ref_local' and 'ldloca target; stloc ref_local', returns the ldloca.
		/// This function must return a non-null LdLoca for every use of a SupportedRefLocal.
		/// </summary>
		static LdLoca GetAddressLoadForRefLocalUse(LdLoc ldloc)
		{
			if (!ldloc.Variable.IsSingleDefinition)
				return null; // only single-definition variables can be supported ref locals
			var store = ldloc.Variable.StoreInstructions.SingleOrDefault();
<<<<<<< HEAD
			if (store is StLoc stloc) {
				var value = stloc.Value;
				while (value is LdFlda ldFlda) {
=======
			if (store is StLoc stloc)
			{
				var value = stloc.Value;
				while (value is LdFlda ldFlda)
				{
>>>>>>> 41c99e47
					value = ldFlda.Target;
				}
				return value as LdLoca;
			}
			return null;
		}

		/// <summary>
		/// Use the union-find structure to merge
		/// </summary>
		/// <remarks>
		/// Instructions in a group are stores to the same variable that must stay together (cannot be split).
		/// </remarks>
		class GroupStores : ReachingDefinitionsVisitor
		{
			readonly UnionFind<IInstructionWithVariableOperand> unionFind = new UnionFind<IInstructionWithVariableOperand>();

			/// <summary>
			/// For each uninitialized variable, one representative instruction that
			/// potentially observes the unintialized value of the variable.
			/// Used to merge together all such loads of the same uninitialized value.
			/// </summary>
			readonly Dictionary<ILVariable, IInstructionWithVariableOperand> uninitVariableUsage = new Dictionary<ILVariable, IInstructionWithVariableOperand>();

			public GroupStores(ILFunction scope, CancellationToken cancellationToken) : base(scope, IsCandidateVariable, cancellationToken)
			{
			}

			protected internal override void VisitLdLoc(LdLoc inst)
			{
				base.VisitLdLoc(inst);
				HandleLoad(inst);
				var refLocalAddressLoad = GetAddressLoadForRefLocalUse(inst);
<<<<<<< HEAD
				if (refLocalAddressLoad != null) {
=======
				if (refLocalAddressLoad != null)
				{
>>>>>>> 41c99e47
					// SupportedRefLocal: act as if we copy-propagated the ldloca
					// to the point of use:
					HandleLoad(refLocalAddressLoad);
				}
			}

			protected internal override void VisitLdLoca(LdLoca inst)
			{
				base.VisitLdLoca(inst);
				HandleLoad(inst);
			}

			void HandleLoad(IInstructionWithVariableOperand inst)
			{
<<<<<<< HEAD
				if (IsAnalyzedVariable(inst.Variable)) {
					if (IsPotentiallyUninitialized(state, inst.Variable)) {
						// merge all uninit loads together:
						if (uninitVariableUsage.TryGetValue(inst.Variable, out var uninitLoad)) {
							unionFind.Merge(inst, uninitLoad);
						} else {
=======
				if (IsAnalyzedVariable(inst.Variable))
				{
					if (IsPotentiallyUninitialized(state, inst.Variable))
					{
						// merge all uninit loads together:
						if (uninitVariableUsage.TryGetValue(inst.Variable, out var uninitLoad))
						{
							unionFind.Merge(inst, uninitLoad);
						}
						else
						{
>>>>>>> 41c99e47
							uninitVariableUsage.Add(inst.Variable, inst);
						}
					}
					foreach (var store in GetStores(state, inst.Variable))
					{
						unionFind.Merge(inst, (IInstructionWithVariableOperand)store);
					}
				}
			}

			readonly Dictionary<IInstructionWithVariableOperand, ILVariable> newVariables = new Dictionary<IInstructionWithVariableOperand, ILVariable>();

			/// <summary>
			/// Gets the new variable for a LdLoc, StLoc or TryCatchHandler instruction.
			/// </summary>
			internal ILVariable GetNewVariable(IInstructionWithVariableOperand inst)
			{
				var representative = unionFind.Find(inst);
				ILVariable v;
				if (!newVariables.TryGetValue(representative, out v))
				{
					v = new ILVariable(inst.Variable.Kind, inst.Variable.Type, inst.Variable.StackType, inst.Variable.Index);
					v.Name = inst.Variable.Name;
					v.HasGeneratedName = inst.Variable.HasGeneratedName;
					v.StateMachineField = inst.Variable.StateMachineField;
					v.InitialValueIsInitialized = inst.Variable.InitialValueIsInitialized;
					v.UsesInitialValue = false; // we'll set UsesInitialValue when we encounter an uninit load
					v.RemoveIfRedundant = inst.Variable.RemoveIfRedundant;
					newVariables.Add(representative, v);
					inst.Variable.Function.Variables.Add(v);
				}
				if (inst.Variable.UsesInitialValue && uninitVariableUsage.TryGetValue(inst.Variable, out var uninitLoad) && uninitLoad == inst)
				{
					v.UsesInitialValue = true;
				}
				return v;
			}
		}
	}
}<|MERGE_RESOLUTION|>--- conflicted
+++ resolved
@@ -23,11 +23,6 @@
 using ICSharpCode.Decompiler.FlowAnalysis;
 using ICSharpCode.Decompiler.TypeSystem;
 using ICSharpCode.Decompiler.Util;
-<<<<<<< HEAD
-using System.Threading;
-using ICSharpCode.Decompiler.TypeSystem;
-=======
->>>>>>> 41c99e47
 
 namespace ICSharpCode.Decompiler.IL.Transforms
 {
@@ -56,15 +51,10 @@
 			switch (v.Kind)
 			{
 				case VariableKind.Local:
-<<<<<<< HEAD
-					foreach (var ldloca in v.AddressInstructions) {
-						if (DetermineAddressUse(ldloca, ldloca.Variable) == AddressUse.Unknown) {
-=======
 					foreach (var ldloca in v.AddressInstructions)
 					{
 						if (DetermineAddressUse(ldloca, ldloca.Variable) == AddressUse.Unknown)
 						{
->>>>>>> 41c99e47
 							// If we don't understand how the address is being used,
 							// we can't split the variable.
 							return false;
@@ -129,29 +119,18 @@
 					if (!(stloc.Variable.Kind == VariableKind.StackSlot || stloc.Variable.Kind == VariableKind.Local))
 						return AddressUse.Unknown;
 					var value = stloc.Value;
-<<<<<<< HEAD
-					while (value is LdFlda ldFlda) {
+					while (value is LdFlda ldFlda)
+					{
 						value = ldFlda.Target;
 					}
-					if (value.OpCode != OpCode.LdLoca) {
-=======
-					while (value is LdFlda ldFlda)
-					{
-						value = ldFlda.Target;
-					}
 					if (value.OpCode != OpCode.LdLoca)
 					{
->>>>>>> 41c99e47
 						// GroupStores only handles ref-locals correctly when they are supported by GetAddressLoadForRefLocalUse(),
 						// which only works for ldflda*(ldloca)
 						return AddressUse.Unknown;
 					}
-<<<<<<< HEAD
-					foreach (var load in stloc.Variable.LoadInstructions) {
-=======
 					foreach (var load in stloc.Variable.LoadInstructions)
 					{
->>>>>>> 41c99e47
 						if (DetermineAddressUse(load, targetVar) != AddressUse.Immediate)
 							return AddressUse.Unknown;
 					}
@@ -167,37 +146,24 @@
 			// We'll assume the method only uses the address locally,
 			// unless we can see an address being returned from the method:
 			IType returnType = (call is NewObj) ? call.Method.DeclaringType : call.Method.ReturnType;
-<<<<<<< HEAD
-			if (returnType.IsByRefLike) {
-=======
 			if (returnType.IsByRefLike)
 			{
->>>>>>> 41c99e47
 				// If the address is returned from the method, it check whether it's consumed immediately.
 				// This can still be fine, as long as we also check the consumer's other arguments for 'stloc targetVar'.
 				if (DetermineAddressUse(call, targetVar) != AddressUse.Immediate)
 					return AddressUse.Unknown;
 			}
-<<<<<<< HEAD
-			foreach (var p in call.Method.Parameters) {
-=======
 			foreach (var p in call.Method.Parameters)
 			{
->>>>>>> 41c99e47
 				// catch "out Span<int>" and similar
 				if (p.Type.SkipModifiers() is ByReferenceType brt && brt.ElementType.IsByRefLike)
 					return AddressUse.Unknown;
 			}
 			// ensure there's no 'stloc target' in between the ldloca and the call consuming the address
-<<<<<<< HEAD
-			for (int i = addressLoadingInstruction.ChildIndex + 1; i < call.Arguments.Count; i++) {
-				foreach (var inst in call.Arguments[i].Descendants) {
-=======
 			for (int i = addressLoadingInstruction.ChildIndex + 1; i < call.Arguments.Count; i++)
 			{
 				foreach (var inst in call.Arguments[i].Descendants)
 				{
->>>>>>> 41c99e47
 					if (inst is StLoc store && store.Variable == targetVar)
 						return AddressUse.Unknown;
 				}
@@ -214,17 +180,11 @@
 			if (!ldloc.Variable.IsSingleDefinition)
 				return null; // only single-definition variables can be supported ref locals
 			var store = ldloc.Variable.StoreInstructions.SingleOrDefault();
-<<<<<<< HEAD
-			if (store is StLoc stloc) {
-				var value = stloc.Value;
-				while (value is LdFlda ldFlda) {
-=======
 			if (store is StLoc stloc)
 			{
 				var value = stloc.Value;
 				while (value is LdFlda ldFlda)
 				{
->>>>>>> 41c99e47
 					value = ldFlda.Target;
 				}
 				return value as LdLoca;
@@ -258,12 +218,8 @@
 				base.VisitLdLoc(inst);
 				HandleLoad(inst);
 				var refLocalAddressLoad = GetAddressLoadForRefLocalUse(inst);
-<<<<<<< HEAD
-				if (refLocalAddressLoad != null) {
-=======
 				if (refLocalAddressLoad != null)
 				{
->>>>>>> 41c99e47
 					// SupportedRefLocal: act as if we copy-propagated the ldloca
 					// to the point of use:
 					HandleLoad(refLocalAddressLoad);
@@ -278,14 +234,6 @@
 
 			void HandleLoad(IInstructionWithVariableOperand inst)
 			{
-<<<<<<< HEAD
-				if (IsAnalyzedVariable(inst.Variable)) {
-					if (IsPotentiallyUninitialized(state, inst.Variable)) {
-						// merge all uninit loads together:
-						if (uninitVariableUsage.TryGetValue(inst.Variable, out var uninitLoad)) {
-							unionFind.Merge(inst, uninitLoad);
-						} else {
-=======
 				if (IsAnalyzedVariable(inst.Variable))
 				{
 					if (IsPotentiallyUninitialized(state, inst.Variable))
@@ -297,7 +245,6 @@
 						}
 						else
 						{
->>>>>>> 41c99e47
 							uninitVariableUsage.Add(inst.Variable, inst);
 						}
 					}
