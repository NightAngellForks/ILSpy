--- conflicted
+++ resolved
@@ -58,12 +58,8 @@
 		public bool Run(IfInstruction ifInst)
 		{
 			var lifted = Lift(ifInst, ifInst.Condition, ifInst.TrueInst, ifInst.FalseInst);
-<<<<<<< HEAD
-			if (lifted != null) {
-=======
 			if (lifted != null)
 			{
->>>>>>> 41c99e47
 				ifInst.ReplaceWith(lifted);
 				return true;
 			}
@@ -75,23 +71,15 @@
 		///   "a.GetValueOrDefault() == b.GetValueOrDefault() &amp;&amp; (a.HasValue &amp; b.HasValue)"
 		/// to
 		///   "(a.GetValueOrDefault() == b.GetValueOrDefault()) &amp; (a.HasValue &amp; b.HasValue)"
-<<<<<<< HEAD
-		/// so this secondary entry point analyses logic.and as-if it was a short-circuting &amp;&amp;.
-=======
 		/// so this secondary entry point analyses logic.and as-if it was a short-circuiting &amp;&amp;.
->>>>>>> 41c99e47
 		/// </summary>
 		public bool Run(BinaryNumericInstruction bni)
 		{
 			Debug.Assert(!bni.IsLifted && bni.Operator == BinaryNumericOperator.BitAnd);
 			// caller ensures that bni.Left/bni.Right are booleans
 			var lifted = Lift(bni, bni.Left, bni.Right, new LdcI4(0));
-<<<<<<< HEAD
-			if (lifted != null) {
-=======
 			if (lifted != null)
 			{
->>>>>>> 41c99e47
 				bni.ReplaceWith(lifted);
 				return true;
 			}
@@ -120,12 +108,8 @@
 				return false;
 
 			var lifted = Lift(ifInst, ifInst.Condition, thenLeave.Value, elseLeave.Value);
-<<<<<<< HEAD
-			if (lifted != null) {
-=======
 			if (lifted != null)
 			{
->>>>>>> 41c99e47
 				thenLeave.Value = lifted;
 				ifInst.ReplaceWith(thenLeave);
 				block.Instructions.Remove(elseLeave);
@@ -169,21 +153,13 @@
 		{
 			// ifInst is usually the IfInstruction to which condition belongs;
 			// but can also be a BinaryNumericInstruction.
-<<<<<<< HEAD
-			while (condition.MatchLogicNot(out var arg)) {
+			while (condition.MatchLogicNot(out var arg))
+			{
 				condition = arg;
 				ExtensionMethods.Swap(ref trueInst, ref falseInst);
 			}
-			if (context.Settings.NullPropagation && !NullPropagationTransform.IsProtectedIfInst(ifInst as IfInstruction)) {
-=======
-			while (condition.MatchLogicNot(out var arg))
-			{
-				condition = arg;
-				ExtensionMethods.Swap(ref trueInst, ref falseInst);
-			}
 			if (context.Settings.NullPropagation && !NullPropagationTransform.IsProtectedIfInst(ifInst as IfInstruction))
 			{
->>>>>>> 41c99e47
 				var nullPropagated = new NullPropagationTransform(context)
 					.Run(condition, trueInst, falseInst)?.WithILRange(ifInst);
 				if (nullPropagated != null)
@@ -279,13 +255,9 @@
 						new LdLoc(v).WithILRange(trueInst),
 						new LdcI4(1).WithILRange(falseInst)
 					).WithILRange(ifInst);
-<<<<<<< HEAD
-				} else if (trueInst.MatchLdcI4(0) && MatchHasValueCall(falseInst, v)) {
-=======
 				}
 				else if (trueInst.MatchLdcI4(0) && MatchHasValueCall(falseInst, v))
 				{
->>>>>>> 41c99e47
 					// v.GetValueOrDefault() ? false : v.HasValue
 					// ==> v == false
 					context.Step("NullableLiftingTransform: v == false", ifInst);
@@ -294,13 +266,9 @@
 						new LdLoc(v).WithILRange(falseInst),
 						trueInst // LdcI4(0)
 					).WithILRange(ifInst);
-<<<<<<< HEAD
-				} else if (MatchNegatedHasValueCall(trueInst, v) && falseInst.MatchLdcI4(1)) {
-=======
 				}
 				else if (MatchNegatedHasValueCall(trueInst, v) && falseInst.MatchLdcI4(1))
 				{
->>>>>>> 41c99e47
 					// v.GetValueOrDefault() ? !v.HasValue : true
 					// ==> v != true
 					context.Step("NullableLiftingTransform: v != true", ifInst);
@@ -309,13 +277,9 @@
 						new LdLoc(v).WithILRange(trueInst),
 						falseInst // LdcI4(1)
 					).WithILRange(ifInst);
-<<<<<<< HEAD
-				} else if (trueInst.MatchLdcI4(1) && MatchNegatedHasValueCall(falseInst, v)) {
-=======
 				}
 				else if (trueInst.MatchLdcI4(1) && MatchNegatedHasValueCall(falseInst, v))
 				{
->>>>>>> 41c99e47
 					// v.GetValueOrDefault() ? true : !v.HasValue
 					// ==> v != false
 					context.Step("NullableLiftingTransform: v != false", ifInst);
@@ -343,12 +307,6 @@
 					if (MatchThreeValuedLogicConditionPattern(condition, out var nullable1, out var nullable2))
 					{
 						// (nullable1.GetValueOrDefault() || (!nullable2.GetValueOrDefault() && !nullable1.HasValue)) ? v : v2
-<<<<<<< HEAD
-						if (v == nullable1 && v2 == nullable2) {
-							context.Step("NullableLiftingTransform: 3vl.bool.or(bool?, bool?)", ifInst);
-							return new ThreeValuedBoolOr(trueInst, falseInst).WithILRange(ifInst);
-						} else if (v == nullable2 && v2 == nullable1) {
-=======
 						if (v == nullable1 && v2 == nullable2)
 						{
 							context.Step("NullableLiftingTransform: 3vl.bool.or(bool?, bool?)", ifInst);
@@ -356,7 +314,6 @@
 						}
 						else if (v == nullable2 && v2 == nullable1)
 						{
->>>>>>> 41c99e47
 							context.Step("NullableLiftingTransform: 3vl.bool.and(bool?, bool?)", ifInst);
 							return new ThreeValuedBoolAnd(falseInst, trueInst).WithILRange(ifInst);
 						}
@@ -495,18 +452,12 @@
 
 			internal ILInstruction MakeLifted(ComparisonKind newComparisonKind, ILInstruction left, ILInstruction right)
 			{
-<<<<<<< HEAD
-				if (Instruction is Comp comp) {
+				if (Instruction is Comp comp)
+				{
 					return new Comp(newComparisonKind, ComparisonLiftingKind.CSharp, comp.InputType, comp.Sign, left, right).WithILRange(Instruction);
-				} else if (Instruction is Call call) {
-=======
-				if (Instruction is Comp comp)
-				{
-					return new Comp(newComparisonKind, ComparisonLiftingKind.CSharp, comp.InputType, comp.Sign, left, right).WithILRange(Instruction);
 				}
 				else if (Instruction is Call call)
 				{
->>>>>>> 41c99e47
 					IMethod method;
 					if (newComparisonKind == Kind)
 					{
@@ -529,13 +480,9 @@
 						ILStackWasEmpty = call.ILStackWasEmpty,
 						IsTail = call.IsTail
 					}.WithILRange(call);
-<<<<<<< HEAD
-				} else {
-=======
 				}
 				else
 				{
->>>>>>> 41c99e47
 					return null;
 				}
 			}
@@ -687,58 +634,7 @@
 					replacement = Comp.LogicNot(replacement);
 				}
 				return replacement;
-<<<<<<< HEAD
-=======
-			}
-			return null;
-		}
-
-		ILInstruction LiftCSharpUserComparison(ILInstruction trueInst, ILInstruction falseInst)
-		{
-			// (v1 != null && ... && vn != null) ? trueInst : falseInst
-			bool trueInstNegated = false;
-			while (trueInst.MatchLogicNot(out var arg))
-			{
-				trueInstNegated = !trueInstNegated;
-				trueInst = arg;
-			}
-			if (trueInst is Call call && !call.IsLifted
-			  && CSharp.Resolver.CSharpOperators.IsComparisonOperator(call.Method)
-			  && falseInst.MatchLdcI4((call.Method.Name == "op_Inequality") ^ trueInstNegated ? 1 : 0))
-			{
-				// (v1 != null && ... && vn != null) ? call op_LessThan(lhs, rhs) : ldc.i4(0)
-				var liftedOperator = CSharp.Resolver.CSharpOperators.LiftUserDefinedOperator(call.Method);
-				if ((call.Method.Name == "op_Equality" || call.Method.Name == "op_Inequality") && nullableVars.Count != 1)
-				{
-					// Equality is special (returns true if both sides are null), only handle it
-					// in the normal code path if we're dealing with only a single nullable var
-					// (comparing nullable with non-nullable).
-					return null;
-				}
-				if (liftedOperator == null)
-				{
-					return null;
-				}
-				context.Step("Lift user-defined comparison operator", trueInst);
-				var (left, right, bits) = DoLiftBinary(call.Arguments[0], call.Arguments[1],
-					call.Method.Parameters[0].Type, call.Method.Parameters[1].Type);
-				if (left != null && right != null && bits.All(0, nullableVars.Count))
-				{
-					ILInstruction result = new Call(liftedOperator) {
-						Arguments = { left, right },
-						ConstrainedTo = call.ConstrainedTo,
-						ILStackWasEmpty = call.ILStackWasEmpty,
-						IsTail = call.IsTail
-					}.WithILRange(call);
-					if (trueInstNegated)
-					{
-						result = Comp.LogicNot(result);
-					}
-					return result;
-				}
->>>>>>> 41c99e47
-			}
-
+			}
 			return null;
 		}
 
@@ -943,12 +839,8 @@
 			else if (inst is BitNot bitnot)
 			{
 				var (arg, bits) = DoLift(bitnot.Argument);
-<<<<<<< HEAD
-				if (arg != null) {
-=======
 				if (arg != null)
 				{
->>>>>>> 41c99e47
 					var newInst = new BitNot(arg, isLifted: true, stackType: bitnot.ResultType).WithILRange(bitnot);
 					return (newInst, bits);
 				}
@@ -973,13 +865,6 @@
 					).WithILRange(binary);
 					return (newInst, bits);
 				}
-<<<<<<< HEAD
-			} else if (inst is Comp comp && !comp.IsLifted && comp.Kind == ComparisonKind.Equality
-				&& MatchGetValueOrDefault(comp.Left, out ILVariable v) && nullableVars.Contains(v)
-				&& NullableType.GetUnderlyingType(v.Type).IsKnownType(KnownTypeCode.Boolean)
-				&& comp.Right.MatchLdcI4(0)
-			) {
-=======
 			}
 			else if (inst is Comp comp && !comp.IsLifted && comp.Kind == ComparisonKind.Equality
 			  && MatchGetValueOrDefault(comp.Left, out ILVariable v) && nullableVars.Contains(v)
@@ -987,7 +872,6 @@
 			  && comp.Right.MatchLdcI4(0)
 		  )
 			{
->>>>>>> 41c99e47
 				// C# doesn't support ComparisonLiftingKind.ThreeValuedLogic,
 				// except for operator! on bool?.
 				var (arg, bits) = DoLift(comp.Left);
