--- conflicted
+++ resolved
@@ -16,11 +16,6 @@
 // OTHERWISE, ARISING FROM, OUT OF OR IN CONNECTION WITH THE SOFTWARE OR THE USE OR OTHER
 // DEALINGS IN THE SOFTWARE.
 
-<<<<<<< HEAD
-using ICSharpCode.Decompiler.TypeSystem;
-using ICSharpCode.Decompiler.Util;
-=======
->>>>>>> 41c99e47
 using System.Collections.Generic;
 using System.Diagnostics;
 using System.Linq;
@@ -49,27 +44,6 @@
 		}
 
 		public void Run(ILFunction function, ILTransformContext context)
-<<<<<<< HEAD
-		{
-			var splitVariables = new HashSet<ILVariable>(ILVariableEqualityComparer.Instance);
-			foreach (var g in function.Variables.GroupBy(v => v, ILVariableEqualityComparer.Instance)) {
-				if (g.Count() > 1) {
-					splitVariables.Add(g.Key);
-				}
-			}
-			foreach (var block in function.Descendants.OfType<Block>()) {
-				if (block.Kind != BlockKind.ControlFlow)
-					continue;
-				RunOnBlock(block, context, splitVariables);
-			}
-		}
-
-		static void RunOnBlock(Block block, ILTransformContext context, HashSet<ILVariable> splitVariables = null)
-		{
-			for (int i = 0; i < block.Instructions.Count; i++) {
-				if (block.Instructions[i].MatchStLoc(out ILVariable v, out ILInstruction copiedExpr)) {
-					if (v.IsSingleDefinition && v.LoadCount == 0 && v.Kind == VariableKind.StackSlot) {
-=======
 		{
 			var splitVariables = new HashSet<ILVariable>(ILVariableEqualityComparer.Instance);
 			foreach (var g in function.Variables.GroupBy(v => v, ILVariableEqualityComparer.Instance))
@@ -95,7 +69,6 @@
 				{
 					if (v.IsSingleDefinition && v.LoadCount == 0 && v.Kind == VariableKind.StackSlot)
 					{
->>>>>>> 41c99e47
 						// dead store to stack
 						if (SemanticHelper.IsPure(copiedExpr.Flags))
 						{
@@ -105,25 +78,17 @@
 							// This can open up new inlining opportunities:
 							int c = ILInlining.InlineInto(block, i, InliningOptions.None, context: context);
 							i -= c + 1;
-<<<<<<< HEAD
-						} else {
-=======
 						}
 						else
 						{
->>>>>>> 41c99e47
 							// evaluate the value for its side-effects
 							context.Step("remove dead store to stack: evaluate the value for its side-effects", block.Instructions[i]);
 							copiedExpr.AddILRange(block.Instructions[i]);
 							block.Instructions[i] = copiedExpr;
 						}
-<<<<<<< HEAD
-					} else if (v.IsSingleDefinition && CanPerformCopyPropagation(v, copiedExpr, splitVariables)) {
-=======
 					}
 					else if (v.IsSingleDefinition && CanPerformCopyPropagation(v, copiedExpr, splitVariables))
 					{
->>>>>>> 41c99e47
 						DoPropagate(v, copiedExpr, block, ref i, context);
 					}
 				}
@@ -135,19 +100,12 @@
 			Debug.Assert(target.StackType == value.ResultType);
 			if (target.Type.IsSmallIntegerType())
 				return false;
-<<<<<<< HEAD
-			if (splitVariables != null && splitVariables.Contains(target)) {
-				return false; // non-local code move might change semantics when there's split variables
-			}
-			switch (value.OpCode) {
-=======
 			if (splitVariables != null && splitVariables.Contains(target))
 			{
 				return false; // non-local code move might change semantics when there's split variables
 			}
 			switch (value.OpCode)
 			{
->>>>>>> 41c99e47
 				case OpCode.LdLoca:
 				//				case OpCode.LdElema:
 				//				case OpCode.LdFlda:
@@ -159,19 +117,12 @@
 					return true;
 				case OpCode.LdLoc:
 					var v = ((LdLoc)value).Variable;
-<<<<<<< HEAD
-					if (splitVariables != null && splitVariables.Contains(v)) {
-						return false; // non-local code move might change semantics when there's split variables
-					}
-					switch (v.Kind) {
-=======
 					if (splitVariables != null && splitVariables.Contains(v))
 					{
 						return false; // non-local code move might change semantics when there's split variables
 					}
 					switch (v.Kind)
 					{
->>>>>>> 41c99e47
 						case VariableKind.Parameter:
 							// Parameters can be copied only if they aren't assigned to (directly or indirectly via ldarga)
 							// note: the initialization by the caller is the first store -> StoreCount must be 1
