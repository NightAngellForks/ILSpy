--- conflicted
+++ resolved
@@ -42,12 +42,8 @@
 			{
 				if (loop.Kind != ContainerKind.Loop)
 					continue;
-<<<<<<< HEAD
-				if (MatchWhileLoop(loop, out var condition, out var loopBody)) {
-=======
 				if (MatchWhileLoop(loop, out var condition, out var loopBody))
 				{
->>>>>>> 41c99e47
 					if (context.Settings.ForStatement)
 						MatchForLoop(loop, condition, loopBody);
 					continue;
@@ -75,33 +71,21 @@
 				return false;
 
 			condition = ifInstruction;
-<<<<<<< HEAD
-			if (!ifInstruction.TrueInst.MatchLeave(loop)) {
-=======
 			if (!ifInstruction.TrueInst.MatchLeave(loop))
 			{
->>>>>>> 41c99e47
 				// sometimes the loop-body is nested within the if
 				// if (loop-condition) { loop-body }
 				// leave loop-container
 
 				if (loopBody.Instructions.Count != 2 || !loop.EntryPoint.Instructions.Last().MatchLeave(loop))
 					return false;
-<<<<<<< HEAD
-				
-=======
-
->>>>>>> 41c99e47
+
 				if (!ifInstruction.TrueInst.HasFlag(InstructionFlags.EndPointUnreachable))
 					((Block)ifInstruction.TrueInst).Instructions.Add(new Leave(loop));
 
 				ConditionDetection.InvertIf(loopBody, ifInstruction, context);
 			}
-<<<<<<< HEAD
-			
-=======
-
->>>>>>> 41c99e47
+
 			context.Step("Transform to while (condition) loop: " + loop.EntryPoint.Label, loop);
 			loop.Kind = ContainerKind.While;
 			//invert comparison
@@ -128,11 +112,7 @@
 					ExpressionTransforms.RunOnSingleStatment(inst, context);
 				}
 			}*/
-<<<<<<< HEAD
-			
-=======
-
->>>>>>> 41c99e47
+
 			return true;
 		}
 
@@ -218,17 +198,11 @@
 			// combine all conditions and the exit instruction into one IfInstruction:
 			IfInstruction condition = null;
 			conditionBlock.AddILRange(exit);
-<<<<<<< HEAD
-			foreach (var inst in conditions) {
-				conditionBlock.AddILRange(inst);
-				if (condition == null) {
-=======
 			foreach (var inst in conditions)
 			{
 				conditionBlock.AddILRange(inst);
 				if (condition == null)
 				{
->>>>>>> 41c99e47
 					condition = inst;
 					if (swap)
 					{
@@ -390,27 +364,16 @@
 				return false;
 
 			return (ifInstruction.TrueInst.MatchBranch(out target1) || ifInstruction.TrueInst.MatchReturn(out var _)) &&
-<<<<<<< HEAD
-			       (last.MatchBranch(out target2) || last.MatchReturn(out var _));
-		}
-
-		internal static Block GetIncrementBlock(BlockContainer loop, Block whileLoopBody) => 
-=======
 				   (last.MatchBranch(out target2) || last.MatchReturn(out var _));
 		}
 
 		internal static Block GetIncrementBlock(BlockContainer loop, Block whileLoopBody) =>
->>>>>>> 41c99e47
 			loop.Blocks.SingleOrDefault(b => b != whileLoopBody
 										  && b.Instructions.Last().MatchBranch(loop.EntryPoint)
 										  && b.Instructions.SkipLast(1).All(IsSimpleStatement));
 
 		internal static bool MatchIncrementBlock(Block block, out Block loopHead) =>
 			block.Instructions.Last().MatchBranch(out loopHead)
-			&& block.Instructions.SkipLast(1).All(IsSimpleStatement);
-
-		internal static bool MatchIncrementBlock(Block block, out Block loopHead) =>
-			block.Instructions.Last().MatchBranch(out loopHead) 
 			&& block.Instructions.SkipLast(1).All(IsSimpleStatement);
 
 		bool MatchForLoop(BlockContainer loop, IfInstruction whileCondition, Block whileLoopBody)
@@ -516,27 +479,17 @@
 		/// </summary>
 		public static bool MatchIncrement(ILInstruction inst, out ILVariable variable)
 		{
-<<<<<<< HEAD
-			if (inst.MatchStLoc(out variable, out var value)) {
-				if (value.MatchBinaryNumericInstruction(BinaryNumericOperator.Add, out var left, out var right)) {
+			if (inst.MatchStLoc(out variable, out var value))
+			{
+				if (value.MatchBinaryNumericInstruction(BinaryNumericOperator.Add, out var left, out var right))
+				{
 					return left.MatchLdLoc(variable);
 				}
-			} else if (inst is CompoundAssignmentInstruction cai) {
+			}
+			else if (inst is CompoundAssignmentInstruction cai)
+			{
 				return cai.TargetKind == CompoundTargetKind.Address && cai.Target.MatchLdLoca(out variable);
 			}
-=======
-			if (inst.MatchStLoc(out variable, out var value))
-			{
-				if (value.MatchBinaryNumericInstruction(BinaryNumericOperator.Add, out var left, out var right))
-				{
-					return left.MatchLdLoc(variable);
-				}
-			}
-			else if (inst is CompoundAssignmentInstruction cai)
-			{
-				return cai.TargetKind == CompoundTargetKind.Address && cai.Target.MatchLdLoca(out variable);
-			}
->>>>>>> 41c99e47
 			return false;
 		}
 
