﻿// Copyright (c) 2019 Siegfried Pammer
//
// Permission is hereby granted, free of charge, to any person obtaining a copy of this
// software and associated documentation files (the "Software"), to deal in the Software
// without restriction, including without limitation the rights to use, copy, modify, merge,
// publish, distribute, sublicense, and/or sell copies of the Software, and to permit persons
// to whom the Software is furnished to do so, subject to the following conditions:
//
// The above copyright notice and this permission notice shall be included in all copies or
// substantial portions of the Software.
//
// THE SOFTWARE IS PROVIDED "AS IS", WITHOUT WARRANTY OF ANY KIND, EXPRESS OR IMPLIED,
// INCLUDING BUT NOT LIMITED TO THE WARRANTIES OF MERCHANTABILITY, FITNESS FOR A PARTICULAR
// PURPOSE AND NONINFRINGEMENT. IN NO EVENT SHALL THE AUTHORS OR COPYRIGHT HOLDERS BE LIABLE
// FOR ANY CLAIM, DAMAGES OR OTHER LIABILITY, WHETHER IN AN ACTION OF CONTRACT, TORT OR
// OTHERWISE, ARISING FROM, OUT OF OR IN CONNECTION WITH THE SOFTWARE OR THE USE OR OTHER
// DEALINGS IN THE SOFTWARE.

using System;
using System.Collections.Generic;
using System.Collections.Immutable;
using System.Diagnostics;
using System.Linq;
using dnlib.DotNet;
using System.Text.RegularExpressions;

using ICSharpCode.Decompiler.CSharp;
using ICSharpCode.Decompiler.Metadata;
using ICSharpCode.Decompiler.TypeSystem;
using ICSharpCode.Decompiler.TypeSystem.Implementation;
using ICSharpCode.Decompiler.Util;

namespace ICSharpCode.Decompiler.IL.Transforms
{
	/// <summary>
	/// Decompiler step for C# 7.0 local functions
	/// </summary>
	public class LocalFunctionDecompiler : IILTransform
	{
		ILTransformContext context;
		ITypeResolveContext resolveContext;

		struct LocalFunctionInfo
		{
			public List<ILInstruction> UseSites;
			public TypeSystem.IMethod Method;
			public ILFunction Definition;
			/// <summary>
			/// Used to store all synthesized call-site arguments grouped by the parameter index.
			/// We use a dictionary instead of a simple array, because -1 is used for the this parameter
			/// and there might be many non-synthesized arguments in between.
			/// </summary>
			public Dictionary<int, List<ILInstruction>> LocalFunctionArguments;
		}

		/// <summary>
		/// The transform works like this:
		///
		/// <para>
		/// local functions can either be used in method calls, i.e., call and callvirt instructions,
		/// or can be used as part of the "delegate construction" pattern, i.e.,
		/// <c>newobj Delegate(&lt;target-expression&gt;, ldftn &lt;method&gt;)</c>.
		/// </para>
		/// As local functions can be declared practically anywhere, we have to take a look at
		/// all use-sites and infer the declaration location from that. Use-sites can be call,
		/// callvirt and ldftn instructions.
		/// After all use-sites are collected we construct the ILAst of the local function
		/// and add it to the parent function.
		/// Then all use-sites of the local-function are transformed to a call to the
		/// <c>LocalFunctionMethod</c> or a ldftn of the <c>LocalFunctionMethod</c>.
		/// In a next step we handle all nested local functions.
		/// After all local functions are transformed, we move all local functions that capture
		/// any variables to their respective declaration scope.
		/// </summary>
		public void Run(ILFunction function, ILTransformContext context)
		{
			if (!context.Settings.LocalFunctions)
				return;
			// Disable the transform if we are decompiling a display-class or local function method:
			// This happens if a local function or display class is selected in the ILSpy tree view.
			if (IsLocalFunctionMethod(function.Method, context) || IsLocalFunctionDisplayClass(
					function.Method.ParentModule.PEFile,
					(TypeDef)function.Method.DeclaringTypeDefinition.MetadataToken,
					context)
				)
			{
				return;
			}

			this.context = context;
			this.resolveContext = new SimpleTypeResolveContext(function.Method);
			var localFunctions = new Dictionary<MethodDef, LocalFunctionInfo>();
			// Find all local functions declared inside this method, including nested local functions or local functions declared in lambdas.
			FindUseSites(function, context, localFunctions);
			ReplaceReferencesToDisplayClassThis(localFunctions.Values);
			DetermineCaptureAndDeclarationScopes(localFunctions.Values);
			PropagateClosureParameterArguments(localFunctions);
			TransformUseSites(localFunctions.Values);
		}

		private void ReplaceReferencesToDisplayClassThis(Dictionary<MethodDef, LocalFunctionInfo>.ValueCollection localFunctions)
		{
			foreach (var info in localFunctions)
			{
				var localFunction = info.Definition;
				if (localFunction.Method.IsStatic)
					continue;
				var thisVar = localFunction.Variables.SingleOrDefault(VariableKindExtensions.IsThis);
				if (thisVar == null)
					continue;
				var compatibleArgument = FindCompatibleArgument(
					info,
					info.UseSites.OfType<CallInstruction>().Select(u => u.Arguments[0]).ToArray(),
					ignoreStructure: true
				);
				if (compatibleArgument == null)
					continue;
				context.Step($"Replace 'this' with {compatibleArgument}", localFunction);
				localFunction.AcceptVisitor(new DelegateConstruction.ReplaceDelegateTargetVisitor(compatibleArgument, thisVar));
				DetermineCaptureAndDeclarationScope(info, -1, compatibleArgument);
			}
		}

		private void DetermineCaptureAndDeclarationScopes(Dictionary<MethodDef, LocalFunctionInfo>.ValueCollection localFunctions)
		{
			foreach (var info in localFunctions)
			{
				context.CancellationToken.ThrowIfCancellationRequested();
				if (info.Definition == null)
				{
					context.Function.Warnings.Add($"Could not decode local function '{info.Method}'");
					continue;
				}

				context.StepStartGroup($"Determine and move to declaration scope of " + info.Definition.Name, info.Definition);
				try
				{
					var localFunction = info.Definition;

					foreach (var useSite in info.UseSites)
					{
						DetermineCaptureAndDeclarationScope(info, useSite);

						if (context.Function.Method.IsConstructor && localFunction.DeclarationScope == null)
						{
							localFunction.DeclarationScope = BlockContainer.FindClosestContainer(useSite);
						}
					}

					if (localFunction.DeclarationScope == null)
					{
						localFunction.DeclarationScope = (BlockContainer)context.Function.Body;
					}

					ILFunction declaringFunction = GetDeclaringFunction(localFunction);
					if (declaringFunction != context.Function)
					{
						context.Step($"Move {localFunction.Name} from {context.Function.Name} to {declaringFunction.Name}", localFunction);
						context.Function.LocalFunctions.Remove(localFunction);
						declaringFunction.LocalFunctions.Add(localFunction);
					}

					if (TryValidateSkipCount(info, out int skipCount) && skipCount != localFunction.ReducedMethod.NumberOfCompilerGeneratedTypeParameters)
					{
						Debug.Assert(false);
						context.Function.Warnings.Add($"Could not decode local function '{info.Method}'");
						if (declaringFunction != context.Function)
						{
							declaringFunction.LocalFunctions.Remove(localFunction);
						}
					}
				}
				finally
				{
					context.StepEndGroup(keepIfEmpty: true);
				}
			}
		}

		private void TransformUseSites(Dictionary<MethodDef, LocalFunctionInfo>.ValueCollection localFunctions)
		{
			foreach (var info in localFunctions)
			{
				context.CancellationToken.ThrowIfCancellationRequested();
				if (info.Definition == null)
					continue;
				context.StepStartGroup($"TransformUseSites of " + info.Definition.Name, info.Definition);
<<<<<<< HEAD
				try {
					foreach (var useSite in info.UseSites) {
						context.Step($"Transform use-site at IL_{useSite.StartILOffset:X4}", useSite);
=======
				try
				{
					foreach (var useSite in info.UseSites)
					{
						context.Step($"Transform use-site at IL_{useSite.StartILOffset:x4}", useSite);
>>>>>>> 09a9a117
						switch (useSite)
						{
							case NewObj newObj:
								TransformToLocalFunctionReference(info.Definition, newObj);
								break;
							case CallInstruction call:
								TransformToLocalFunctionInvocation(info.Definition.ReducedMethod, call);
								break;
							case LdFtn fnptr:
								var specializeMethod = info.Definition.ReducedMethod
									.Specialize(fnptr.Method.Substitution);
								var replacement = new LdFtn(specializeMethod).WithILRange(fnptr);
								fnptr.ReplaceWith(replacement);
								break;
							default:
								throw new NotSupportedException();
						}
					}
				}
				finally
				{
					context.StepEndGroup();
				}
			}
		}

		private void PropagateClosureParameterArguments(Dictionary<MethodDef, LocalFunctionInfo> localFunctions)
		{
			foreach (var localFunction in context.Function.Descendants.OfType<ILFunction>())
			{
				if (localFunction.Kind != ILFunctionKind.LocalFunction)
					continue;
				context.CancellationToken.ThrowIfCancellationRequested();
				var token = (MethodDef)localFunction.Method.MetadataToken;
				var info = localFunctions[token];

				foreach (var useSite in info.UseSites)
				{
					switch (useSite)
					{
						case NewObj newObj:
							AddAsArgument(-1, newObj.Arguments[0]);
							break;
						case CallInstruction call:
							int firstArgumentIndex;
							if (info.Method.IsStatic)
							{
								firstArgumentIndex = 0;
							}
							else
							{
								firstArgumentIndex = 1;
								AddAsArgument(-1, call.Arguments[0]);
							}
							for (int i = call.Arguments.Count - 1; i >= firstArgumentIndex; i--)
							{
								AddAsArgument(i - firstArgumentIndex, call.Arguments[i]);
							}
							break;
						case LdFtn _:
							// &LocalFunction is only possible, if the local function is declared static,
							// this means that the local function can be declared in the top-level scope.
							// Thus, there are no closure parameters that need propagation.
							break;
						default:
							throw new NotSupportedException();
					}
				}

				context.StepStartGroup($"PropagateClosureParameterArguments of " + info.Definition.Name, info.Definition);
				try
				{
					foreach (var (index, arguments) in info.LocalFunctionArguments)
					{
						var targetVariable = info.Definition.Variables.SingleOrDefault(p => p.Kind == VariableKind.Parameter && p.Index == index);
						if (targetVariable == null)
							continue;
						var compatibleArgument = FindCompatibleArgument(info, arguments);
						if (compatibleArgument == null)
							continue;
						context.Step($"Replace '{targetVariable}' with '{compatibleArgument}'", info.Definition);
						info.Definition.AcceptVisitor(new DelegateConstruction.ReplaceDelegateTargetVisitor(compatibleArgument, targetVariable));
					}
				}
				finally
				{
					context.StepEndGroup(keepIfEmpty: true);
				}

				void AddAsArgument(int index, ILInstruction argument)
				{
					switch (argument)
					{
						case LdLoc _:
						case LdLoca _:
						case LdFlda _:
						case LdObj _:
							if (index >= 0 && !IsClosureParameter(info.Method.Parameters[index], resolveContext))
								return;
							break;
						default:
							if (index >= 0 && IsClosureParameter(info.Method.Parameters[index], resolveContext))
								info.Definition.Warnings.Add("Could not transform parameter " + index + ": unsupported argument pattern");
							return;
					}

					if (!info.LocalFunctionArguments.TryGetValue(index, out var arguments))
					{
						arguments = new List<ILInstruction>();
						info.LocalFunctionArguments.Add(index, arguments);
					}
					arguments.Add(argument);
				}
			}
		}

		private ILInstruction FindCompatibleArgument(LocalFunctionInfo info, IList<ILInstruction> arguments, bool ignoreStructure = false)
		{
			foreach (var arg in arguments)
			{
				if (arg is IInstructionWithVariableOperand ld2 && (ignoreStructure || info.Definition.IsDescendantOf(ld2.Variable.Function)))
					return arg;
				var v = ResolveAncestorScopeReference(arg);
				if (v != null)
					return new LdLoc(v);
			}
			return null;
		}

		private ILVariable ResolveAncestorScopeReference(ILInstruction inst)
		{
			if (!inst.MatchLdFld(out var target, out var field))
				return null;
			if (field.Type.Kind != TypeKind.Class)
				return null;
			if (!(TransformDisplayClassUsage.IsPotentialClosure(context, field.Type.GetDefinition()) || context.Function.Method.DeclaringType.Equals(field.Type)))
				return null;
			foreach (var v in context.Function.Descendants.OfType<ILFunction>().SelectMany(f => f.Variables))
			{
				if (!(TransformDisplayClassUsage.IsClosure(context, v, out var varType, out _) && varType.Equals(field.Type)))
					continue;
				return v;
			}
			return null;
		}

		private ILFunction GetDeclaringFunction(ILFunction localFunction)
		{
			if (localFunction.DeclarationScope == null)
				return null;
			ILInstruction inst = localFunction.DeclarationScope;
			while (inst != null)
			{
				if (inst is ILFunction declaringFunction)
					return declaringFunction;
				inst = inst.Parent;
			}
			return null;
		}

		bool TryValidateSkipCount(LocalFunctionInfo info, out int skipCount)
		{
			skipCount = 0;
			var localFunction = info.Definition;
			if (localFunction.Method.TypeParameters.Count == 0)
				return true;
			var parentMethod = ((ILFunction)localFunction.Parent).Method;
			var method = localFunction.Method;
			skipCount = parentMethod.DeclaringType.TypeParameterCount - method.DeclaringType.TypeParameterCount;

			if (skipCount > 0)
				return false;
			skipCount += parentMethod.TypeParameters.Count;
			if (skipCount < 0 || skipCount > method.TypeArguments.Count)
				return false;

			if (skipCount > 0)
			{
#if DEBUG
				foreach (var useSite in info.UseSites)
				{
					var callerMethod = useSite.Ancestors.OfType<ILFunction>().First().Method;
					callerMethod = callerMethod.ReducedFrom ?? callerMethod;
					TypeSystem.IMethod m;
					switch (useSite)
					{
						case NewObj newObj:
							m = ((LdFtn)newObj.Arguments[1]).Method;
							break;
						case CallInstruction call:
							m = call.Method;
							break;
						case LdFtn fnptr:
							m = fnptr.Method;
							break;
						default:
							throw new NotSupportedException();
					}
					var totalSkipCount = skipCount + m.DeclaringType.TypeParameterCount;
					var methodSkippedArgs = m.DeclaringType.TypeArguments.Concat(m.TypeArguments).Take(totalSkipCount);
					Debug.Assert(methodSkippedArgs.SequenceEqual(callerMethod.DeclaringType.TypeArguments.Concat(callerMethod.TypeArguments).Take(totalSkipCount)));
					Debug.Assert(methodSkippedArgs.All(p => p.Kind == TypeKind.TypeParameter));
					Debug.Assert(methodSkippedArgs.Select(p => p.Name).SequenceEqual(m.DeclaringType.TypeParameters.Concat(m.TypeParameters).Take(totalSkipCount).Select(p => p.Name)));
				}
#endif
			}
			return true;
		}

		void FindUseSites(ILFunction function, ILTransformContext context, Dictionary<MethodDef, LocalFunctionInfo> localFunctions)
		{
			foreach (var inst in function.Body.Descendants)
			{
				context.CancellationToken.ThrowIfCancellationRequested();
				if (inst is CallInstruction call && !call.Method.IsLocalFunction && IsLocalFunctionMethod(call.Method, context))
				{
					HandleUseSite(call.Method, call);
				}
				else if (inst is LdFtn ldftn && !ldftn.Method.IsLocalFunction && IsLocalFunctionMethod(ldftn.Method, context))
				{
					if (ldftn.Parent is NewObj newObj && DelegateConstruction.MatchDelegateConstruction(newObj, out _, out _, out _))
						HandleUseSite(ldftn.Method, newObj);
					else
						HandleUseSite(ldftn.Method, ldftn);
				}
			}

			void HandleUseSite(TypeSystem.IMethod targetMethod, ILInstruction inst)
			{
				if (!localFunctions.TryGetValue((MethodDef)targetMethod.MetadataToken, out var info))
				{
					context.StepStartGroup($"Read local function '{targetMethod.Name}'", inst);
					info = new LocalFunctionInfo() {
						UseSites = new List<ILInstruction>() { inst },
						LocalFunctionArguments = new Dictionary<int, List<ILInstruction>>(),
						Method = (TypeSystem.IMethod)targetMethod.MemberDefinition,
					};
					var rootFunction = context.Function;
					int skipCount = GetSkipCount(rootFunction, targetMethod);
					info.Definition = ReadLocalFunctionDefinition(rootFunction, targetMethod, skipCount);
					localFunctions.Add((MethodDef)targetMethod.MetadataToken, info);
					if (info.Definition != null)
					{
						FindUseSites(info.Definition, context, localFunctions);
					}
					context.StepEndGroup();
				}
				else
				{
					info.UseSites.Add(inst);
				}
			}
		}

		ILFunction ReadLocalFunctionDefinition(ILFunction rootFunction, TypeSystem.IMethod targetMethod, int skipCount)
		{
			var methodDefinition = (MethodDef)targetMethod.MetadataToken;
			var genericContext = GenericContextFromTypeArguments(targetMethod, skipCount);
			if (genericContext == null)
				return null;
			ILFunction function;
			bool hasBody = methodDefinition.HasBody;
			if (!hasBody)
			{
				function = new ILFunction(targetMethod, 0,
					new TypeSystem.GenericContext(genericContext?.ClassTypeParameters, genericContext?.MethodTypeParameters),
					new Nop(), ILFunctionKind.LocalFunction);
			}
			else
			{
				var ilReader = context.CreateILReader();
				function = ilReader.ReadIL(methodDefinition,
					genericContext.GetValueOrDefault(), ILFunctionKind.LocalFunction,
					context.CancellationToken);
			}
			// Embed the local function into the parent function's ILAst, so that "Show steps" can show
			// how the local function body is being transformed.
			rootFunction.LocalFunctions.Add(function);
			if (hasBody)
			{
				function.DeclarationScope = (BlockContainer)rootFunction.Body;
				function.CheckInvariant(ILPhase.Normal);
				var nestedContext = new ILTransformContext(context, function);
				function.RunTransforms(CSharpDecompiler.GetILTransforms().TakeWhile(t => !(t is LocalFunctionDecompiler)), nestedContext);
				function.DeclarationScope = null;
			}
			function.ReducedMethod = ReduceToLocalFunction(function.Method, skipCount);
			return function;
		}

		int GetSkipCount(ILFunction rootFunction, TypeSystem.IMethod targetMethod)
		{
			targetMethod = (TypeSystem.IMethod)targetMethod.MemberDefinition;
			var skipCount = rootFunction.Method.DeclaringType.TypeParameters.Count + rootFunction.Method.TypeParameters.Count - targetMethod.DeclaringType.TypeParameters.Count;
			if (skipCount < 0)
			{
				skipCount = 0;
			}
			if (targetMethod.TypeParameters.Count > 0)
			{
				var lastParams = targetMethod.Parameters.Where(p => IsClosureParameter(p, this.resolveContext)).SelectMany(p => UnwrapByRef(p.Type).TypeArguments)
											 .Select(pt => (int?)targetMethod.TypeParameters.IndexOf(pt)).DefaultIfEmpty().Max();
				if (lastParams != null && lastParams.GetValueOrDefault() + 1 > skipCount)
					skipCount = lastParams.GetValueOrDefault() + 1;
			}
			return skipCount;
		}

		static TypeSystem.GenericContext? GenericContextFromTypeArguments(TypeSystem.IMethod targetMethod, int skipCount)
		{
			if (skipCount < 0 || skipCount > targetMethod.TypeParameters.Count)
			{
				Debug.Assert(false);
				return null;
			}
			int total = targetMethod.DeclaringType.TypeParameters.Count + skipCount;
			if (total == 0)
				return default(TypeSystem.GenericContext);

			var classTypeParameters = new List<ITypeParameter>(targetMethod.DeclaringType.TypeParameters);
			var methodTypeParameters = new List<ITypeParameter>(targetMethod.TypeParameters);
			var skippedTypeArguments = targetMethod.DeclaringType.TypeArguments.Concat(targetMethod.TypeArguments).Take(total);
			int idx = 0;
			foreach (var skippedTA in skippedTypeArguments)
			{
				int curIdx;
				List<ITypeParameter> curParameters;
				IReadOnlyList<TypeSystem.IType> curArgs;
				if (idx < classTypeParameters.Count)
				{
					curIdx = idx;
					curParameters = classTypeParameters;
					curArgs = targetMethod.DeclaringType.TypeArguments;
				}
				else
				{
					curIdx = idx - classTypeParameters.Count;
					curParameters = methodTypeParameters;
					curArgs = targetMethod.TypeArguments;
				}
				if (curArgs[curIdx].Kind != TypeKind.TypeParameter)
					break;
				curParameters[curIdx] = (ITypeParameter)skippedTA;
				idx++;
			}
			if (idx != total)
			{
				Debug.Assert(false);
				return null;
			}

			return new TypeSystem.GenericContext(classTypeParameters, methodTypeParameters);
		}

		static T FindCommonAncestorInstruction<T>(ILInstruction a, ILInstruction b)
			where T : ILInstruction
		{
			var ancestorsOfB = new HashSet<T>(b.Ancestors.OfType<T>());
			return a.Ancestors.OfType<T>().FirstOrDefault(ancestorsOfB.Contains);
		}

		internal static bool IsClosureParameter(IParameter parameter, ITypeResolveContext context)
		{
			if (!parameter.IsRef)
				return false;
			var type = ((ByReferenceType)parameter.Type).ElementType.GetDefinition();
			return type != null
				&& type.Kind == TypeKind.Struct
				&& TransformDisplayClassUsage.IsPotentialClosure(context.CurrentTypeDefinition, type);
		}

		static TypeSystem.IType UnwrapByRef(TypeSystem.IType type)
		{
			if (type is ByReferenceType byRef)
			{
				type = byRef.ElementType;
			}
			return type;
		}

		internal static ILInstruction GetStatement(ILInstruction inst)
		{
			while (inst.Parent != null)
			{
				if (inst.Parent is Block b && b.Kind == BlockKind.ControlFlow)
					return inst;
				inst = inst.Parent;
			}
			return inst;
		}

		LocalFunctionMethod ReduceToLocalFunction(TypeSystem.IMethod method, int typeParametersToRemove)
		{
			int parametersToRemove = 0;
			for (int i = method.Parameters.Count - 1; i >= 0; i--)
			{
				if (!IsClosureParameter(method.Parameters[i], resolveContext))
					break;
				parametersToRemove++;
			}
			return new LocalFunctionMethod(method, method.Name, CanBeStaticLocalFunction(), parametersToRemove, typeParametersToRemove);

			bool CanBeStaticLocalFunction()
			{
				if (!context.Settings.StaticLocalFunctions)
					return false;
				// Cannot be static because there are closure parameters that will be removed
				if (parametersToRemove > 0)
					return false;
				// no closure parameters, but static:
				// we can safely assume, this local function can be declared static
				if (method.IsStatic)
					return true;
				// the local function is used in conjunction with a lambda, which means,
				// it is defined inside the display-class type
				var declaringType = method.DeclaringTypeDefinition;
				if (!declaringType.IsCompilerGenerated())
					return false;
				// if there are no instance fields, we can make it a static local function
				return !declaringType.GetFields(f => !f.IsStatic).Any();
			}
		}

		static void TransformToLocalFunctionReference(ILFunction function, CallInstruction useSite)
		{
			ILInstruction target = useSite.Arguments[0];
			target.ReplaceWith(new LdNull().WithILRange(target));
			if (target is IInstructionWithVariableOperand withVar && withVar.Variable.Kind == VariableKind.Local)
			{
				withVar.Variable.Kind = VariableKind.DisplayClassLocal;
			}
			var fnptr = (IInstructionWithMethodOperand)useSite.Arguments[1];
			var specializeMethod = function.ReducedMethod.Specialize(fnptr.Method.Substitution);
			var replacement = new LdFtn(specializeMethod).WithILRange((ILInstruction)fnptr);
			useSite.Arguments[1].ReplaceWith(replacement);
		}

		void TransformToLocalFunctionInvocation(LocalFunctionMethod reducedMethod, CallInstruction useSite)
		{
			var specializeMethod = reducedMethod.Specialize(useSite.Method.Substitution);
			bool wasInstanceCall = !useSite.Method.IsStatic;
			var replacement = new Call(specializeMethod);
			int firstArgumentIndex = wasInstanceCall ? 1 : 0;
			int argumentCount = useSite.Arguments.Count;
			int reducedArgumentCount = argumentCount - (reducedMethod.NumberOfCompilerGeneratedParameters + firstArgumentIndex);
			replacement.Arguments.AddRange(useSite.Arguments.Skip(firstArgumentIndex).Take(reducedArgumentCount));
			// copy flags
			replacement.ConstrainedTo = useSite.ConstrainedTo;
			replacement.ILStackWasEmpty = useSite.ILStackWasEmpty;
			replacement.IsTail = useSite.IsTail;
			// copy IL ranges
			replacement.AddILRange(useSite);
			if (wasInstanceCall)
			{
				replacement.AddILRange(useSite.Arguments[0]);
				if (useSite.Arguments[0].MatchLdLocRef(out var variable) && variable.Kind == VariableKind.NamedArgument)
				{
					// remove the store instruction of the simple load, if it is a named argument.
					var storeInst = (ILInstruction)variable.StoreInstructions[0];
					((Block)storeInst.Parent).Instructions.RemoveAt(storeInst.ChildIndex);
				}
			}
			for (int i = 0; i < reducedMethod.NumberOfCompilerGeneratedParameters; i++)
			{
				replacement.AddILRange(useSite.Arguments[argumentCount - i - 1]);
			}
			useSite.ReplaceWith(replacement);
		}

		void DetermineCaptureAndDeclarationScope(LocalFunctionInfo info, ILInstruction useSite)
		{
			switch (useSite)
			{
				case CallInstruction call:
					int firstArgumentIndex = info.Definition.Method.IsStatic ? 0 : 1;
					for (int i = call.Arguments.Count - 1; i >= firstArgumentIndex; i--)
					{
						if (!DetermineCaptureAndDeclarationScope(info, i - firstArgumentIndex, call.Arguments[i]))
							break;
					}
					if (firstArgumentIndex > 0)
					{
						DetermineCaptureAndDeclarationScope(info, -1, call.Arguments[0]);
					}
					break;
				case LdFtn _:
					// &LocalFunction is only possible, if the local function is declared static,
					// this means that the local function can be declared in the top-level scope.
					// leave info.DeclarationScope null/unassigned.
					break;
				default:
					throw new NotSupportedException();
			}
		}

		bool DetermineCaptureAndDeclarationScope(LocalFunctionInfo info, int parameterIndex, ILInstruction arg)
		{
			ILFunction function = info.Definition;
			ILVariable closureVar;
			if (parameterIndex >= 0)
			{
				if (!(parameterIndex < function.Method.Parameters.Count
					&& IsClosureParameter(function.Method.Parameters[parameterIndex], resolveContext)))
				{
					return false;
				}
			}
			if (!(arg.MatchLdLoc(out closureVar) || arg.MatchLdLoca(out closureVar)))
			{
				closureVar = ResolveAncestorScopeReference(arg);
				if (closureVar == null)
					return false;
			}
			if (closureVar.Kind == VariableKind.NamedArgument)
				return false;
			var initializer = GetClosureInitializer(closureVar);
			if (initializer == null)
				return false;
			// determine the capture scope of closureVar and the declaration scope of the function
			var additionalScope = BlockContainer.FindClosestContainer(initializer);
			if (closureVar.CaptureScope == null)
				closureVar.CaptureScope = additionalScope;
			else
			{
				BlockContainer combinedScope = FindCommonAncestorInstruction<BlockContainer>(closureVar.CaptureScope, additionalScope);
				Debug.Assert(combinedScope != null);
				closureVar.CaptureScope = combinedScope;
			}
			if (closureVar.Kind == VariableKind.Local)
			{
				closureVar.Kind = VariableKind.DisplayClassLocal;
			}
			if (function.DeclarationScope == null)
				function.DeclarationScope = closureVar.CaptureScope;
			else if (!IsInNestedLocalFunction(function.DeclarationScope, closureVar.CaptureScope.Ancestors.OfType<ILFunction>().First()))
				function.DeclarationScope = FindCommonAncestorInstruction<BlockContainer>(function.DeclarationScope, closureVar.CaptureScope);
			return true;

			ILInstruction GetClosureInitializer(ILVariable variable)
			{
				var type = UnwrapByRef(variable.Type).GetDefinition();
				if (type == null)
					return null;
				if (variable.Kind == VariableKind.Parameter)
					return null;
				if (type.Kind == TypeKind.Struct)
					return GetStatement(variable.AddressInstructions.OrderBy(i => i.StartILOffset).First());
				else
					return (StLoc)variable.StoreInstructions[0];
			}
		}

		bool IsInNestedLocalFunction(BlockContainer declarationScope, ILFunction function)
		{
			return TreeTraversal.PreOrder(function, f => f.LocalFunctions).Any(f => declarationScope.IsDescendantOf(f.Body));
		}

		internal static bool IsLocalFunctionReference(NewObj inst, ILTransformContext context)
		{
			if (inst == null || inst.Arguments.Count != 2 || inst.Method.DeclaringType.Kind != TypeKind.Delegate)
				return false;
			var opCode = inst.Arguments[1].OpCode;

			return opCode == OpCode.LdFtn
				&& IsLocalFunctionMethod(((IInstructionWithMethodOperand)inst.Arguments[1]).Method, context);
		}

		public static bool IsLocalFunctionMethod(TypeSystem.IMethod method, ILTransformContext context)
		{
			if (method.MetadataToken is not MethodDef def)
				return false;
			return IsLocalFunctionMethod(method.ParentModule.PEFile, (MethodDef)def, context);
		}

		public static bool IsLocalFunctionMethod(PEFile module, MethodDef method, ILTransformContext context = null)
		{
			if (context != null && context.PEFile != module)
				return false;

			var declaringType = method.DeclaringType;
			if ((method.Attributes & MethodAttributes.Assembly) == 0 || !(method.IsCompilerGenerated() || declaringType.IsCompilerGenerated()))
				return false;

			if (!ParseLocalFunctionName(method.Name, out _, out _))
				return false;

			return true;
		}

		public static bool LocalFunctionNeedsAccessibilityChange(PEFile module, MethodDef method)
		{
			if (!IsLocalFunctionMethod(module, method))
				return false;

			List<TypeDef> refStructTypes = new List<TypeDef>();
			VisitFindRefStruct(method.ReturnType, refStructTypes);
			foreach (TypeSig sig in method.MethodSig.Params) {
				VisitFindRefStruct(sig, refStructTypes);
			}

			foreach (var td in refStructTypes)
			{
				if (td.IsCompilerGenerated() && td.IsValueType)
					return true;
			}

			return false;
		}

		public static bool IsLocalFunctionDisplayClass(PEFile module, TypeDef type, ILTransformContext context = null)
		{
			if (context != null && context.PEFile != module)
				return false;

			if ((type.Attributes & TypeAttributes.VisibilityMask) != TypeAttributes.NestedPrivate)
				return false;
			if (!type.HasGeneratedName())
				return false;

			var declaringType = type.DeclaringType;

			foreach (var method in declaringType.Methods)
			{
				if (!IsLocalFunctionMethod(module, method, context))
					continue;

				bool canBe = false;
				foreach (TypeSig sig in method.MethodSig.Params)
				{
					canBe |= VisitFindType(sig, type);
				}
				if (canBe)
					return true;
			}

			return false;
		}

		private static bool VisitFindType(TypeSig sig, TypeDef type)
		{
			switch (sig) {
				case SZArraySig _:
				case CorLibTypeSig _:
				case GenericVar _:
				case FnPtrSig _:
				case GenericSig _:
					return false;
				case PtrSig ptrSig:
					return VisitFindType(ptrSig.Next, type);
				case PinnedSig pinnedSig:
					return VisitFindType(pinnedSig.Next, type);
				case ModifierSig modifierSig:
					return VisitFindType(modifierSig.Next, type);
				case GenericInstSig genericInstSig:
					return VisitFindType(genericInstSig.GenericType, type);
				case ByRefSig byRefSig:
					return VisitFindType(byRefSig.Next, type);
				case ArraySig arraySig:
					return VisitFindType(arraySig.Next, type);
				case ClassOrValueTypeSig classOrValueTypeSig:
					if (classOrValueTypeSig.IsTypeSpec)
						return VisitFindType(classOrValueTypeSig.TypeSpec.TypeSig, type);
					else if (classOrValueTypeSig.IsTypeRef)
						return false;
					else
						return classOrValueTypeSig.TypeDef == type;
				default:
					throw new ArgumentOutOfRangeException();
			}
		}

		private static void VisitFindRefStruct(TypeSig sig, List<TypeDef> refTypes)
		{
			switch (sig) {
				case SZArraySig _:
				case CorLibTypeSig _:
				case GenericVar _:
				case FnPtrSig _:
				case PtrSig _:
				case GenericSig _:
				case PinnedSig _:
				case ModifierSig _:
				case GenericInstSig _:
				case ArraySig _:
					return;
				case ByRefSig byRefSig:
					VisitFindRefStruct(byRefSig.Next, refTypes);
					return;
				case ClassOrValueTypeSig classOrValueTypeSig when classOrValueTypeSig.IsTypeDef:
					refTypes.Add(classOrValueTypeSig.TypeDef);
					return;
				default:
					return;
			}
		}

		/// <summary>
		/// Newer Roslyn versions use the format "&lt;callerName&gt;g__functionName|x_y"
		/// Older versions use "&lt;callerName&gt;g__functionNamex_y"
		/// </summary>
		static readonly Regex functionNameRegex = new Regex(@"^<(.*)>g__([^\|]*)\|{0,1}\d+(_\d+)?$", RegexOptions.Compiled);

		internal static bool ParseLocalFunctionName(string name, out string callerName, out string functionName)
		{
			callerName = null;
			functionName = null;
			if (string.IsNullOrWhiteSpace(name))
				return false;
			var match = functionNameRegex.Match(name);
			callerName = match.Groups[1].Value;
			functionName = match.Groups[2].Value;
			return match.Success;
		}
	}
}<|MERGE_RESOLUTION|>--- conflicted
+++ resolved
@@ -185,17 +185,11 @@
 				if (info.Definition == null)
 					continue;
 				context.StepStartGroup($"TransformUseSites of " + info.Definition.Name, info.Definition);
-<<<<<<< HEAD
-				try {
-					foreach (var useSite in info.UseSites) {
+				try
+				{
+					foreach (var useSite in info.UseSites)
+					{
 						context.Step($"Transform use-site at IL_{useSite.StartILOffset:X4}", useSite);
-=======
-				try
-				{
-					foreach (var useSite in info.UseSites)
-					{
-						context.Step($"Transform use-site at IL_{useSite.StartILOffset:x4}", useSite);
->>>>>>> 09a9a117
 						switch (useSite)
 						{
 							case NewObj newObj:
