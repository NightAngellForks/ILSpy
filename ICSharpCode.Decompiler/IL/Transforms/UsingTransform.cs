--- conflicted
+++ resolved
@@ -39,21 +39,12 @@
 			{
 				if (TransformUsing(block, i))
 				{
-<<<<<<< HEAD
 					continue;
 				}
 				if (TransformUsingVB(block, i))
 				{
 					continue;
 				}
-=======
-					continue;
-				}
-				if (TransformUsingVB(block, i))
-				{
-					continue;
-				}
->>>>>>> 41c99e47
 				if (TransformAsyncUsing(block, i))
 				{
 					continue;
@@ -216,11 +207,7 @@
 			if (entryPoint.Instructions.ElementAtOrDefault(pos).MatchStLoc(out var tempVar, out var isinst))
 			{
 				if (!isinst.MatchIsInst(out var load, out var disposableType) || !load.MatchLdLoc(objVar)
-<<<<<<< HEAD
-																			  || !disposableType.IsKnownType(disposeTypeCode))
-=======
 					|| !disposableType.IsKnownType(disposeTypeCode))
->>>>>>> 41c99e47
 				{
 					return false;
 				}
@@ -260,32 +247,19 @@
 			numObjVarLoadsInCheck = 2;
 			ILInstruction disposeInvocation;
 			CallInstruction disposeCall;
-<<<<<<< HEAD
-			if (objVar.Type.IsKnownType(KnownTypeCode.NullableOfT)) {
-				if (checkInst.MatchIfInstruction(out var condition, out var disposeInst)) {
-=======
 			if (objVar.Type.IsKnownType(KnownTypeCode.NullableOfT))
 			{
 				if (checkInst.MatchIfInstruction(out var condition, out var disposeInst))
 				{
->>>>>>> 41c99e47
 					if (!NullableLiftingTransform.MatchHasValueCall(condition, objVar))
 						return false;
 					if (!(disposeInst is Block disposeBlock) || disposeBlock.Instructions.Count != 1)
 						return false;
 					disposeInvocation = disposeBlock.Instructions[0];
-<<<<<<< HEAD
-				} else if (checkInst.MatchNullableRewrap(out disposeInst)) {
+				}
+				else if (checkInst.MatchNullableRewrap(out disposeInst))
+				{
 					disposeInvocation = disposeInst;
-				} else {
-					return false;
-				}
-				if (disposeTypeCode == KnownTypeCode.IAsyncDisposable) {
-=======
-				}
-				else if (checkInst.MatchNullableRewrap(out disposeInst))
-				{
-					disposeInvocation = disposeInst;
 				}
 				else
 				{
@@ -293,7 +267,6 @@
 				}
 				if (disposeTypeCode == KnownTypeCode.IAsyncDisposable)
 				{
->>>>>>> 41c99e47
 					if (!UnwrapAwait(ref disposeInvocation))
 						return false;
 				}
@@ -307,12 +280,8 @@
 				if (disposeCall.Arguments.Count != 1)
 					return false;
 				var firstArg = disposeCall.Arguments.FirstOrDefault();
-<<<<<<< HEAD
-				if (!(firstArg.MatchUnboxAny(out var innerArg1, out var unboxType) && unboxType.IsKnownType(disposeTypeCode))) {
-=======
 				if (!(firstArg.MatchUnboxAny(out var innerArg1, out var unboxType) && unboxType.IsKnownType(disposeTypeCode)))
 				{
->>>>>>> 41c99e47
 					if (!firstArg.MatchAddressOf(out var innerArg2, out _))
 						return false;
 					return NullableLiftingTransform.MatchGetValueOrDefault(innerArg2, objVar)
@@ -352,12 +321,8 @@
 					if (!(disposeInst is Block disposeBlock) || disposeBlock.Instructions.Count != 1)
 						return false;
 					disposeInvocation = disposeBlock.Instructions[0];
-<<<<<<< HEAD
-					if (disposeTypeCode == KnownTypeCode.IAsyncDisposable) {
-=======
 					if (disposeTypeCode == KnownTypeCode.IAsyncDisposable)
 					{
->>>>>>> 41c99e47
 						if (!UnwrapAwait(ref disposeInvocation))
 							return false;
 					}
@@ -369,13 +334,9 @@
 					if (target.MatchBox(out var newTarget, out var type) && type.Equals(objVar.Type))
 						target = newTarget;
 					disposeCall = cv;
-<<<<<<< HEAD
-				} else if (objVar.Type.Kind == TypeKind.Struct && objVar.Type.IsByRefLike) {
-=======
 				}
 				else if (objVar.Type.Kind == TypeKind.Struct && objVar.Type.IsByRefLike)
 				{
->>>>>>> 41c99e47
 					if (!(checkInst is Call call && call.Method.DeclaringType == objVar.Type))
 						return false;
 					target = call.Arguments.FirstOrDefault();
@@ -385,16 +346,11 @@
 						return false;
 					disposeMethodFullName = call.Method.FullName;
 					disposeCall = call;
-<<<<<<< HEAD
-				} else {
-					if (disposeTypeCode == KnownTypeCode.IAsyncDisposable) {
-=======
 				}
 				else
 				{
 					if (disposeTypeCode == KnownTypeCode.IAsyncDisposable)
 					{
->>>>>>> 41c99e47
 						if (!UnwrapAwait(ref checkInst))
 							return false;
 					}
@@ -458,30 +414,18 @@
 		/// 		call Use(ldloc test)
 		/// 		leave IL_002b (nop)
 		/// 	}
-<<<<<<< HEAD
-		///
-=======
 		/// 
->>>>>>> 41c99e47
 		/// } finally BlockContainer {
 		/// 	Block IL_0045 (incoming: 1) {
 		/// 		if (comp.o(ldloc test == ldnull)) leave IL_0045 (nop)
 		/// 		br IL_00ae
 		/// 	}
-<<<<<<< HEAD
-		///
-=======
 		/// 
->>>>>>> 41c99e47
 		/// 	Block IL_00ae (incoming: 1) {
 		/// 		await(addressof System.Threading.Tasks.ValueTask(callvirt DisposeAsync(ldloc test)))
 		/// 		leave IL_0045 (nop)
 		/// 	}
-<<<<<<< HEAD
-		///
-=======
 		/// 
->>>>>>> 41c99e47
 		/// }
 		/// </summary>
 		private bool TransformAsyncUsing(Block block, int i)
@@ -516,12 +460,8 @@
 		{
 			disposeMethodFullName = null;
 			IType t = NullableType.GetUnderlyingType(type);
-<<<<<<< HEAD
-			if (t.GetAllBaseTypes().Any(b => b.IsKnownType(KnownTypeCode.IAsyncDisposable))) {
-=======
 			if (t.GetAllBaseTypes().Any(b => b.IsKnownType(KnownTypeCode.IAsyncDisposable)))
 			{
->>>>>>> 41c99e47
 				disposeMethodFullName = "System.IAsyncDisposable.DisposeAsync";
 				return true;
 			}
@@ -529,12 +469,8 @@
 			IMethod disposeMethod = t
 				.GetMethods(m => m.Parameters.Count == 0 && m.TypeParameters.Count == 0 && m.Name == "DisposeAsync")
 				.SingleOrDefault();
-<<<<<<< HEAD
-			if (disposeMethod != null) {
-=======
 			if (disposeMethod != null)
 			{
->>>>>>> 41c99e47
 				disposeMethodFullName = disposeMethod.FullName;
 				return true;
 			}
