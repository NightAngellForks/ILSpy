--- conflicted
+++ resolved
@@ -1,20 +1,14 @@
-<<<<<<< HEAD
-﻿using System.Linq;
-using dnlib.DotNet;
-using ICSharpCode.Decompiler.TypeSystem;
-using IMethod = ICSharpCode.Decompiler.TypeSystem.IMethod;
-=======
-﻿// Copyright (c) 2017 AlphaSierraPapa for the SharpDevelop Team
-// 
+﻿﻿// Copyright (c) 2017 AlphaSierraPapa for the SharpDevelop Team
+//
 // Permission is hereby granted, free of charge, to any person obtaining a copy of this
 // software and associated documentation files (the "Software"), to deal in the Software
 // without restriction, including without limitation the rights to use, copy, modify, merge,
 // publish, distribute, sublicense, and/or sell copies of the Software, and to permit persons
 // to whom the Software is furnished to do so, subject to the following conditions:
-// 
+//
 // The above copyright notice and this permission notice shall be included in all copies or
 // substantial portions of the Software.
-// 
+//
 // THE SOFTWARE IS PROVIDED "AS IS", WITHOUT WARRANTY OF ANY KIND, EXPRESS OR IMPLIED,
 // INCLUDING BUT NOT LIMITED TO THE WARRANTIES OF MERCHANTABILITY, FITNESS FOR A PARTICULAR
 // PURPOSE AND NONINFRINGEMENT. IN NO EVENT SHALL THE AUTHORS OR COPYRIGHT HOLDERS BE LIABLE
@@ -23,12 +17,12 @@
 // DEALINGS IN THE SOFTWARE.
 
 using System.Linq;
-using System.Reflection.Metadata;
+using dnlib.DotNet;
 
 using ICSharpCode.Decompiler.TypeSystem;
->>>>>>> 41c99e47
+using IMethod = ICSharpCode.Decompiler.TypeSystem.IMethod;
 
-namespace ICSharpCode.Decompiler.IL.Transforms
+ namespace ICSharpCode.Decompiler.IL.Transforms
 {
 	class ProxyCallReplacer : IILTransform
 	{
@@ -36,12 +30,8 @@
 		{
 			if (!context.Settings.AsyncAwait)
 				return;
-<<<<<<< HEAD
-			foreach (var inst in function.Descendants.OfType<CallInstruction>()) {
-=======
 			foreach (var inst in function.Descendants.OfType<CallInstruction>())
 			{
->>>>>>> 41c99e47
 				Run(inst, context);
 			}
 		}
@@ -50,37 +40,20 @@
 		{
 			if (inst.Method.IsStatic)
 				return;
-<<<<<<< HEAD
 			if (inst.Method.MetadataToken is null || !(inst.Method.MetadataToken is MethodDef))
 				return;
 			var handle = (MethodDef)inst.Method.MetadataToken;
-=======
-			if (inst.Method.MetadataToken.IsNil || inst.Method.MetadataToken.Kind != HandleKind.MethodDefinition)
-				return;
-			var handle = (MethodDefinitionHandle)inst.Method.MetadataToken;
->>>>>>> 41c99e47
 			if (!IsDefinedInCurrentOrOuterClass(inst.Method, context.Function.Method.DeclaringTypeDefinition))
 				return;
 			if (!inst.Method.IsCompilerGeneratedOrIsInCompilerGeneratedClass())
 				return;
-<<<<<<< HEAD
 			if (!handle.HasBody)
-=======
-			var metadata = context.PEFile.Metadata;
-			MethodDefinition methodDef = metadata.GetMethodDefinition((MethodDefinitionHandle)inst.Method.MetadataToken);
-			if (!methodDef.HasBody())
->>>>>>> 41c99e47
 				return;
 			// Use the callee's generic context
 			var genericContext = new GenericContext(inst.Method);
 			// partially copied from CSharpDecompiler
 			var ilReader = context.CreateILReader();
-<<<<<<< HEAD
 			var proxyFunction = ilReader.ReadIL(handle, genericContext, ILFunctionKind.TopLevelFunction, context.CancellationToken);
-=======
-			var body = context.PEFile.Reader.GetMethodBody(methodDef.RelativeVirtualAddress);
-			var proxyFunction = ilReader.ReadIL(handle, body, genericContext, ILFunctionKind.TopLevelFunction, context.CancellationToken);
->>>>>>> 41c99e47
 			var transformContext = new ILTransformContext(context, proxyFunction);
 			proxyFunction.RunTransforms(CSharp.CSharpDecompiler.EarlyILTransforms(), transformContext);
 			if (!(proxyFunction.Body is BlockContainer blockContainer))
@@ -90,12 +63,8 @@
 			var block = blockContainer.Blocks[0];
 			Call call;
 			ILInstruction returnValue;
-<<<<<<< HEAD
-			switch (block.Instructions.Count) {
-=======
 			switch (block.Instructions.Count)
 			{
->>>>>>> 41c99e47
 				case 1:
 					// leave IL_0000 (call Test(ldloc this, ldloc A_1))
 					if (!block.Instructions[0].MatchLeave(blockContainer, out returnValue))
@@ -114,20 +83,6 @@
 				default:
 					return;
 			}
-<<<<<<< HEAD
-			if (call == null || call.Method.IsConstructor) {
-				return;
-			}
-			if (call.Method.IsStatic || call.Method.Parameters.Count != inst.Method.Parameters.Count) {
-				return;
-			}
-			// check if original arguments are only correct ldloc calls
-			for (int i = 0; i < call.Arguments.Count; i++) {
-				var originalArg = call.Arguments[i];
-				if (!originalArg.MatchLdLoc(out ILVariable var) ||
-					var.Kind != VariableKind.Parameter ||
-					var.Index != i - 1) {
-=======
 			if (call == null || call.Method.IsConstructor)
 			{
 				return;
@@ -144,7 +99,6 @@
 					var.Kind != VariableKind.Parameter ||
 					var.Index != i - 1)
 				{
->>>>>>> 41c99e47
 					return;
 				}
 			}
