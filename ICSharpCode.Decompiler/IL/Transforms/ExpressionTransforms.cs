﻿// Copyright (c) 2014-2017 Daniel Grunwald
//
// Permission is hereby granted, free of charge, to any person obtaining a copy of this
// software and associated documentation files (the "Software"), to deal in the Software
// without restriction, including without limitation the rights to use, copy, modify, merge,
// publish, distribute, sublicense, and/or sell copies of the Software, and to permit persons
// to whom the Software is furnished to do so, subject to the following conditions:
//
// The above copyright notice and this permission notice shall be included in all copies or
// substantial portions of the Software.
//
// THE SOFTWARE IS PROVIDED "AS IS", WITHOUT WARRANTY OF ANY KIND, EXPRESS OR IMPLIED,
// INCLUDING BUT NOT LIMITED TO THE WARRANTIES OF MERCHANTABILITY, FITNESS FOR A PARTICULAR
// PURPOSE AND NONINFRINGEMENT. IN NO EVENT SHALL THE AUTHORS OR COPYRIGHT HOLDERS BE LIABLE
// FOR ANY CLAIM, DAMAGES OR OTHER LIABILITY, WHETHER IN AN ACTION OF CONTRACT, TORT OR
// OTHERWISE, ARISING FROM, OUT OF OR IN CONNECTION WITH THE SOFTWARE OR THE USE OR OTHER
// DEALINGS IN THE SOFTWARE.

using System;
using System.Collections.Generic;
using System.Diagnostics;
using System.Linq;
using System.Linq.Expressions;

using ICSharpCode.Decompiler.TypeSystem;

namespace ICSharpCode.Decompiler.IL.Transforms
{
	/// <summary>
	/// Collection of transforms that detect simple expression patterns
	/// (e.g. 'cgt.un(..., ld.null)') and replace them with different instructions.
	/// </summary>
	/// <remarks>
	/// Should run after inlining so that the expression patterns can be detected.
	/// </remarks>
	public class ExpressionTransforms : ILVisitor, IStatementTransform
	{
		internal StatementTransformContext context;

		public static void RunOnSingleStatement(ILInstruction statement, ILTransformContext context)
		{
			if (statement == null)
				throw new ArgumentNullException(nameof(statement));
			if (!(statement.Parent is Block parent))
				throw new ArgumentException("ILInstruction must be a statement, i.e., direct child of a block.");
			new ExpressionTransforms().Run(parent, statement.ChildIndex, new StatementTransformContext(new BlockTransformContext(context)));
		}

		public void Run(Block block, int pos, StatementTransformContext context)
		{
			this.context = context;
			context.StepStartGroup($"ExpressionTransforms ({block.Label}:{pos})", block.Instructions[pos]);
			block.Instructions[pos].AcceptVisitor(this);
			context.StepEndGroup(keepIfEmpty: true);
		}

		protected override void Default(ILInstruction inst)
		{
			foreach (var child in inst.Children)
			{
				child.AcceptVisitor(this);
			}
		}

		protected internal override void VisitBlockContainer(BlockContainer container)
		{
<<<<<<< HEAD
			if (container.Kind == ContainerKind.Switch) {
=======
			if (container.Kind == ContainerKind.Switch)
			{
>>>>>>> 41c99e47
				// Special case for switch: Only visit the switch condition block.
				var switchInst = (SwitchInstruction)container.EntryPoint.Instructions[0];
				switchInst.Value.AcceptVisitor(this);

				HandleSwitchExpression(container, switchInst);
			}
			// No need to call base.VisitBlockContainer, see comment in VisitBlock.
		}

		protected internal override void VisitBlock(Block block)
		{
<<<<<<< HEAD
			if (block.Kind == BlockKind.ControlFlow) {
=======
			if (block.Kind == BlockKind.ControlFlow)
			{
>>>>>>> 41c99e47
				// Don't visit child control flow blocks;
				// since this is a block transform
				// we know those were already handled previously.
				return;
			}
			base.VisitBlock(block);
		}

		protected internal override void VisitComp(Comp inst)
		{
			// "logic.not(arg)" is sugar for "comp(arg != ldc.i4 0)"
			if (inst.MatchLogicNot(out var arg))
			{
				VisitLogicNot(inst, arg);
				return;
			}
			else if (inst.Kind == ComparisonKind.Inequality && inst.LiftingKind == ComparisonLiftingKind.None
			  && inst.Right.MatchLdcI4(0) && (IfInstruction.IsInConditionSlot(inst) || inst.Left is Comp)
		  )
			{
				// if (comp(x != 0)) ==> if (x)
				// comp(comp(...) != 0) => comp(...)
				context.Step("Remove redundant comp(... != 0)", inst);
				inst.Left.AddILRange(inst);
				inst.ReplaceWith(inst.Left);
				inst.Left.AcceptVisitor(this);
				return;
			}

			base.VisitComp(inst);
			if (inst.IsLifted)
			{
				return;
			}
			EarlyExpressionTransforms.FixComparisonKindLdNull(inst, context);

			var rightWithoutConv = inst.Right.UnwrapConv(ConversionKind.SignExtend).UnwrapConv(ConversionKind.ZeroExtend);
			if (rightWithoutConv.MatchLdcI4(0)
				&& inst.Sign == Sign.Unsigned
<<<<<<< HEAD
				&& (inst.Kind == ComparisonKind.GreaterThan || inst.Kind == ComparisonKind.LessThanOrEqual)) {
				if (inst.Kind == ComparisonKind.GreaterThan) {
=======
				&& (inst.Kind == ComparisonKind.GreaterThan || inst.Kind == ComparisonKind.LessThanOrEqual))
			{
				if (inst.Kind == ComparisonKind.GreaterThan)
				{
>>>>>>> 41c99e47
					context.Step("comp.unsigned(left > ldc.i4 0) => comp(left != ldc.i4 0)", inst);
					inst.Kind = ComparisonKind.Inequality;
					VisitComp(inst);
					return;
				}
				else if (inst.Kind == ComparisonKind.LessThanOrEqual)
				{
					context.Step("comp.unsigned(left <= ldc.i4 0) => comp(left == ldc.i4 0)", inst);
					inst.Kind = ComparisonKind.Equality;
					VisitComp(inst);
					return;
				}
			}
			else if (rightWithoutConv.MatchLdcI4(0) && inst.Kind.IsEqualityOrInequality())
			{
				if (inst.Left.MatchLdLen(StackType.I, out ILInstruction array))
				{
					// comp.unsigned(ldlen array == conv i4->i(ldc.i4 0))
					// => comp(ldlen.i4 array == ldc.i4 0)
					// This is a special case where the C# compiler doesn't generate conv.i4 after ldlen.
					context.Step("comp(ldlen.i4 array == ldc.i4 0)", inst);
					inst.InputType = StackType.I4;
					inst.Left.ReplaceWith(new LdLen(StackType.I4, array).WithILRange(inst.Left));
					inst.Right = rightWithoutConv;
<<<<<<< HEAD
				} else if (inst.Left is Conv conv && conv.TargetType == PrimitiveType.I && conv.Argument.ResultType == StackType.O) {
=======
				}
				else if (inst.Left is Conv conv && conv.TargetType == PrimitiveType.I && conv.Argument.ResultType == StackType.O)
				{
>>>>>>> 41c99e47
					// C++/CLI sometimes uses this weird comparison with null:
					context.Step("comp(conv o->i (ldloc obj) == conv i4->i <sign extend>(ldc.i4 0))", inst);
					// -> comp(ldloc obj == ldnull)
					inst.InputType = StackType.O;
					inst.Left = conv.Argument;
					inst.Right = new LdNull().WithILRange(inst.Right);
					inst.Right.AddILRange(rightWithoutConv);
				}
			}
		}

		protected internal override void VisitConv(Conv inst)
		{
			inst.Argument.AcceptVisitor(this);
			if (inst.Argument.MatchLdLen(StackType.I, out ILInstruction array) && inst.TargetType.IsIntegerType()
				&& (!inst.CheckForOverflow || context.Settings.AssumeArrayLengthFitsIntoInt32)) {
				context.Step("conv.i4(ldlen array) => ldlen.i4(array)", inst);
				inst.AddILRange(inst.Argument);
				inst.ReplaceWith(new LdLen(inst.TargetType.GetStackType(), array).WithILRange(inst));
				return;
			}
			if (inst.TargetType.IsFloatType() && inst.Argument is Conv conv
<<<<<<< HEAD
				&& conv.Kind == ConversionKind.IntToFloat && conv.TargetType == PrimitiveType.R) {
=======
				&& conv.Kind == ConversionKind.IntToFloat && conv.TargetType == PrimitiveType.R)
			{
>>>>>>> 41c99e47
				// IL conv.r.un does not indicate whether to convert the target type to R4 or R8,
				// so the C# compiler usually follows it with an explicit conv.r4 or conv.r8.
				// To avoid emitting '(float)(double)val', we combine these two conversions:
				context.Step("conv.rN(conv.r.un(...)) => conv.rN.un(...)", inst);
				inst.ReplaceWith(new Conv(conv.Argument, conv.InputType, conv.InputSign, inst.TargetType, inst.CheckForOverflow, inst.IsLifted | conv.IsLifted));
				return;
			}
		}

		protected internal override void VisitBox(Box inst)
		{
			inst.Argument.AcceptVisitor(this);
			if (inst.Type.IsReferenceType == true && inst.Argument.ResultType == inst.ResultType)
			{
				// For reference types, box is a no-op.
				context.Step("box ref-type(arg) => arg", inst);
				inst.Argument.AddILRange(inst);
				inst.ReplaceWith(inst.Argument);
			}
		}

		protected internal override void VisitLdElema(LdElema inst)
		{
			base.VisitLdElema(inst);
			CleanUpArrayIndices(inst.Indices);
			if (IndexRangeTransform.HandleLdElema(inst, context))
				return;
		}

		protected internal override void VisitNewArr(NewArr inst)
		{
			base.VisitNewArr(inst);
			CleanUpArrayIndices(inst.Indices);
		}

		void CleanUpArrayIndices(InstructionCollection<ILInstruction> indices)
		{
			foreach (ILInstruction index in indices)
			{
				if (index is Conv conv && conv.ResultType == StackType.I
					&& (conv.Kind == ConversionKind.Truncate && conv.CheckForOverflow
						|| conv.Kind == ConversionKind.ZeroExtend || conv.Kind == ConversionKind.SignExtend)
				)
				{
					context.Step("Remove conv.i from array index", index);
					index.ReplaceWith(conv.Argument);
				}
			}
		}

		void VisitLogicNot(Comp inst, ILInstruction arg)
		{
			ILInstruction lhs, rhs;
			if (arg is Comp comp)
			{
				if ((!comp.InputType.IsFloatType() && !comp.IsLifted) || comp.Kind.IsEqualityOrInequality())
				{
					context.Step("push negation into comparison", inst);
					comp.Kind = comp.Kind.Negate();
					comp.AddILRange(inst);
					inst.ReplaceWith(comp);
				}
				comp.AcceptVisitor(this);
			}
			else if (arg.MatchLogicAnd(out lhs, out rhs))
			{
				// logic.not(if (lhs) rhs else ldc.i4 0)
				// ==> if (logic.not(lhs)) ldc.i4 1 else logic.not(rhs)
				context.Step("push negation into logic.and", inst);
				IfInstruction ifInst = (IfInstruction)arg;
				var ldc0 = ifInst.FalseInst;
				Debug.Assert(ldc0.MatchLdcI4(0));
				ifInst.Condition = Comp.LogicNot(lhs).WithILRange(inst);
				ifInst.TrueInst = new LdcI4(1).WithILRange(ldc0);
				ifInst.FalseInst = Comp.LogicNot(rhs).WithILRange(inst);
				inst.ReplaceWith(ifInst);
				ifInst.AcceptVisitor(this);
			}
			else if (arg.MatchLogicOr(out lhs, out rhs))
			{
				// logic.not(if (lhs) ldc.i4 1 else rhs)
				// ==> if (logic.not(lhs)) logic.not(rhs) else ldc.i4 0)
				context.Step("push negation into logic.or", inst);
				IfInstruction ifInst = (IfInstruction)arg;
				var ldc1 = ifInst.TrueInst;
				Debug.Assert(ldc1.MatchLdcI4(1));
				ifInst.Condition = Comp.LogicNot(lhs).WithILRange(inst);
				ifInst.TrueInst = Comp.LogicNot(rhs).WithILRange(inst);
				ifInst.FalseInst = new LdcI4(0).WithILRange(ldc1);
				inst.ReplaceWith(ifInst);
				ifInst.AcceptVisitor(this);
			}
			else
			{
				arg.AcceptVisitor(this);
			}
		}

		protected internal override void VisitCall(Call inst)
		{
			base.VisitCall(inst);
			TransformAssignment.HandleCompoundAssign(inst, context);
		}

		protected internal override void VisitCallVirt(CallVirt inst)
		{
			base.VisitCallVirt(inst);
			TransformAssignment.HandleCompoundAssign(inst, context);
		}

		protected internal override void VisitNewObj(NewObj inst)
		{
<<<<<<< HEAD
			if (TransformDecimalCtorToConstant(inst, out LdcDecimal decimalConstant)) {
=======
			if (TransformDecimalCtorToConstant(inst, out LdcDecimal decimalConstant))
			{
>>>>>>> 41c99e47
				context.Step("TransformDecimalCtorToConstant", inst);
				inst.ReplaceWith(decimalConstant);
				return;
			}
			Block block;
<<<<<<< HEAD
			if (TransformSpanTCtorContainingStackAlloc(inst, out ILInstruction locallocSpan)) {
=======
			if (TransformSpanTCtorContainingStackAlloc(inst, out ILInstruction locallocSpan))
			{
>>>>>>> 41c99e47
				context.Step("new Span<T>(stackalloc) -> stackalloc Span<T>", inst);
				inst.ReplaceWith(locallocSpan);
				block = null;
				ILInstruction stmt = locallocSpan;
<<<<<<< HEAD
				while (stmt.Parent != null) {
					if (stmt.Parent is Block b) {
=======
				while (stmt.Parent != null)
				{
					if (stmt.Parent is Block b)
					{
>>>>>>> 41c99e47
						block = b;
						break;
					}
					stmt = stmt.Parent;
				}
				// Special case to eliminate extra store
				if (stmt.GetNextSibling() is StLoc storeStmt && storeStmt.Value is LdLoc)
					ILInlining.InlineIfPossible(block, stmt.ChildIndex, context);
				return;
			}
<<<<<<< HEAD
			if (TransformArrayInitializers.TransformSpanTArrayInitialization(inst, context, out block)) {
=======
			if (TransformArrayInitializers.TransformSpanTArrayInitialization(inst, context, out block))
			{
>>>>>>> 41c99e47
				context.Step("TransformSpanTArrayInitialization: single-dim", inst);
				inst.ReplaceWith(block);
				return;
			}
<<<<<<< HEAD
			if (TransformDelegateCtorLdVirtFtnToLdVirtDelegate(inst, out LdVirtDelegate ldVirtDelegate)) {
=======
			if (TransformDelegateCtorLdVirtFtnToLdVirtDelegate(inst, out LdVirtDelegate ldVirtDelegate))
			{
>>>>>>> 41c99e47
				context.Step("new Delegate(target, ldvirtftn Method) -> ldvirtdelegate Delegate Method(target)", inst);
				inst.ReplaceWith(ldVirtDelegate);
				return;
			}
			base.VisitNewObj(inst);
		}

		/// <summary>
		/// newobj Delegate..ctor(target, ldvirtftn TargetMethod(target))
		/// =>
		/// ldvirtdelegate System.Delegate TargetMethod(target)
		/// </summary>
		bool TransformDelegateCtorLdVirtFtnToLdVirtDelegate(NewObj inst, out LdVirtDelegate ldVirtDelegate)
		{
			ldVirtDelegate = null;
			if (inst.Method.DeclaringType.Kind != TypeKind.Delegate)
				return false;
			if (inst.Arguments.Count != 2)
				return false;
			if (!(inst.Arguments[1] is LdVirtFtn ldVirtFtn))
				return false;
			if (!SemanticHelper.IsPure(inst.Arguments[0].Flags))
				return false;
			if (!inst.Arguments[0].Match(ldVirtFtn.Argument).Success)
				return false;
			ldVirtDelegate = new LdVirtDelegate(inst.Arguments[0], inst.Method.DeclaringType, ldVirtFtn.Method)
				.WithILRange(inst).WithILRange(ldVirtFtn).WithILRange(ldVirtFtn.Argument);
			return true;
		}

		/// <summary>
		/// newobj Span..ctor(localloc(conv i4->u &lt;zero extend&gt;(ldc.i4 sizeInBytes)), numberOfElementsExpr)
		/// =>
		/// localloc.span T(numberOfElementsExpr)
<<<<<<< HEAD
		///
		/// -or-
		///
=======
		/// 
		/// -or-
		/// 
>>>>>>> 41c99e47
		/// newobj Span..ctor(Block IL_0000 (StackAllocInitializer) {
		///		stloc I_0(localloc(conv i4->u&lt;zero extend>(ldc.i4 sizeInBytes)))
		///		...
		///		final: ldloc I_0
		///	}, numberOfElementsExpr)
		/// =>
		/// Block IL_0000 (StackAllocInitializer) {
		///		stloc I_0(localloc.span T(numberOfElementsExpr))
		///		...
		///		final: ldloc I_0
		/// }
		/// </summary>
		bool TransformSpanTCtorContainingStackAlloc(NewObj newObj, out ILInstruction locallocSpan)
		{
			locallocSpan = null;
			IType type = newObj.Method.DeclaringType;
			if (!type.IsKnownType(KnownTypeCode.SpanOfT) && !type.IsKnownType(KnownTypeCode.ReadOnlySpanOfT))
				return false;
			if (newObj.Arguments.Count != 2 || type.TypeArguments.Count != 1)
				return false;
			IType elementType = type.TypeArguments[0];
<<<<<<< HEAD
			if (newObj.Arguments[0].MatchLocAlloc(out var sizeInBytes) && MatchesElementCount(sizeInBytes, elementType, newObj.Arguments[1])) {
				locallocSpan = new LocAllocSpan(newObj.Arguments[1], type);
				return true;
			}
			if (newObj.Arguments[0] is Block initializer && initializer.Kind == BlockKind.StackAllocInitializer) {
=======
			if (newObj.Arguments[0].MatchLocAlloc(out var sizeInBytes) && MatchesElementCount(sizeInBytes, elementType, newObj.Arguments[1]))
			{
				locallocSpan = new LocAllocSpan(newObj.Arguments[1], type);
				return true;
			}
			if (newObj.Arguments[0] is Block initializer && initializer.Kind == BlockKind.StackAllocInitializer)
			{
>>>>>>> 41c99e47
				if (!initializer.Instructions[0].MatchStLoc(out var initializerVariable, out var value))
					return false;
				if (!(value.MatchLocAlloc(out sizeInBytes) && MatchesElementCount(sizeInBytes, elementType, newObj.Arguments[1])))
					return false;
				var newVariable = initializerVariable.Function.RegisterVariable(VariableKind.InitializerTarget, type);
<<<<<<< HEAD
				foreach (var load in initializerVariable.LoadInstructions.ToArray()) {
=======
				foreach (var load in initializerVariable.LoadInstructions.ToArray())
				{
>>>>>>> 41c99e47
					ILInstruction newInst = new LdLoc(newVariable);
					newInst.AddILRange(load);
					if (load.Parent != initializer)
						newInst = new Conv(newInst, PrimitiveType.I, false, Sign.None);
					load.ReplaceWith(newInst);
				}
<<<<<<< HEAD
				foreach (var store in initializerVariable.StoreInstructions.ToArray()) {
=======
				foreach (var store in initializerVariable.StoreInstructions.ToArray())
				{
>>>>>>> 41c99e47
					store.Variable = newVariable;
				}
				value.ReplaceWith(new LocAllocSpan(newObj.Arguments[1], type));
				locallocSpan = initializer;
				return true;
			}
			return false;
		}

		bool MatchesElementCount(ILInstruction sizeInBytesInstr, IType elementType, ILInstruction elementCountInstr2)
		{
			var pointerType = new PointerType(elementType);
			var elementCountInstr = PointerArithmeticOffset.Detect(sizeInBytesInstr, pointerType.ElementType, checkForOverflow: true, unwrapZeroExtension: true);
			if (elementCountInstr == null || !elementCountInstr.UnwrapConv(ConversionKind.ZeroExtend).Match(elementCountInstr2).Success)
				return false;
			return true;
		}

		bool TransformDecimalCtorToConstant(NewObj inst, out LdcDecimal result)
		{
			IType t = inst.Method.DeclaringType;
			result = null;
			if (!t.IsKnownType(KnownTypeCode.Decimal))
				return false;
			var args = inst.Arguments;
			if (args.Count == 1)
			{
				int val;
				if (args[0].MatchLdcI4(out val))
				{
					result = new LdcDecimal(val);
					return true;
				}
			}
			else if (args.Count == 5)
			{
				int lo, mid, hi, isNegative, scale;
				if (args[0].MatchLdcI4(out lo) && args[1].MatchLdcI4(out mid) &&
					args[2].MatchLdcI4(out hi) && args[3].MatchLdcI4(out isNegative) &&
<<<<<<< HEAD
					args[4].MatchLdcI4(out scale)) {
=======
					args[4].MatchLdcI4(out scale))
				{
>>>>>>> 41c99e47
					result = new LdcDecimal(new decimal(lo, mid, hi, isNegative != 0, (byte)scale));
					return true;
				}
			}
			return false;
		}

		bool TransformDecimalFieldToConstant(LdObj inst, out LdcDecimal result)
		{
<<<<<<< HEAD
			if (inst.MatchLdsFld(out var field) && field.DeclaringType.IsKnownType(KnownTypeCode.Decimal)) {
				decimal? value = null;
				if (field.Name == "One") {
					value = decimal.One;
				} else if (field.Name == "MinusOne") {
					value = decimal.MinusOne;
				} else if (field.Name == "Zero") {
					value = decimal.Zero;
				}
				if (value != null) {
=======
			if (inst.MatchLdsFld(out var field) && field.DeclaringType.IsKnownType(KnownTypeCode.Decimal))
			{
				decimal? value = null;
				if (field.Name == "One")
				{
					value = decimal.One;
				}
				else if (field.Name == "MinusOne")
				{
					value = decimal.MinusOne;
				}
				else if (field.Name == "Zero")
				{
					value = decimal.Zero;
				}
				if (value != null)
				{
>>>>>>> 41c99e47
					result = new LdcDecimal(value.Value).WithILRange(inst).WithILRange(inst.Target);
					return true;
				}
			}
			result = null;
			return false;
		}

		protected internal override void VisitLdObj(LdObj inst)
		{
			base.VisitLdObj(inst);
			EarlyExpressionTransforms.AddressOfLdLocToLdLoca(inst, context);
			if (EarlyExpressionTransforms.LdObjToLdLoc(inst, context))
				return;
<<<<<<< HEAD
			if (TransformDecimalFieldToConstant(inst, out LdcDecimal decimalConstant)) {
=======
			if (TransformDecimalFieldToConstant(inst, out LdcDecimal decimalConstant))
			{
>>>>>>> 41c99e47
				context.Step("TransformDecimalFieldToConstant", inst);
				inst.ReplaceWith(decimalConstant);
				return;
			}
		}

		protected internal override void VisitStObj(StObj inst)
		{
			base.VisitStObj(inst);
			if (EarlyExpressionTransforms.StObjToStLoc(inst, context))
			{
				context.RequestRerun();
				return;
			}
			TransformAssignment.HandleCompoundAssign(inst, context);
		}

		protected internal override void VisitStLoc(StLoc inst)
		{
			base.VisitStLoc(inst);
			TransformAssignment.HandleCompoundAssign(inst, context);
		}

		protected internal override void VisitIfInstruction(IfInstruction inst)
		{
			inst.TrueInst.AcceptVisitor(this);
			inst.FalseInst.AcceptVisitor(this);
			inst = HandleConditionalOperator(inst);

			// Bring LogicAnd/LogicOr into their canonical forms:
			// if (cond) ldc.i4 0 else RHS --> if (!cond) RHS else ldc.i4 0
			// if (cond) RHS else ldc.i4 1 --> if (!cond) ldc.i4 1 else RHS
			// Be careful: when both LHS and RHS are the constant 1, we must not
			// swap the arguments as it would lead to an infinite transform loop.
			if (inst.TrueInst.MatchLdcI4(0) && !inst.FalseInst.MatchLdcI4(0)
				|| inst.FalseInst.MatchLdcI4(1) && !inst.TrueInst.MatchLdcI4(1)) {
				context.Step("canonicalize logic and/or", inst);
				var t = inst.TrueInst;
				inst.TrueInst = inst.FalseInst;
				inst.FalseInst = t;
				inst.Condition = Comp.LogicNot(inst.Condition);
			}
			// Process condition after our potential modifications.
			inst.Condition.AcceptVisitor(this);

			if (new NullableLiftingTransform(context).Run(inst))
				return;

			if (TransformDynamicAddAssignOrRemoveAssign(inst))
				return;
<<<<<<< HEAD
			if (inst.MatchIfInstructionPositiveCondition(out var condition, out var trueInst, out var falseInst)) {
				ILInstruction transformed = UserDefinedLogicTransform.Transform(condition, trueInst, falseInst);
				if (transformed == null) {
					transformed = UserDefinedLogicTransform.TransformDynamic(condition, trueInst, falseInst);
				}
				if (transformed != null) {
=======
			if (inst.MatchIfInstructionPositiveCondition(out var condition, out var trueInst, out var falseInst))
			{
				ILInstruction transformed = UserDefinedLogicTransform.Transform(condition, trueInst, falseInst);
				if (transformed == null)
				{
					transformed = UserDefinedLogicTransform.TransformDynamic(condition, trueInst, falseInst);
				}
				if (transformed != null)
				{
>>>>>>> 41c99e47
					context.Step("User-defined short-circuiting logic operator (roslyn pattern)", condition);
					transformed.AddILRange(inst);
					inst.ReplaceWith(transformed);
					return;
				}
			}
			if (MatchInstruction.IsPatternMatch(inst.Condition, out _)
				&& inst.TrueInst.MatchLdcI4(1) && inst.FalseInst.MatchLdcI4(0))
			{
				context.Step("match(x) ? true : false -> match(x)", inst);
				inst.Condition.AddILRange(inst);
				inst.ReplaceWith(inst.Condition);
				return;
			}
		}

		IfInstruction HandleConditionalOperator(IfInstruction inst)
		{
			// if (cond) stloc A(V1) else stloc A(V2) --> stloc A(if (cond) V1 else V2)
			Block trueInst = inst.TrueInst as Block;
			if (trueInst == null || trueInst.Instructions.Count != 1)
				return inst;
			Block falseInst = inst.FalseInst as Block;
			if (falseInst == null || falseInst.Instructions.Count != 1)
				return inst;
			ILVariable v;
			ILInstruction value1, value2;
<<<<<<< HEAD
			if (trueInst.Instructions[0].MatchStLoc(out v, out value1) && falseInst.Instructions[0].MatchStLoc(v, out value2)) {
=======
			if (trueInst.Instructions[0].MatchStLoc(out v, out value1) && falseInst.Instructions[0].MatchStLoc(v, out value2))
			{
>>>>>>> 41c99e47
				context.Step("conditional operator", inst);
				var newIf = new IfInstruction(Comp.LogicNot(inst.Condition), value2, value1);
				newIf.AddILRange(inst);
				inst.ReplaceWith(new StLoc(v, newIf));
				context.RequestRerun();  // trigger potential inlining of the newly created StLoc
				return newIf;
			}
			return inst;
		}

		private void HandleSwitchExpression(BlockContainer container, SwitchInstruction switchInst)
		{
			if (!context.Settings.SwitchExpressions)
				return;
			Debug.Assert(container.Kind == ContainerKind.Switch);
			Debug.Assert(container.ResultType == StackType.Void);
			var defaultSection = switchInst.GetDefaultSection();
			StackType resultType = StackType.Void;
			BlockContainer leaveTarget = null;
			ILVariable resultVariable = null;
<<<<<<< HEAD
			foreach (var section in switchInst.Sections) {
				if (section != defaultSection) {
=======
			foreach (var section in switchInst.Sections)
			{
				if (section != defaultSection)
				{
>>>>>>> 41c99e47
					// every section except for the default must have exactly 1 label
					if (section.Labels.Count() != (section.HasNullLabel ? 0u : 1u))
						return;
				}
				if (!section.Body.MatchBranch(out var sectionBlock))
					return;
				if (sectionBlock.IncomingEdgeCount != 1)
					return;
				if (sectionBlock.Parent != container)
					return;
<<<<<<< HEAD
				if (sectionBlock.Instructions.Count == 1) {
					if (sectionBlock.Instructions[0] is Throw) {
						// OK
					} else if (sectionBlock.Instructions[0] is Leave leave) {
=======
				if (sectionBlock.Instructions.Count == 1)
				{
					if (sectionBlock.Instructions[0] is Throw)
					{
						// OK
					}
					else if (sectionBlock.Instructions[0] is Leave leave)
					{
>>>>>>> 41c99e47
						if (!leave.IsLeavingFunction)
							return;
						leaveTarget ??= leave.TargetContainer;
						Debug.Assert(leaveTarget == leave.TargetContainer);
						resultType = leave.Value.ResultType;
<<<<<<< HEAD
					} else {
						return;
					}
				} else if (sectionBlock.Instructions.Count == 2) {
=======
					}
					else
					{
						return;
					}
				}
				else if (sectionBlock.Instructions.Count == 2)
				{
>>>>>>> 41c99e47
					if (!sectionBlock.Instructions[0].MatchStLoc(out var v, out _))
						return;
					if (!sectionBlock.Instructions[1].MatchLeave(container))
						return;
					resultVariable ??= v;
					if (resultVariable != v)
						return;
					resultType = resultVariable.StackType;
<<<<<<< HEAD
				} else {
=======
				}
				else
				{
>>>>>>> 41c99e47
					return;
				}
			}
			// Exactly one of resultVariable/leaveTarget must be null
			if ((resultVariable == null) == (leaveTarget == null))
				return;
<<<<<<< HEAD
			if (switchInst.Value is StringToInt str2int) {
				// validate that each integer is used for exactly one value
				var integersUsed = new HashSet<int>();
				foreach ((string key, int val) in str2int.Map) {
=======
			if (switchInst.Value is StringToInt str2int)
			{
				// validate that each integer is used for exactly one value
				var integersUsed = new HashSet<int>();
				foreach ((string key, int val) in str2int.Map)
				{
>>>>>>> 41c99e47
					if (!integersUsed.Add(val))
						return;
				}
			}

			context.Step("Switch Expression", switchInst);
			switchInst.SetResultType(resultType);
<<<<<<< HEAD
			foreach (var section in switchInst.Sections) {
				var block = ((Branch)section.Body).TargetBlock;
				if (block.Instructions.Count == 1) {
					if (block.Instructions[0] is Throw t) {
						t.resultType = resultType;
						section.Body = t;
					} else if (block.Instructions[0] is Leave leave) {
						section.Body = leave.Value;
					} else {
						throw new InvalidOperationException();
					}
				} else {
					section.Body = ((StLoc)block.Instructions[0]).Value;
				}
			}
			if (resultVariable != null) {
				container.ReplaceWith(new StLoc(resultVariable, switchInst));
			} else {
=======
			foreach (var section in switchInst.Sections)
			{
				var block = ((Branch)section.Body).TargetBlock;
				if (block.Instructions.Count == 1)
				{
					if (block.Instructions[0] is Throw t)
					{
						t.resultType = resultType;
						section.Body = t;
					}
					else if (block.Instructions[0] is Leave leave)
					{
						section.Body = leave.Value;
					}
					else
					{
						throw new InvalidOperationException();
					}
				}
				else
				{
					section.Body = ((StLoc)block.Instructions[0]).Value;
				}
			}
			if (resultVariable != null)
			{
				container.ReplaceWith(new StLoc(resultVariable, switchInst));
			}
			else
			{
>>>>>>> 41c99e47
				container.ReplaceWith(new Leave(leaveTarget, switchInst));
			}
			context.RequestRerun(); // new StLoc might trigger inlining
		}

		/// <summary>
		/// op is either add or remove/subtract:
		/// if (dynamic.isevent (target)) {
		///     dynamic.invokemember.invokespecial.discard op_Name(target, value)
		/// } else {
		///     dynamic.compound.op (dynamic.getmember Name(target), value)
		/// }
		/// =>
		/// dynamic.compound.op (dynamic.getmember Name(target), value)
		/// </summary>
		bool TransformDynamicAddAssignOrRemoveAssign(IfInstruction inst)
		{
			if (!inst.MatchIfInstructionPositiveCondition(out var condition, out var trueInst, out var falseInst))
				return false;
			if (!(condition is DynamicIsEventInstruction isEvent))
				return false;
			trueInst = Block.Unwrap(trueInst);
			falseInst = Block.Unwrap(falseInst);
			if (!(falseInst is DynamicCompoundAssign dynamicCompoundAssign))
				return false;
			if (!(dynamicCompoundAssign.Target is DynamicGetMemberInstruction getMember))
				return false;
			if (!SemanticHelper.IsPure(isEvent.Argument.Flags))
				return false;
			if (!isEvent.Argument.Match(getMember.Target).Success)
				return false;
			if (!(trueInst is DynamicInvokeMemberInstruction invokeMember))
				return false;
			if (!(invokeMember.BinderFlags.HasFlag(CSharpBinderFlags.InvokeSpecialName) && invokeMember.BinderFlags.HasFlag(CSharpBinderFlags.ResultDiscarded)))
				return false;
			switch (dynamicCompoundAssign.Operation)
			{
				case ExpressionType.AddAssign:
					if (invokeMember.Name != "add_" + getMember.Name)
						return false;
					break;
				case ExpressionType.SubtractAssign:
					if (invokeMember.Name != "remove_" + getMember.Name)
						return false;
					break;
				default:
					return false;
			}
			if (!dynamicCompoundAssign.Value.Match(invokeMember.Arguments[1]).Success)
				return false;
			if (!invokeMember.Arguments[0].Match(getMember.Target).Success)
				return false;
			context.Step("+= / -= dynamic.isevent pattern -> dynamic.compound.op", inst);
			inst.ReplaceWith(dynamicCompoundAssign);
			return true;
		}

		/// <summary>
		/// dynamic.setmember.compound Name(target, dynamic.binary.operator op(dynamic.getmember Name(target), value))
		/// =>
		/// dynamic.compound.op (dynamic.getmember Name(target), value)
		/// </summary>
		protected internal override void VisitDynamicSetMemberInstruction(DynamicSetMemberInstruction inst)
		{
			base.VisitDynamicSetMemberInstruction(inst);
			TransformDynamicSetMemberInstruction(inst, context);
		}

		internal static void TransformDynamicSetMemberInstruction(DynamicSetMemberInstruction inst, StatementTransformContext context)
		{
			if (!inst.BinderFlags.HasFlag(CSharpBinderFlags.ValueFromCompoundAssignment))
				return;
			if (!(inst.Value is DynamicBinaryOperatorInstruction binaryOp))
				return;
			if (!(binaryOp.Left is DynamicGetMemberInstruction dynamicGetMember))
				return;
			if (!dynamicGetMember.Target.Match(inst.Target).Success)
				return;
			if (!SemanticHelper.IsPure(dynamicGetMember.Target.Flags))
				return;
			if (inst.Name != dynamicGetMember.Name || !DynamicCompoundAssign.IsExpressionTypeSupported(binaryOp.Operation))
				return;
			context.Step("dynamic.setmember.compound -> dynamic.compound.op", inst);
			inst.ReplaceWith(new DynamicCompoundAssign(binaryOp.Operation, binaryOp.BinderFlags, binaryOp.Left, binaryOp.LeftArgumentInfo, binaryOp.Right, binaryOp.RightArgumentInfo));
		}

		/// <summary>
		/// dynamic.setindex.compound(target, index, dynamic.binary.operator op(dynamic.getindex(target, index), value))
		/// =>
		/// dynamic.compound.op (dynamic.getindex(target, index), value)
		/// </summary>
		protected internal override void VisitDynamicSetIndexInstruction(DynamicSetIndexInstruction inst)
		{
			base.VisitDynamicSetIndexInstruction(inst);

			if (!inst.BinderFlags.HasFlag(CSharpBinderFlags.ValueFromCompoundAssignment))
				return;
			if (!(inst.Arguments.LastOrDefault() is DynamicBinaryOperatorInstruction binaryOp))
				return;
			if (!(binaryOp.Left is DynamicGetIndexInstruction dynamicGetIndex))
				return;
			if (inst.Arguments.Count != dynamicGetIndex.Arguments.Count + 1)
				return;
			// Ensure that same arguments are passed to dynamicGetIndex and inst:
			for (int j = 0; j < dynamicGetIndex.Arguments.Count; j++)
			{
				if (!SemanticHelper.IsPure(dynamicGetIndex.Arguments[j].Flags))
					return;
				if (!dynamicGetIndex.Arguments[j].Match(inst.Arguments[j]).Success)
					return;
			}
			if (!DynamicCompoundAssign.IsExpressionTypeSupported(binaryOp.Operation))
				return;
			context.Step("dynamic.setindex.compound -> dynamic.compound.op", inst);
			inst.ReplaceWith(new DynamicCompoundAssign(binaryOp.Operation, binaryOp.BinderFlags, binaryOp.Left, binaryOp.LeftArgumentInfo, binaryOp.Right, binaryOp.RightArgumentInfo));
		}

		protected internal override void VisitBinaryNumericInstruction(BinaryNumericInstruction inst)
		{
			base.VisitBinaryNumericInstruction(inst);
			switch (inst.Operator)
			{
				case BinaryNumericOperator.ShiftLeft:
				case BinaryNumericOperator.ShiftRight:
					if (inst.Right.MatchBinaryNumericInstruction(BinaryNumericOperator.BitAnd, out var lhs, out var rhs)
						&& rhs.MatchLdcI4(inst.ResultType == StackType.I8 ? 63 : 31)) {
						// a << (b & 31) => a << b
						context.Step("Combine bit.and into shift", inst);
						inst.Right = lhs;
					}
					break;
				case BinaryNumericOperator.BitAnd:
					if (inst.Left.InferType(context.TypeSystem).IsKnownType(KnownTypeCode.Boolean)
<<<<<<< HEAD
						&& inst.Right.InferType(context.TypeSystem).IsKnownType(KnownTypeCode.Boolean)) {
						if (new NullableLiftingTransform(context).Run(inst)) {
=======
						&& inst.Right.InferType(context.TypeSystem).IsKnownType(KnownTypeCode.Boolean))
					{
						if (new NullableLiftingTransform(context).Run(inst))
						{
>>>>>>> 41c99e47
							// e.g. "(a.GetValueOrDefault() == b.GetValueOrDefault()) & (a.HasValue & b.HasValue)"
						}
					}
					break;
			}
		}

		protected internal override void VisitTryCatchHandler(TryCatchHandler inst)
		{
			base.VisitTryCatchHandler(inst);
			if (inst.Filter is BlockContainer filterContainer && filterContainer.Blocks.Count == 1)
			{
				TransformCatchWhen(inst, filterContainer.EntryPoint);
			}
			if (inst.Body is BlockContainer catchContainer)
				TransformCatchVariable(inst, catchContainer.EntryPoint, isCatchBlock: true);
		}

		/// <summary>
		/// catch ex : TException when (...) BlockContainer {
		/// 	Block entryPoint (incoming: 1) {
		/// 		stloc v(ldloc ex)
		/// 		...
		/// 	}
		/// }
		/// =>
		/// catch v : TException when (...) BlockContainer {
		/// 	Block entryPoint (incoming: 1) {
		/// 		...
		/// 	}
		/// }
		/// </summary>
		void TransformCatchVariable(TryCatchHandler handler, Block entryPoint, bool isCatchBlock)
		{
			if (!handler.Variable.IsSingleDefinition || handler.Variable.LoadCount != 1)
				return; // handler.Variable already has non-trivial uses
			if (!entryPoint.Instructions[0].MatchStLoc(out var exceptionVar, out var exceptionSlotLoad))
			{
				// Not the pattern with a second exceptionVar.
				// However, it is still possible that we need to remove a pointless UnboxAny:
<<<<<<< HEAD
				if (handler.Variable.LoadInstructions.Single().Parent is UnboxAny inlinedUnboxAny) {
					if (inlinedUnboxAny.Type.Equals(handler.Variable.Type)) {
=======
				if (handler.Variable.LoadInstructions.Single().Parent is UnboxAny inlinedUnboxAny)
				{
					if (inlinedUnboxAny.Type.Equals(handler.Variable.Type))
					{
>>>>>>> 41c99e47
						context.Step("TransformCatchVariable - remove inlined UnboxAny", inlinedUnboxAny);
						inlinedUnboxAny.ReplaceWith(inlinedUnboxAny.Argument);
						foreach (var range in inlinedUnboxAny.ILRanges)
							handler.AddExceptionSpecifierILRange(range);
					}
				}
				return;
			}
			if (exceptionVar.Kind != VariableKind.Local && exceptionVar.Kind != VariableKind.StackSlot)
				return;
<<<<<<< HEAD
			if (exceptionSlotLoad is UnboxAny unboxAny) {
=======
			if (exceptionSlotLoad is UnboxAny unboxAny)
			{
>>>>>>> 41c99e47
				// When catching a type parameter, csc emits an unbox.any instruction
				if (!unboxAny.Type.Equals(handler.Variable.Type))
					return;
				exceptionSlotLoad = unboxAny.Argument;
			}
			if (!exceptionSlotLoad.MatchLdLoc(handler.Variable))
				return;
			// Check that exceptionVar is only used within the catch block:
			var allUses = exceptionVar.LoadInstructions
				.Concat(exceptionVar.StoreInstructions.Cast<ILInstruction>())
				.Concat(exceptionVar.AddressInstructions);
<<<<<<< HEAD
			foreach (var inst in allUses) {
=======
			foreach (var inst in allUses)
			{
>>>>>>> 41c99e47
				if (!inst.IsDescendantOf(handler))
					return;
			}
			context.Step("TransformCatchVariable", entryPoint.Instructions[0]);
			exceptionVar.Kind = VariableKind.ExceptionLocal;
			exceptionVar.Type = handler.Variable.Type;
			handler.Variable = exceptionVar;
<<<<<<< HEAD
			if (isCatchBlock) {
=======
			if (isCatchBlock)
			{
>>>>>>> 41c99e47
				foreach (var offset in entryPoint.Instructions[0].Descendants.SelectMany(o => o.ILRanges))
					handler.AddExceptionSpecifierILRange(offset);
			}
			entryPoint.Instructions.RemoveAt(0);
		}

		/// <summary>
		/// Inline condition from catch-when condition BlockContainer, if possible.
		/// </summary>
		void TransformCatchWhen(TryCatchHandler handler, Block entryPoint)
		{
			TransformCatchVariable(handler, entryPoint, isCatchBlock: false);
<<<<<<< HEAD
			if (entryPoint.Instructions.Count == 1 && entryPoint.Instructions[0].MatchLeave(out _, out var condition)) {
=======
			if (entryPoint.Instructions.Count == 1 && entryPoint.Instructions[0].MatchLeave(out _, out var condition))
			{
>>>>>>> 41c99e47
				context.Step("TransformCatchWhen", entryPoint.Instructions[0]);
				handler.Filter = condition;
			}
		}
	}
}<|MERGE_RESOLUTION|>--- conflicted
+++ resolved
@@ -64,12 +64,8 @@
 
 		protected internal override void VisitBlockContainer(BlockContainer container)
 		{
-<<<<<<< HEAD
-			if (container.Kind == ContainerKind.Switch) {
-=======
 			if (container.Kind == ContainerKind.Switch)
 			{
->>>>>>> 41c99e47
 				// Special case for switch: Only visit the switch condition block.
 				var switchInst = (SwitchInstruction)container.EntryPoint.Instructions[0];
 				switchInst.Value.AcceptVisitor(this);
@@ -81,12 +77,8 @@
 
 		protected internal override void VisitBlock(Block block)
 		{
-<<<<<<< HEAD
-			if (block.Kind == BlockKind.ControlFlow) {
-=======
 			if (block.Kind == BlockKind.ControlFlow)
 			{
->>>>>>> 41c99e47
 				// Don't visit child control flow blocks;
 				// since this is a block transform
 				// we know those were already handled previously.
@@ -126,15 +118,10 @@
 			var rightWithoutConv = inst.Right.UnwrapConv(ConversionKind.SignExtend).UnwrapConv(ConversionKind.ZeroExtend);
 			if (rightWithoutConv.MatchLdcI4(0)
 				&& inst.Sign == Sign.Unsigned
-<<<<<<< HEAD
-				&& (inst.Kind == ComparisonKind.GreaterThan || inst.Kind == ComparisonKind.LessThanOrEqual)) {
-				if (inst.Kind == ComparisonKind.GreaterThan) {
-=======
 				&& (inst.Kind == ComparisonKind.GreaterThan || inst.Kind == ComparisonKind.LessThanOrEqual))
 			{
 				if (inst.Kind == ComparisonKind.GreaterThan)
 				{
->>>>>>> 41c99e47
 					context.Step("comp.unsigned(left > ldc.i4 0) => comp(left != ldc.i4 0)", inst);
 					inst.Kind = ComparisonKind.Inequality;
 					VisitComp(inst);
@@ -159,13 +146,9 @@
 					inst.InputType = StackType.I4;
 					inst.Left.ReplaceWith(new LdLen(StackType.I4, array).WithILRange(inst.Left));
 					inst.Right = rightWithoutConv;
-<<<<<<< HEAD
-				} else if (inst.Left is Conv conv && conv.TargetType == PrimitiveType.I && conv.Argument.ResultType == StackType.O) {
-=======
 				}
 				else if (inst.Left is Conv conv && conv.TargetType == PrimitiveType.I && conv.Argument.ResultType == StackType.O)
 				{
->>>>>>> 41c99e47
 					// C++/CLI sometimes uses this weird comparison with null:
 					context.Step("comp(conv o->i (ldloc obj) == conv i4->i <sign extend>(ldc.i4 0))", inst);
 					// -> comp(ldloc obj == ldnull)
@@ -188,12 +171,8 @@
 				return;
 			}
 			if (inst.TargetType.IsFloatType() && inst.Argument is Conv conv
-<<<<<<< HEAD
-				&& conv.Kind == ConversionKind.IntToFloat && conv.TargetType == PrimitiveType.R) {
-=======
 				&& conv.Kind == ConversionKind.IntToFloat && conv.TargetType == PrimitiveType.R)
 			{
->>>>>>> 41c99e47
 				// IL conv.r.un does not indicate whether to convert the target type to R4 or R8,
 				// so the C# compiler usually follows it with an explicit conv.r4 or conv.r8.
 				// To avoid emitting '(float)(double)val', we combine these two conversions:
@@ -306,36 +285,23 @@
 
 		protected internal override void VisitNewObj(NewObj inst)
 		{
-<<<<<<< HEAD
-			if (TransformDecimalCtorToConstant(inst, out LdcDecimal decimalConstant)) {
-=======
 			if (TransformDecimalCtorToConstant(inst, out LdcDecimal decimalConstant))
 			{
->>>>>>> 41c99e47
 				context.Step("TransformDecimalCtorToConstant", inst);
 				inst.ReplaceWith(decimalConstant);
 				return;
 			}
 			Block block;
-<<<<<<< HEAD
-			if (TransformSpanTCtorContainingStackAlloc(inst, out ILInstruction locallocSpan)) {
-=======
 			if (TransformSpanTCtorContainingStackAlloc(inst, out ILInstruction locallocSpan))
 			{
->>>>>>> 41c99e47
 				context.Step("new Span<T>(stackalloc) -> stackalloc Span<T>", inst);
 				inst.ReplaceWith(locallocSpan);
 				block = null;
 				ILInstruction stmt = locallocSpan;
-<<<<<<< HEAD
-				while (stmt.Parent != null) {
-					if (stmt.Parent is Block b) {
-=======
 				while (stmt.Parent != null)
 				{
 					if (stmt.Parent is Block b)
 					{
->>>>>>> 41c99e47
 						block = b;
 						break;
 					}
@@ -346,22 +312,14 @@
 					ILInlining.InlineIfPossible(block, stmt.ChildIndex, context);
 				return;
 			}
-<<<<<<< HEAD
-			if (TransformArrayInitializers.TransformSpanTArrayInitialization(inst, context, out block)) {
-=======
 			if (TransformArrayInitializers.TransformSpanTArrayInitialization(inst, context, out block))
 			{
->>>>>>> 41c99e47
 				context.Step("TransformSpanTArrayInitialization: single-dim", inst);
 				inst.ReplaceWith(block);
 				return;
 			}
-<<<<<<< HEAD
-			if (TransformDelegateCtorLdVirtFtnToLdVirtDelegate(inst, out LdVirtDelegate ldVirtDelegate)) {
-=======
 			if (TransformDelegateCtorLdVirtFtnToLdVirtDelegate(inst, out LdVirtDelegate ldVirtDelegate))
 			{
->>>>>>> 41c99e47
 				context.Step("new Delegate(target, ldvirtftn Method) -> ldvirtdelegate Delegate Method(target)", inst);
 				inst.ReplaceWith(ldVirtDelegate);
 				return;
@@ -396,15 +354,9 @@
 		/// newobj Span..ctor(localloc(conv i4->u &lt;zero extend&gt;(ldc.i4 sizeInBytes)), numberOfElementsExpr)
 		/// =>
 		/// localloc.span T(numberOfElementsExpr)
-<<<<<<< HEAD
 		///
 		/// -or-
 		///
-=======
-		/// 
-		/// -or-
-		/// 
->>>>>>> 41c99e47
 		/// newobj Span..ctor(Block IL_0000 (StackAllocInitializer) {
 		///		stloc I_0(localloc(conv i4->u&lt;zero extend>(ldc.i4 sizeInBytes)))
 		///		...
@@ -426,44 +378,28 @@
 			if (newObj.Arguments.Count != 2 || type.TypeArguments.Count != 1)
 				return false;
 			IType elementType = type.TypeArguments[0];
-<<<<<<< HEAD
-			if (newObj.Arguments[0].MatchLocAlloc(out var sizeInBytes) && MatchesElementCount(sizeInBytes, elementType, newObj.Arguments[1])) {
+			if (newObj.Arguments[0].MatchLocAlloc(out var sizeInBytes) && MatchesElementCount(sizeInBytes, elementType, newObj.Arguments[1]))
+			{
 				locallocSpan = new LocAllocSpan(newObj.Arguments[1], type);
 				return true;
 			}
-			if (newObj.Arguments[0] is Block initializer && initializer.Kind == BlockKind.StackAllocInitializer) {
-=======
-			if (newObj.Arguments[0].MatchLocAlloc(out var sizeInBytes) && MatchesElementCount(sizeInBytes, elementType, newObj.Arguments[1]))
-			{
-				locallocSpan = new LocAllocSpan(newObj.Arguments[1], type);
-				return true;
-			}
 			if (newObj.Arguments[0] is Block initializer && initializer.Kind == BlockKind.StackAllocInitializer)
 			{
->>>>>>> 41c99e47
 				if (!initializer.Instructions[0].MatchStLoc(out var initializerVariable, out var value))
 					return false;
 				if (!(value.MatchLocAlloc(out sizeInBytes) && MatchesElementCount(sizeInBytes, elementType, newObj.Arguments[1])))
 					return false;
 				var newVariable = initializerVariable.Function.RegisterVariable(VariableKind.InitializerTarget, type);
-<<<<<<< HEAD
-				foreach (var load in initializerVariable.LoadInstructions.ToArray()) {
-=======
 				foreach (var load in initializerVariable.LoadInstructions.ToArray())
 				{
->>>>>>> 41c99e47
 					ILInstruction newInst = new LdLoc(newVariable);
 					newInst.AddILRange(load);
 					if (load.Parent != initializer)
 						newInst = new Conv(newInst, PrimitiveType.I, false, Sign.None);
 					load.ReplaceWith(newInst);
 				}
-<<<<<<< HEAD
-				foreach (var store in initializerVariable.StoreInstructions.ToArray()) {
-=======
 				foreach (var store in initializerVariable.StoreInstructions.ToArray())
 				{
->>>>>>> 41c99e47
 					store.Variable = newVariable;
 				}
 				value.ReplaceWith(new LocAllocSpan(newObj.Arguments[1], type));
@@ -503,12 +439,8 @@
 				int lo, mid, hi, isNegative, scale;
 				if (args[0].MatchLdcI4(out lo) && args[1].MatchLdcI4(out mid) &&
 					args[2].MatchLdcI4(out hi) && args[3].MatchLdcI4(out isNegative) &&
-<<<<<<< HEAD
-					args[4].MatchLdcI4(out scale)) {
-=======
 					args[4].MatchLdcI4(out scale))
 				{
->>>>>>> 41c99e47
 					result = new LdcDecimal(new decimal(lo, mid, hi, isNegative != 0, (byte)scale));
 					return true;
 				}
@@ -518,18 +450,6 @@
 
 		bool TransformDecimalFieldToConstant(LdObj inst, out LdcDecimal result)
 		{
-<<<<<<< HEAD
-			if (inst.MatchLdsFld(out var field) && field.DeclaringType.IsKnownType(KnownTypeCode.Decimal)) {
-				decimal? value = null;
-				if (field.Name == "One") {
-					value = decimal.One;
-				} else if (field.Name == "MinusOne") {
-					value = decimal.MinusOne;
-				} else if (field.Name == "Zero") {
-					value = decimal.Zero;
-				}
-				if (value != null) {
-=======
 			if (inst.MatchLdsFld(out var field) && field.DeclaringType.IsKnownType(KnownTypeCode.Decimal))
 			{
 				decimal? value = null;
@@ -547,7 +467,6 @@
 				}
 				if (value != null)
 				{
->>>>>>> 41c99e47
 					result = new LdcDecimal(value.Value).WithILRange(inst).WithILRange(inst.Target);
 					return true;
 				}
@@ -562,12 +481,8 @@
 			EarlyExpressionTransforms.AddressOfLdLocToLdLoca(inst, context);
 			if (EarlyExpressionTransforms.LdObjToLdLoc(inst, context))
 				return;
-<<<<<<< HEAD
-			if (TransformDecimalFieldToConstant(inst, out LdcDecimal decimalConstant)) {
-=======
 			if (TransformDecimalFieldToConstant(inst, out LdcDecimal decimalConstant))
 			{
->>>>>>> 41c99e47
 				context.Step("TransformDecimalFieldToConstant", inst);
 				inst.ReplaceWith(decimalConstant);
 				return;
@@ -618,14 +533,6 @@
 
 			if (TransformDynamicAddAssignOrRemoveAssign(inst))
 				return;
-<<<<<<< HEAD
-			if (inst.MatchIfInstructionPositiveCondition(out var condition, out var trueInst, out var falseInst)) {
-				ILInstruction transformed = UserDefinedLogicTransform.Transform(condition, trueInst, falseInst);
-				if (transformed == null) {
-					transformed = UserDefinedLogicTransform.TransformDynamic(condition, trueInst, falseInst);
-				}
-				if (transformed != null) {
-=======
 			if (inst.MatchIfInstructionPositiveCondition(out var condition, out var trueInst, out var falseInst))
 			{
 				ILInstruction transformed = UserDefinedLogicTransform.Transform(condition, trueInst, falseInst);
@@ -635,7 +542,6 @@
 				}
 				if (transformed != null)
 				{
->>>>>>> 41c99e47
 					context.Step("User-defined short-circuiting logic operator (roslyn pattern)", condition);
 					transformed.AddILRange(inst);
 					inst.ReplaceWith(transformed);
@@ -663,12 +569,8 @@
 				return inst;
 			ILVariable v;
 			ILInstruction value1, value2;
-<<<<<<< HEAD
-			if (trueInst.Instructions[0].MatchStLoc(out v, out value1) && falseInst.Instructions[0].MatchStLoc(v, out value2)) {
-=======
 			if (trueInst.Instructions[0].MatchStLoc(out v, out value1) && falseInst.Instructions[0].MatchStLoc(v, out value2))
 			{
->>>>>>> 41c99e47
 				context.Step("conditional operator", inst);
 				var newIf = new IfInstruction(Comp.LogicNot(inst.Condition), value2, value1);
 				newIf.AddILRange(inst);
@@ -689,15 +591,10 @@
 			StackType resultType = StackType.Void;
 			BlockContainer leaveTarget = null;
 			ILVariable resultVariable = null;
-<<<<<<< HEAD
-			foreach (var section in switchInst.Sections) {
-				if (section != defaultSection) {
-=======
 			foreach (var section in switchInst.Sections)
 			{
 				if (section != defaultSection)
 				{
->>>>>>> 41c99e47
 					// every section except for the default must have exactly 1 label
 					if (section.Labels.Count() != (section.HasNullLabel ? 0u : 1u))
 						return;
@@ -708,12 +605,6 @@
 					return;
 				if (sectionBlock.Parent != container)
 					return;
-<<<<<<< HEAD
-				if (sectionBlock.Instructions.Count == 1) {
-					if (sectionBlock.Instructions[0] is Throw) {
-						// OK
-					} else if (sectionBlock.Instructions[0] is Leave leave) {
-=======
 				if (sectionBlock.Instructions.Count == 1)
 				{
 					if (sectionBlock.Instructions[0] is Throw)
@@ -722,18 +613,11 @@
 					}
 					else if (sectionBlock.Instructions[0] is Leave leave)
 					{
->>>>>>> 41c99e47
 						if (!leave.IsLeavingFunction)
 							return;
 						leaveTarget ??= leave.TargetContainer;
 						Debug.Assert(leaveTarget == leave.TargetContainer);
 						resultType = leave.Value.ResultType;
-<<<<<<< HEAD
-					} else {
-						return;
-					}
-				} else if (sectionBlock.Instructions.Count == 2) {
-=======
 					}
 					else
 					{
@@ -742,7 +626,6 @@
 				}
 				else if (sectionBlock.Instructions.Count == 2)
 				{
->>>>>>> 41c99e47
 					if (!sectionBlock.Instructions[0].MatchStLoc(out var v, out _))
 						return;
 					if (!sectionBlock.Instructions[1].MatchLeave(container))
@@ -751,32 +634,21 @@
 					if (resultVariable != v)
 						return;
 					resultType = resultVariable.StackType;
-<<<<<<< HEAD
-				} else {
-=======
 				}
 				else
 				{
->>>>>>> 41c99e47
 					return;
 				}
 			}
 			// Exactly one of resultVariable/leaveTarget must be null
 			if ((resultVariable == null) == (leaveTarget == null))
 				return;
-<<<<<<< HEAD
-			if (switchInst.Value is StringToInt str2int) {
-				// validate that each integer is used for exactly one value
-				var integersUsed = new HashSet<int>();
-				foreach ((string key, int val) in str2int.Map) {
-=======
 			if (switchInst.Value is StringToInt str2int)
 			{
 				// validate that each integer is used for exactly one value
 				var integersUsed = new HashSet<int>();
 				foreach ((string key, int val) in str2int.Map)
 				{
->>>>>>> 41c99e47
 					if (!integersUsed.Add(val))
 						return;
 				}
@@ -784,26 +656,6 @@
 
 			context.Step("Switch Expression", switchInst);
 			switchInst.SetResultType(resultType);
-<<<<<<< HEAD
-			foreach (var section in switchInst.Sections) {
-				var block = ((Branch)section.Body).TargetBlock;
-				if (block.Instructions.Count == 1) {
-					if (block.Instructions[0] is Throw t) {
-						t.resultType = resultType;
-						section.Body = t;
-					} else if (block.Instructions[0] is Leave leave) {
-						section.Body = leave.Value;
-					} else {
-						throw new InvalidOperationException();
-					}
-				} else {
-					section.Body = ((StLoc)block.Instructions[0]).Value;
-				}
-			}
-			if (resultVariable != null) {
-				container.ReplaceWith(new StLoc(resultVariable, switchInst));
-			} else {
-=======
 			foreach (var section in switchInst.Sections)
 			{
 				var block = ((Branch)section.Body).TargetBlock;
@@ -834,7 +686,6 @@
 			}
 			else
 			{
->>>>>>> 41c99e47
 				container.ReplaceWith(new Leave(leaveTarget, switchInst));
 			}
 			context.RequestRerun(); // new StLoc might trigger inlining
@@ -968,15 +819,10 @@
 					break;
 				case BinaryNumericOperator.BitAnd:
 					if (inst.Left.InferType(context.TypeSystem).IsKnownType(KnownTypeCode.Boolean)
-<<<<<<< HEAD
-						&& inst.Right.InferType(context.TypeSystem).IsKnownType(KnownTypeCode.Boolean)) {
-						if (new NullableLiftingTransform(context).Run(inst)) {
-=======
 						&& inst.Right.InferType(context.TypeSystem).IsKnownType(KnownTypeCode.Boolean))
 					{
 						if (new NullableLiftingTransform(context).Run(inst))
 						{
->>>>>>> 41c99e47
 							// e.g. "(a.GetValueOrDefault() == b.GetValueOrDefault()) & (a.HasValue & b.HasValue)"
 						}
 					}
@@ -1017,15 +863,10 @@
 			{
 				// Not the pattern with a second exceptionVar.
 				// However, it is still possible that we need to remove a pointless UnboxAny:
-<<<<<<< HEAD
-				if (handler.Variable.LoadInstructions.Single().Parent is UnboxAny inlinedUnboxAny) {
-					if (inlinedUnboxAny.Type.Equals(handler.Variable.Type)) {
-=======
 				if (handler.Variable.LoadInstructions.Single().Parent is UnboxAny inlinedUnboxAny)
 				{
 					if (inlinedUnboxAny.Type.Equals(handler.Variable.Type))
 					{
->>>>>>> 41c99e47
 						context.Step("TransformCatchVariable - remove inlined UnboxAny", inlinedUnboxAny);
 						inlinedUnboxAny.ReplaceWith(inlinedUnboxAny.Argument);
 						foreach (var range in inlinedUnboxAny.ILRanges)
@@ -1036,12 +877,8 @@
 			}
 			if (exceptionVar.Kind != VariableKind.Local && exceptionVar.Kind != VariableKind.StackSlot)
 				return;
-<<<<<<< HEAD
-			if (exceptionSlotLoad is UnboxAny unboxAny) {
-=======
 			if (exceptionSlotLoad is UnboxAny unboxAny)
 			{
->>>>>>> 41c99e47
 				// When catching a type parameter, csc emits an unbox.any instruction
 				if (!unboxAny.Type.Equals(handler.Variable.Type))
 					return;
@@ -1053,12 +890,8 @@
 			var allUses = exceptionVar.LoadInstructions
 				.Concat(exceptionVar.StoreInstructions.Cast<ILInstruction>())
 				.Concat(exceptionVar.AddressInstructions);
-<<<<<<< HEAD
-			foreach (var inst in allUses) {
-=======
 			foreach (var inst in allUses)
 			{
->>>>>>> 41c99e47
 				if (!inst.IsDescendantOf(handler))
 					return;
 			}
@@ -1066,12 +899,8 @@
 			exceptionVar.Kind = VariableKind.ExceptionLocal;
 			exceptionVar.Type = handler.Variable.Type;
 			handler.Variable = exceptionVar;
-<<<<<<< HEAD
-			if (isCatchBlock) {
-=======
 			if (isCatchBlock)
 			{
->>>>>>> 41c99e47
 				foreach (var offset in entryPoint.Instructions[0].Descendants.SelectMany(o => o.ILRanges))
 					handler.AddExceptionSpecifierILRange(offset);
 			}
@@ -1084,12 +913,8 @@
 		void TransformCatchWhen(TryCatchHandler handler, Block entryPoint)
 		{
 			TransformCatchVariable(handler, entryPoint, isCatchBlock: false);
-<<<<<<< HEAD
-			if (entryPoint.Instructions.Count == 1 && entryPoint.Instructions[0].MatchLeave(out _, out var condition)) {
-=======
 			if (entryPoint.Instructions.Count == 1 && entryPoint.Instructions[0].MatchLeave(out _, out var condition))
 			{
->>>>>>> 41c99e47
 				context.Step("TransformCatchWhen", entryPoint.Instructions[0]);
 				handler.Filter = condition;
 			}
