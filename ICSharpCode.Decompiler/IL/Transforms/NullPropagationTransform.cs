﻿// Copyright (c) 2018 Daniel Grunwald
//
// Permission is hereby granted, free of charge, to any person obtaining a copy of this
// software and associated documentation files (the "Software"), to deal in the Software
// without restriction, including without limitation the rights to use, copy, modify, merge,
// publish, distribute, sublicense, and/or sell copies of the Software, and to permit persons
// to whom the Software is furnished to do so, subject to the following conditions:
//
// The above copyright notice and this permission notice shall be included in all copies or
// substantial portions of the Software.
//
// THE SOFTWARE IS PROVIDED "AS IS", WITHOUT WARRANTY OF ANY KIND, EXPRESS OR IMPLIED,
// INCLUDING BUT NOT LIMITED TO THE WARRANTIES OF MERCHANTABILITY, FITNESS FOR A PARTICULAR
// PURPOSE AND NONINFRINGEMENT. IN NO EVENT SHALL THE AUTHORS OR COPYRIGHT HOLDERS BE LIABLE
// FOR ANY CLAIM, DAMAGES OR OTHER LIABILITY, WHETHER IN AN ACTION OF CONTRACT, TORT OR
// OTHERWISE, ARISING FROM, OUT OF OR IN CONNECTION WITH THE SOFTWARE OR THE USE OR OTHER
// DEALINGS IN THE SOFTWARE.

using System;
using System.Diagnostics;
using System.Linq;
<<<<<<< HEAD
=======

>>>>>>> 41c99e47
using ICSharpCode.Decompiler.TypeSystem;

namespace ICSharpCode.Decompiler.IL.Transforms
{
	/// <summary>
	/// Transform that converts code patterns like "v != null ? v.M() : null" to "v?.M()"
	/// </summary>
	readonly struct NullPropagationTransform
	{
		internal static bool IsProtectedIfInst(IfInstruction ifInst)
		{
			// We exclude logic.and to avoid turning
			// "logic.and(comp(interfaces != ldnull), call get_Count(interfaces))"
			// into "if ((interfaces?.Count ?? 0) != 0)".
			return ifInst != null
				&& (ifInst.MatchLogicAnd(out _, out _) || ifInst.MatchLogicOr(out _, out _))
				&& IfInstruction.IsInConditionSlot(ifInst);
		}

		readonly ILTransformContext context;

		public NullPropagationTransform(ILTransformContext context)
		{
			this.context = context;
		}

		enum Mode
		{
			/// <summary>
			/// reference type or generic type (comparison is 'comp(ldloc(testedVar) == null)')
			/// </summary>
			ReferenceType,
			/// <summary>
			/// nullable type, used by value (comparison is 'call get_HasValue(ldloca(testedVar))')
			/// </summary>
			NullableByValue,
			/// <summary>
			/// nullable type, used by reference (comparison is 'call get_HasValue(ldloc(testedVar))')
			/// </summary>
			NullableByReference,
			/// <summary>
			/// unconstrained generic type (see the pattern described in TransformNullPropagationOnUnconstrainedGenericExpression)
			/// </summary>
			UnconstrainedType,
		}

		/// <summary>
		/// Check if "condition ? trueInst : falseInst" can be simplified using the null-conditional operator.
		/// Returns the replacement instruction, or null if no replacement is possible.
		/// </summary>
		internal ILInstruction Run(ILInstruction condition, ILInstruction trueInst, ILInstruction falseInst)
		{
			Debug.Assert(context.Settings.NullPropagation);
			Debug.Assert(!condition.MatchLogicNot(out _), "Caller should pass in positive condition");
			if (condition is Comp comp && comp.Left.MatchLdLoc(out var testedVar) && comp.Right.MatchLdNull())
			{
				if (comp.LiftingKind != ComparisonLiftingKind.None)
					return null;
				if (comp.Kind == ComparisonKind.Equality)
				{
					// testedVar == null ? trueInst : falseInst
					return TryNullPropagation(testedVar, falseInst, trueInst, Mode.ReferenceType);
<<<<<<< HEAD
				} else if (comp.Kind == ComparisonKind.Inequality) {
=======
				}
				else if (comp.Kind == ComparisonKind.Inequality)
				{
>>>>>>> 41c99e47
					return TryNullPropagation(testedVar, trueInst, falseInst, Mode.ReferenceType);
				}
			}
			else if (NullableLiftingTransform.MatchHasValueCall(condition, out ILInstruction loadInst))
			{
				// loadInst.HasValue ? trueInst : falseInst
<<<<<<< HEAD
				if (loadInst.MatchLdLoca(out testedVar)) {
					return TryNullPropagation(testedVar, trueInst, falseInst, Mode.NullableByValue);
				} else if (loadInst.MatchLdLoc(out testedVar)) {
=======
				if (loadInst.MatchLdLoca(out testedVar))
				{
					return TryNullPropagation(testedVar, trueInst, falseInst, Mode.NullableByValue);
				}
				else if (loadInst.MatchLdLoc(out testedVar))
				{
>>>>>>> 41c99e47
					return TryNullPropagation(testedVar, trueInst, falseInst, Mode.NullableByReference);
				}
			}
			return null;
		}

		/// <summary>
		/// testedVar != null ? nonNullInst : nullInst
		/// </summary>
		ILInstruction TryNullPropagation(ILVariable testedVar, ILInstruction nonNullInst, ILInstruction nullInst,
			Mode mode)
		{
			bool removedRewrapOrNullableCtor = false;
			if (NullableLiftingTransform.MatchNullableCtor(nonNullInst, out _, out var arg))
			{
				nonNullInst = arg;
				removedRewrapOrNullableCtor = true;
			}
			else if (nonNullInst.MatchNullableRewrap(out arg))
			{
				nonNullInst = arg;
				removedRewrapOrNullableCtor = true;
			}
			if (!IsValidAccessChain(testedVar, mode, nonNullInst, out var varLoad))
				return null;
			// note: InferType will be accurate in this case because the access chain consists of calls and field accesses
			IType returnType = nonNullInst.InferType(context.TypeSystem);
<<<<<<< HEAD
			if (nullInst.MatchLdNull()) {
=======
			if (nullInst.MatchLdNull())
			{
>>>>>>> 41c99e47
				context.Step($"Null propagation (mode={mode}, output=reference type)", nonNullInst);
				// testedVar != null ? testedVar.AccessChain : null
				// => testedVar?.AccessChain
				IntroduceUnwrap(testedVar, varLoad, mode);
				return new NullableRewrap(nonNullInst);
<<<<<<< HEAD
			} else if (nullInst.MatchDefaultValue(out var type) && type.IsKnownType(KnownTypeCode.NullableOfT)) {
=======
			}
			else if (nullInst.MatchDefaultValue(out var type) && type.IsKnownType(KnownTypeCode.NullableOfT))
			{
>>>>>>> 41c99e47
				context.Step($"Null propagation (mode={mode}, output=value type)", nonNullInst);
				// testedVar != null ? testedVar.AccessChain : default(T?)
				// => testedVar?.AccessChain
				IntroduceUnwrap(testedVar, varLoad, mode);
				return new NullableRewrap(nonNullInst);
<<<<<<< HEAD
			} else if (!removedRewrapOrNullableCtor && NullableType.IsNonNullableValueType(returnType)) {
=======
			}
			else if (!removedRewrapOrNullableCtor && NullableType.IsNonNullableValueType(returnType))
			{
>>>>>>> 41c99e47
				context.Step($"Null propagation (mode={mode}, output=null coalescing)", nonNullInst);
				// testedVar != null ? testedVar.AccessChain : nullInst
				// => testedVar?.AccessChain ?? nullInst
				// (only valid if AccessChain returns a non-nullable value)
				IntroduceUnwrap(testedVar, varLoad, mode);
				return new NullCoalescingInstruction(
					NullCoalescingKind.NullableWithValueFallback,
					new NullableRewrap(nonNullInst),
					nullInst
				) {
					UnderlyingResultType = nullInst.ResultType
				};
			}
			return null;
		}

		/// <summary>
		/// if (x != null) x.AccessChain();
		/// => x?.AccessChain();
		/// </summary>
		internal void RunStatements(Block block, int pos)
		{
<<<<<<< HEAD
			if (block.Instructions[pos] is IfInstruction ifInst && ifInst.FalseInst.MatchNop()) {
				if (ifInst.Condition is Comp comp && comp.Kind == ComparisonKind.Inequality
					&& comp.Left.MatchLdLoc(out var testedVar) && comp.Right.MatchLdNull()) {
					TryNullPropForVoidCall(testedVar, Mode.ReferenceType, ifInst.TrueInst as Block, ifInst);
				} else if (NullableLiftingTransform.MatchHasValueCall(ifInst.Condition, out ILInstruction arg)) {
					if (arg.MatchLdLoca(out testedVar)) {
						TryNullPropForVoidCall(testedVar, Mode.NullableByValue, ifInst.TrueInst as Block, ifInst);
					} else if (arg.MatchLdLoc(out testedVar)) {
						TryNullPropForVoidCall(testedVar, Mode.NullableByReference, ifInst.TrueInst as Block, ifInst);
					}
				}
			}
			if (TransformNullPropagationOnUnconstrainedGenericExpression(block, pos, out var testedVariable, out var nonNullInst, out var nullInst, out var endBlock)) {
				var parentInstruction = nonNullInst.Parent;
				var replacement = TryNullPropagation(testedVariable, nonNullInst, nullInst, Mode.UnconstrainedType);
				if (replacement == null)
					return;
				context.Step("TransformNullPropagationOnUnconstrainedGenericExpression", block);
				switch (parentInstruction) {
					case StLoc stloc:
						stloc.Value = replacement;
						break;
					case Leave leave:
						leave.Value = replacement;
						break;
					default:
						// if this ever happens, the pattern checked by TransformNullPropagationOnUnconstrainedGenericExpression
						// has changed, but this part of the code was not properly adjusted.
						throw new NotSupportedException();
				}
				// Remove the fallback conditions and blocks
				block.Instructions.RemoveRange(pos + 1, 2);
				// if the endBlock is only reachable through the current block,
				// combine both blocks.
				if (endBlock?.IncomingEdgeCount == 1) {
					block.Instructions.AddRange(endBlock.Instructions);
					block.Instructions.RemoveAt(pos + 2);
					endBlock.Remove();
=======
			if (block.Instructions[pos] is IfInstruction ifInst && ifInst.FalseInst.MatchNop())
			{
				if (ifInst.Condition is Comp comp && comp.Kind == ComparisonKind.Inequality
					&& comp.Left.MatchLdLoc(out var testedVar) && comp.Right.MatchLdNull())
				{
					TryNullPropForVoidCall(testedVar, Mode.ReferenceType, ifInst.TrueInst as Block, ifInst);
				}
				else if (NullableLiftingTransform.MatchHasValueCall(ifInst.Condition, out ILInstruction arg))
				{
					if (arg.MatchLdLoca(out testedVar))
					{
						TryNullPropForVoidCall(testedVar, Mode.NullableByValue, ifInst.TrueInst as Block, ifInst);
					}
					else if (arg.MatchLdLoc(out testedVar))
					{
						TryNullPropForVoidCall(testedVar, Mode.NullableByReference, ifInst.TrueInst as Block, ifInst);
					}
>>>>>>> 41c99e47
				}
				ILInlining.InlineIfPossible(block, pos, context);
			}
			if (TransformNullPropagationOnUnconstrainedGenericExpression(block, pos, out var testedVariable, out var nonNullInst, out var nullInst, out var endBlock))
			{
				var parentInstruction = nonNullInst.Parent;
				var replacement = TryNullPropagation(testedVariable, nonNullInst, nullInst, Mode.UnconstrainedType);
				if (replacement == null)
					return;
				context.Step("TransformNullPropagationOnUnconstrainedGenericExpression", block);
				switch (parentInstruction)
				{
					case StLoc stloc:
						stloc.Value = replacement;
						break;
					case Leave leave:
						leave.Value = replacement;
						break;
					default:
						// if this ever happens, the pattern checked by TransformNullPropagationOnUnconstrainedGenericExpression
						// has changed, but this part of the code was not properly adjusted.
						throw new NotSupportedException();
				}
				// Remove the fallback conditions and blocks
				block.Instructions.RemoveRange(pos + 1, 2);
				// if the endBlock is only reachable through the current block,
				// combine both blocks.
				if (endBlock?.IncomingEdgeCount == 1)
				{
					block.Instructions.AddRange(endBlock.Instructions);
					block.Instructions.RemoveAt(pos + 2);
					endBlock.Remove();
				}
				ILInlining.InlineIfPossible(block, pos, context);
			}
		}

		void TryNullPropForVoidCall(ILVariable testedVar, Mode mode, Block body, IfInstruction ifInst)
		{
			if (body == null || body.Instructions.Count != 1)
				return;
			var bodyInst = body.Instructions[0];
			if (bodyInst.MatchNullableRewrap(out var arg))
			{
				bodyInst = arg;
			}
			if (!IsValidAccessChain(testedVar, mode, bodyInst, out var varLoad))
				return;
			context.Step($"Null-propagation (mode={mode}, output=void call)", body);
			// if (testedVar != null) { testedVar.AccessChain(); }
			// => testedVar?.AccessChain();
			IntroduceUnwrap(testedVar, varLoad, mode);
			ifInst.ReplaceWith(new NullableRewrap(
				bodyInst
			).WithILRange(ifInst));
		}

		bool IsValidAccessChain(ILVariable testedVar, Mode mode, ILInstruction inst, out ILInstruction finalLoad)
		{
			finalLoad = null;
			int chainLength = 0;
			while (true)
			{
				if (IsValidEndOfChain())
				{
					// valid end of chain
					finalLoad = inst;
					return chainLength >= 1;
				}
				else if (inst.MatchLdFld(out var target, out _))
				{
					inst = target;
<<<<<<< HEAD
				} else if (inst.MatchLdFlda(out target, out var f)) {
					if (target is AddressOf addressOf && f.DeclaringType.Kind == TypeKind.Struct) {
						inst = addressOf.Value;
					} else {
						inst = target;
					}
				} else if (inst is CallInstruction call && call.OpCode != OpCode.NewObj) {
					if (call.Arguments.Count == 0) {
=======
				}
				else if (inst.MatchLdFlda(out target, out var f))
				{
					if (target is AddressOf addressOf && f.DeclaringType.Kind == TypeKind.Struct)
					{
						inst = addressOf.Value;
					}
					else
					{
						inst = target;
					}
				}
				else if (inst is CallInstruction call && call.OpCode != OpCode.NewObj)
				{
					if (call.Arguments.Count == 0)
					{
>>>>>>> 41c99e47
						return false;
					}
					if (call.Method.IsStatic && (!call.Method.IsExtensionMethod || !CanTransformToExtensionMethodCall(call, context)))
					{
						return false; // only instance or extension methods can be called with ?. syntax
					}
					if (call.Method.IsAccessor && !IsGetter(call.Method))
					{
						return false; // setter/adder/remover cannot be called with ?. syntax
					}
					inst = call.Arguments[0];
<<<<<<< HEAD
					if ((call.ConstrainedTo ?? call.Method.DeclaringType).IsReferenceType == false && inst.MatchAddressOf(out var arg, out _)) {
=======
					if ((call.ConstrainedTo ?? call.Method.DeclaringType).IsReferenceType == false && inst.MatchAddressOf(out var arg, out _))
					{
>>>>>>> 41c99e47
						inst = arg;
					}
					// ensure the access chain does not contain any 'nullable.unwrap' that aren't directly part of the chain
					if (ArgumentsAfterFirstMayUnwrapNull(call.Arguments))
						return false;
<<<<<<< HEAD
				} else if (inst is LdLen ldLen) {
					inst = ldLen.Array;
				} else if (inst is LdElema ldElema) {
=======
				}
				else if (inst is LdLen ldLen)
				{
					inst = ldLen.Array;
				}
				else if (inst is LdElema ldElema)
				{
>>>>>>> 41c99e47
					inst = ldElema.Array;
					// ensure the access chain does not contain any 'nullable.unwrap' that aren't directly part of the chain
					if (ldElema.Indices.Any(i => i.HasFlag(InstructionFlags.MayUnwrapNull)))
						return false;
<<<<<<< HEAD
				} else if (inst is NullableUnwrap unwrap) {
					inst = unwrap.Argument;
					if (unwrap.RefInput && inst is AddressOf addressOf) {
=======
				}
				else if (inst is NullableUnwrap unwrap)
				{
					inst = unwrap.Argument;
					if (unwrap.RefInput && inst is AddressOf addressOf)
					{
>>>>>>> 41c99e47
						inst = addressOf.Value;
					}
					// The argument of the unwrap instruction cannot be the end of the chain, because this
					// would result in two null-conditional operators immediately following each other,
					// which is not valid in C#.
					if (IsValidEndOfChain())
						return false;
				}
				else if (inst is DynamicGetMemberInstruction dynGetMember)
				{
					inst = dynGetMember.Target;
				}
				else if (inst is DynamicInvokeMemberInstruction dynInvokeMember)
				{
					inst = dynInvokeMember.Arguments[0];
					if (ArgumentsAfterFirstMayUnwrapNull(dynInvokeMember.Arguments))
						return false;
				}
				else if (inst is DynamicGetIndexInstruction dynGetIndex)
				{
					inst = dynGetIndex.Arguments[0];
					if (ArgumentsAfterFirstMayUnwrapNull(dynGetIndex.Arguments))
						return false;
				}
				else
				{
					// unknown node -> invalid chain
					return false;
				}
				chainLength++;
			}

			bool ArgumentsAfterFirstMayUnwrapNull(InstructionCollection<ILInstruction> arguments)
			{
				// ensure the access chain does not contain any 'nullable.unwrap' that aren't directly part of the chain
				for (int i = 1; i < arguments.Count; ++i)
				{
					if (arguments[i].HasFlag(InstructionFlags.MayUnwrapNull))
					{
						return true;
					}
				}
				return false;
			}

			bool IsValidEndOfChain()
			{
				switch (mode)
				{
					case Mode.ReferenceType:
						// either reference type (expect: ldloc(testedVar)) or unconstrained generic type (expect: ldloca(testedVar)).
						return inst.MatchLdLocRef(testedVar);
					case Mode.NullableByValue:
						return NullableLiftingTransform.MatchGetValueOrDefault(inst, testedVar);
					case Mode.NullableByReference:
						return NullableLiftingTransform.MatchGetValueOrDefault(inst, out ILInstruction arg)
							&& arg.MatchLdLoc(testedVar);
					case Mode.UnconstrainedType:
						// unconstrained generic type (expect: ldloc(testedVar))
						return inst.MatchLdLoc(testedVar);
					default:
						throw new ArgumentOutOfRangeException(nameof(mode));
				}
			}

			bool CanTransformToExtensionMethodCall(CallInstruction call, ILTransformContext context)
			{
				return CSharp.Transforms.IntroduceExtensionMethods.CanTransformToExtensionMethodCall(
					call.Method, new CSharp.TypeSystem.CSharpTypeResolveContext(
						context.TypeSystem.MainModule, context.UsingScope
					)
				);
			}
		}

		static bool IsGetter(IMethod method)
		{
<<<<<<< HEAD
			return method.AccessorKind == dnlib.DotNet.MethodSemanticsAttributes.Getter;
=======
			return method.AccessorKind == System.Reflection.MethodSemanticsAttributes.Getter;
>>>>>>> 41c99e47
		}

		private void IntroduceUnwrap(ILVariable testedVar, ILInstruction varLoad, Mode mode)
		{
			var oldParentChildren = varLoad.Parent.Children;
			var oldChildIndex = varLoad.ChildIndex;
			ILInstruction replacement;
			switch (mode)
			{
				case Mode.ReferenceType:
				case Mode.UnconstrainedType:
					// Wrap varLoad in nullable.unwrap:
					replacement = new NullableUnwrap(varLoad.ResultType, varLoad, refInput: varLoad.ResultType == StackType.Ref);
					break;
				case Mode.NullableByValue:
					Debug.Assert(NullableLiftingTransform.MatchGetValueOrDefault(varLoad, testedVar));
					replacement = new NullableUnwrap(
						varLoad.ResultType,
						new LdLoc(testedVar).WithILRange(varLoad.Children[0])
					).WithILRange(varLoad);
					break;
				case Mode.NullableByReference:
					replacement = new NullableUnwrap(
						varLoad.ResultType,
						new LdLoc(testedVar).WithILRange(varLoad.Children[0]),
						refInput: true
					).WithILRange(varLoad);
					break;
				default:
					throw new ArgumentOutOfRangeException(nameof(mode));
			}
			oldParentChildren[oldChildIndex] = replacement;
		}

		// stloc target(targetInst)
		// stloc defaultTemporary(default.value type)
		// if (logic.not(comp.o(box `0(ldloc defaultTemporary) != ldnull))) Block fallbackBlock {
		// 	stloc defaultTemporary(ldobj type(ldloc target))
		// 	stloc target(ldloca defaultTemporary)
		// 	if (comp.o(ldloc defaultTemporary == ldnull)) Block fallbackBlock2 {
		// 		stloc resultTemporary(nullInst)
		// 		br endBlock
		// 	}
		// }
		// stloc resultTemporary(constrained[type].call_instruction(ldloc target, ...))
		// br endBlock
		// =>
		// stloc resultTemporary(nullable.rewrap(constrained[type].call_instruction(nullable.unwrap(targetInst), ...)))
		//
		// -or-
		//
		// stloc target(targetInst)
		// stloc defaultTemporary(default.value type)
		// if (logic.not(comp.o(box `0(ldloc defaultTemporary) != ldnull))) Block fallbackBlock {
		// 	stloc defaultTemporary(ldobj type(ldloc target))
		// 	stloc target(ldloca defaultTemporary)
		// 	if (comp.o(ldloc defaultTemporary == ldnull)) Block fallbackBlock2 {
		// 		leave(nullInst)
		// 	}
		// }
		// leave (constrained[type].call_instruction(ldloc target, ...))
		// =>
		// leave (nullable.rewrap(constrained[type].call_instruction(nullable.unwrap(targetInst), ...)))
		private bool TransformNullPropagationOnUnconstrainedGenericExpression(Block block, int pos,
			out ILVariable target, out ILInstruction nonNullInst, out ILInstruction nullInst, out Block endBlock)
		{
			target = null;
			nonNullInst = null;
			nullInst = null;
			endBlock = null;
			if (pos + 3 >= block.Instructions.Count)
				return false;
			// stloc target(...)
			if (!block.Instructions[pos].MatchStLoc(out target, out _))
				return false;
			if (!(target.Kind == VariableKind.StackSlot && target.LoadCount == 2 && target.StoreCount == 2))
				return false;
			// stloc defaultTemporary(default.value type)
			if (!(block.Instructions[pos + 1].MatchStLoc(out var defaultTemporary, out var defaultExpression) && defaultExpression.MatchDefaultValue(out var type)))
				return false;
			// In the above pattern the defaultTemporary variable is used two times in stloc and ldloc instructions and once in a ldloca instruction
			if (!(defaultTemporary.Kind == VariableKind.Local && defaultTemporary.LoadCount == 2 && defaultTemporary.StoreCount == 2 && defaultTemporary.AddressCount == 1))
				return false;
			// if (logic.not(comp.o(box `0(ldloc defaultTemporary) != ldnull))) Block fallbackBlock
			if (!(block.Instructions[pos + 2].MatchIfInstruction(out var condition, out var fallbackBlock1) && condition.MatchCompEqualsNull(out var arg) && arg.MatchLdLoc(defaultTemporary)))
				return false;
			if (!MatchStLocResultTemporary(block, pos, type, target, defaultTemporary, fallbackBlock1, out nonNullInst, out nullInst, out endBlock)
				&& !MatchLeaveResult(block, pos, type, target, defaultTemporary, fallbackBlock1, out nonNullInst, out nullInst))
				return false;
			return true;
		}

		// stloc resultTemporary(constrained[type].call_instruction(ldloc target, ...))
		// br endBlock
		private bool MatchStLocResultTemporary(Block block, int pos, IType type, ILVariable target, ILVariable defaultTemporary, ILInstruction fallbackBlock, out ILInstruction nonNullInst, out ILInstruction nullInst, out Block endBlock)
		{
			endBlock = null;
			nonNullInst = null;
			nullInst = null;

			if (pos + 4 >= block.Instructions.Count)
				return false;
			// stloc resultTemporary(constrained[type].call_instruction(ldloc target, ...))
			if (!(block.Instructions[pos + 3].MatchStLoc(out var resultTemporary, out nonNullInst)))
				return false;
			// br endBlock
			if (!(block.Instructions[pos + 4].MatchBranch(out endBlock)))
				return false;
			// Analyze Block fallbackBlock
			if (!(fallbackBlock is Block b && IsFallbackBlock(b, type, target, defaultTemporary, resultTemporary, endBlock, out nullInst)))
				return false;

			return true;
		}

		private bool MatchLeaveResult(Block block, int pos, IType type, ILVariable target, ILVariable defaultTemporary, ILInstruction fallbackBlock, out ILInstruction nonNullInst, out ILInstruction nullInst)
		{
			nonNullInst = null;
			nullInst = null;

			// leave (constrained[type].call_instruction(ldloc target, ...))
			if (!(block.Instructions[pos + 3] is Leave leave && leave.IsLeavingFunction))
				return false;
			nonNullInst = leave.Value;
			// Analyze Block fallbackBlock
			if (!(fallbackBlock is Block b && IsFallbackBlock(b, type, target, defaultTemporary, null, leave.TargetContainer, out nullInst)))
				return false;
			return true;
		}

		// Block fallbackBlock {
		// 	stloc defaultTemporary(ldobj type(ldloc target))
		// 	stloc target(ldloca defaultTemporary)
		// 	if (comp.o(ldloc defaultTemporary == ldnull)) Block fallbackBlock {
		// 		stloc resultTemporary(ldnull)
		// 		br endBlock
		// 	}
		// }
		private bool IsFallbackBlock(Block block, IType type, ILVariable target, ILVariable defaultTemporary, ILVariable resultTemporary, ILInstruction endBlockOrLeaveContainer, out ILInstruction nullInst)
		{
			nullInst = null;
			if (!(block.Instructions.Count == 3))
				return false;
			// stloc defaultTemporary(ldobj type(ldloc target))
			if (!(block.Instructions[0].MatchStLoc(defaultTemporary, out var value)))
				return false;
			if (!(value.MatchLdObj(out var inst, out var t) && type.Equals(t) && inst.MatchLdLoc(target)))
				return false;
			// stloc target(ldloca defaultTemporary)
			if (!(block.Instructions[1].MatchStLoc(target, out var defaultAddress) && defaultAddress.MatchLdLoca(defaultTemporary)))
				return false;
			// if (comp.o(ldloc defaultTemporary == ldnull)) Block fallbackBlock
			if (!(block.Instructions[2].MatchIfInstruction(out var condition, out var tmp) && condition.MatchCompEqualsNull(out var arg) && arg.MatchLdLoc(defaultTemporary)))
				return false;
			// Block fallbackBlock {
			//   stloc resultTemporary(nullInst)
			//   br endBlock
			// }
			var fallbackInst = Block.Unwrap(tmp);
<<<<<<< HEAD
			if (fallbackInst is Block fallbackBlock && endBlockOrLeaveContainer is Block endBlock) {
=======
			if (fallbackInst is Block fallbackBlock && endBlockOrLeaveContainer is Block endBlock)
			{
>>>>>>> 41c99e47
				if (!(fallbackBlock.Instructions.Count == 2))
					return false;
				if (!fallbackBlock.Instructions[0].MatchStLoc(resultTemporary, out nullInst))
					return false;
				if (!fallbackBlock.Instructions[1].MatchBranch(endBlock))
					return false;
<<<<<<< HEAD
			} else {
=======
			}
			else
			{
>>>>>>> 41c99e47
				if (!(fallbackInst is Leave fallbackLeave && endBlockOrLeaveContainer is BlockContainer leaveContainer
					&& fallbackLeave.TargetContainer == leaveContainer && !fallbackLeave.Value.MatchNop()))
					return false;
				nullInst = fallbackLeave.Value;
			}
			return true;
		}
	}

	public class NullPropagationStatementTransform : IStatementTransform
	{
		public void Run(Block block, int pos, StatementTransformContext context)
		{
			if (!context.Settings.NullPropagation)
				return;
			new NullPropagationTransform(context).RunStatements(block, pos);
		}
	}
}<|MERGE_RESOLUTION|>--- conflicted
+++ resolved
@@ -19,10 +19,7 @@
 using System;
 using System.Diagnostics;
 using System.Linq;
-<<<<<<< HEAD
-=======
-
->>>>>>> 41c99e47
+
 using ICSharpCode.Decompiler.TypeSystem;
 
 namespace ICSharpCode.Decompiler.IL.Transforms
@@ -85,31 +82,21 @@
 				{
 					// testedVar == null ? trueInst : falseInst
 					return TryNullPropagation(testedVar, falseInst, trueInst, Mode.ReferenceType);
-<<<<<<< HEAD
-				} else if (comp.Kind == ComparisonKind.Inequality) {
-=======
 				}
 				else if (comp.Kind == ComparisonKind.Inequality)
 				{
->>>>>>> 41c99e47
 					return TryNullPropagation(testedVar, trueInst, falseInst, Mode.ReferenceType);
 				}
 			}
 			else if (NullableLiftingTransform.MatchHasValueCall(condition, out ILInstruction loadInst))
 			{
 				// loadInst.HasValue ? trueInst : falseInst
-<<<<<<< HEAD
-				if (loadInst.MatchLdLoca(out testedVar)) {
+				if (loadInst.MatchLdLoca(out testedVar))
+				{
 					return TryNullPropagation(testedVar, trueInst, falseInst, Mode.NullableByValue);
-				} else if (loadInst.MatchLdLoc(out testedVar)) {
-=======
-				if (loadInst.MatchLdLoca(out testedVar))
-				{
-					return TryNullPropagation(testedVar, trueInst, falseInst, Mode.NullableByValue);
 				}
 				else if (loadInst.MatchLdLoc(out testedVar))
 				{
->>>>>>> 41c99e47
 					return TryNullPropagation(testedVar, trueInst, falseInst, Mode.NullableByReference);
 				}
 			}
@@ -137,36 +124,24 @@
 				return null;
 			// note: InferType will be accurate in this case because the access chain consists of calls and field accesses
 			IType returnType = nonNullInst.InferType(context.TypeSystem);
-<<<<<<< HEAD
-			if (nullInst.MatchLdNull()) {
-=======
 			if (nullInst.MatchLdNull())
 			{
->>>>>>> 41c99e47
 				context.Step($"Null propagation (mode={mode}, output=reference type)", nonNullInst);
 				// testedVar != null ? testedVar.AccessChain : null
 				// => testedVar?.AccessChain
 				IntroduceUnwrap(testedVar, varLoad, mode);
 				return new NullableRewrap(nonNullInst);
-<<<<<<< HEAD
-			} else if (nullInst.MatchDefaultValue(out var type) && type.IsKnownType(KnownTypeCode.NullableOfT)) {
-=======
 			}
 			else if (nullInst.MatchDefaultValue(out var type) && type.IsKnownType(KnownTypeCode.NullableOfT))
 			{
->>>>>>> 41c99e47
 				context.Step($"Null propagation (mode={mode}, output=value type)", nonNullInst);
 				// testedVar != null ? testedVar.AccessChain : default(T?)
 				// => testedVar?.AccessChain
 				IntroduceUnwrap(testedVar, varLoad, mode);
 				return new NullableRewrap(nonNullInst);
-<<<<<<< HEAD
-			} else if (!removedRewrapOrNullableCtor && NullableType.IsNonNullableValueType(returnType)) {
-=======
 			}
 			else if (!removedRewrapOrNullableCtor && NullableType.IsNonNullableValueType(returnType))
 			{
->>>>>>> 41c99e47
 				context.Step($"Null propagation (mode={mode}, output=null coalescing)", nonNullInst);
 				// testedVar != null ? testedVar.AccessChain : nullInst
 				// => testedVar?.AccessChain ?? nullInst
@@ -189,26 +164,34 @@
 		/// </summary>
 		internal void RunStatements(Block block, int pos)
 		{
-<<<<<<< HEAD
-			if (block.Instructions[pos] is IfInstruction ifInst && ifInst.FalseInst.MatchNop()) {
+			if (block.Instructions[pos] is IfInstruction ifInst && ifInst.FalseInst.MatchNop())
+			{
 				if (ifInst.Condition is Comp comp && comp.Kind == ComparisonKind.Inequality
-					&& comp.Left.MatchLdLoc(out var testedVar) && comp.Right.MatchLdNull()) {
+					&& comp.Left.MatchLdLoc(out var testedVar) && comp.Right.MatchLdNull())
+				{
 					TryNullPropForVoidCall(testedVar, Mode.ReferenceType, ifInst.TrueInst as Block, ifInst);
-				} else if (NullableLiftingTransform.MatchHasValueCall(ifInst.Condition, out ILInstruction arg)) {
-					if (arg.MatchLdLoca(out testedVar)) {
+				}
+				else if (NullableLiftingTransform.MatchHasValueCall(ifInst.Condition, out ILInstruction arg))
+				{
+					if (arg.MatchLdLoca(out testedVar))
+					{
 						TryNullPropForVoidCall(testedVar, Mode.NullableByValue, ifInst.TrueInst as Block, ifInst);
-					} else if (arg.MatchLdLoc(out testedVar)) {
+					}
+					else if (arg.MatchLdLoc(out testedVar))
+					{
 						TryNullPropForVoidCall(testedVar, Mode.NullableByReference, ifInst.TrueInst as Block, ifInst);
 					}
 				}
 			}
-			if (TransformNullPropagationOnUnconstrainedGenericExpression(block, pos, out var testedVariable, out var nonNullInst, out var nullInst, out var endBlock)) {
+			if (TransformNullPropagationOnUnconstrainedGenericExpression(block, pos, out var testedVariable, out var nonNullInst, out var nullInst, out var endBlock))
+			{
 				var parentInstruction = nonNullInst.Parent;
 				var replacement = TryNullPropagation(testedVariable, nonNullInst, nullInst, Mode.UnconstrainedType);
 				if (replacement == null)
 					return;
 				context.Step("TransformNullPropagationOnUnconstrainedGenericExpression", block);
-				switch (parentInstruction) {
+				switch (parentInstruction)
+				{
 					case StLoc stloc:
 						stloc.Value = replacement;
 						break;
@@ -224,56 +207,6 @@
 				block.Instructions.RemoveRange(pos + 1, 2);
 				// if the endBlock is only reachable through the current block,
 				// combine both blocks.
-				if (endBlock?.IncomingEdgeCount == 1) {
-					block.Instructions.AddRange(endBlock.Instructions);
-					block.Instructions.RemoveAt(pos + 2);
-					endBlock.Remove();
-=======
-			if (block.Instructions[pos] is IfInstruction ifInst && ifInst.FalseInst.MatchNop())
-			{
-				if (ifInst.Condition is Comp comp && comp.Kind == ComparisonKind.Inequality
-					&& comp.Left.MatchLdLoc(out var testedVar) && comp.Right.MatchLdNull())
-				{
-					TryNullPropForVoidCall(testedVar, Mode.ReferenceType, ifInst.TrueInst as Block, ifInst);
-				}
-				else if (NullableLiftingTransform.MatchHasValueCall(ifInst.Condition, out ILInstruction arg))
-				{
-					if (arg.MatchLdLoca(out testedVar))
-					{
-						TryNullPropForVoidCall(testedVar, Mode.NullableByValue, ifInst.TrueInst as Block, ifInst);
-					}
-					else if (arg.MatchLdLoc(out testedVar))
-					{
-						TryNullPropForVoidCall(testedVar, Mode.NullableByReference, ifInst.TrueInst as Block, ifInst);
-					}
->>>>>>> 41c99e47
-				}
-				ILInlining.InlineIfPossible(block, pos, context);
-			}
-			if (TransformNullPropagationOnUnconstrainedGenericExpression(block, pos, out var testedVariable, out var nonNullInst, out var nullInst, out var endBlock))
-			{
-				var parentInstruction = nonNullInst.Parent;
-				var replacement = TryNullPropagation(testedVariable, nonNullInst, nullInst, Mode.UnconstrainedType);
-				if (replacement == null)
-					return;
-				context.Step("TransformNullPropagationOnUnconstrainedGenericExpression", block);
-				switch (parentInstruction)
-				{
-					case StLoc stloc:
-						stloc.Value = replacement;
-						break;
-					case Leave leave:
-						leave.Value = replacement;
-						break;
-					default:
-						// if this ever happens, the pattern checked by TransformNullPropagationOnUnconstrainedGenericExpression
-						// has changed, but this part of the code was not properly adjusted.
-						throw new NotSupportedException();
-				}
-				// Remove the fallback conditions and blocks
-				block.Instructions.RemoveRange(pos + 1, 2);
-				// if the endBlock is only reachable through the current block,
-				// combine both blocks.
 				if (endBlock?.IncomingEdgeCount == 1)
 				{
 					block.Instructions.AddRange(endBlock.Instructions);
@@ -319,33 +252,22 @@
 				else if (inst.MatchLdFld(out var target, out _))
 				{
 					inst = target;
-<<<<<<< HEAD
-				} else if (inst.MatchLdFlda(out target, out var f)) {
-					if (target is AddressOf addressOf && f.DeclaringType.Kind == TypeKind.Struct) {
+				}
+				else if (inst.MatchLdFlda(out target, out var f))
+				{
+					if (target is AddressOf addressOf && f.DeclaringType.Kind == TypeKind.Struct)
+					{
 						inst = addressOf.Value;
-					} else {
+					}
+					else
+					{
 						inst = target;
 					}
-				} else if (inst is CallInstruction call && call.OpCode != OpCode.NewObj) {
-					if (call.Arguments.Count == 0) {
-=======
-				}
-				else if (inst.MatchLdFlda(out target, out var f))
-				{
-					if (target is AddressOf addressOf && f.DeclaringType.Kind == TypeKind.Struct)
-					{
-						inst = addressOf.Value;
-					}
-					else
-					{
-						inst = target;
-					}
 				}
 				else if (inst is CallInstruction call && call.OpCode != OpCode.NewObj)
 				{
 					if (call.Arguments.Count == 0)
 					{
->>>>>>> 41c99e47
 						return false;
 					}
 					if (call.Method.IsStatic && (!call.Method.IsExtensionMethod || !CanTransformToExtensionMethodCall(call, context)))
@@ -357,46 +279,30 @@
 						return false; // setter/adder/remover cannot be called with ?. syntax
 					}
 					inst = call.Arguments[0];
-<<<<<<< HEAD
-					if ((call.ConstrainedTo ?? call.Method.DeclaringType).IsReferenceType == false && inst.MatchAddressOf(out var arg, out _)) {
-=======
 					if ((call.ConstrainedTo ?? call.Method.DeclaringType).IsReferenceType == false && inst.MatchAddressOf(out var arg, out _))
 					{
->>>>>>> 41c99e47
 						inst = arg;
 					}
 					// ensure the access chain does not contain any 'nullable.unwrap' that aren't directly part of the chain
 					if (ArgumentsAfterFirstMayUnwrapNull(call.Arguments))
 						return false;
-<<<<<<< HEAD
-				} else if (inst is LdLen ldLen) {
+				}
+				else if (inst is LdLen ldLen)
+				{
 					inst = ldLen.Array;
-				} else if (inst is LdElema ldElema) {
-=======
-				}
-				else if (inst is LdLen ldLen)
-				{
-					inst = ldLen.Array;
 				}
 				else if (inst is LdElema ldElema)
 				{
->>>>>>> 41c99e47
 					inst = ldElema.Array;
 					// ensure the access chain does not contain any 'nullable.unwrap' that aren't directly part of the chain
 					if (ldElema.Indices.Any(i => i.HasFlag(InstructionFlags.MayUnwrapNull)))
 						return false;
-<<<<<<< HEAD
-				} else if (inst is NullableUnwrap unwrap) {
-					inst = unwrap.Argument;
-					if (unwrap.RefInput && inst is AddressOf addressOf) {
-=======
 				}
 				else if (inst is NullableUnwrap unwrap)
 				{
 					inst = unwrap.Argument;
 					if (unwrap.RefInput && inst is AddressOf addressOf)
 					{
->>>>>>> 41c99e47
 						inst = addressOf.Value;
 					}
 					// The argument of the unwrap instruction cannot be the end of the chain, because this
@@ -474,11 +380,7 @@
 
 		static bool IsGetter(IMethod method)
 		{
-<<<<<<< HEAD
 			return method.AccessorKind == dnlib.DotNet.MethodSemanticsAttributes.Getter;
-=======
-			return method.AccessorKind == System.Reflection.MethodSemanticsAttributes.Getter;
->>>>>>> 41c99e47
 		}
 
 		private void IntroduceUnwrap(ILVariable testedVar, ILInstruction varLoad, Mode mode)
@@ -638,25 +540,17 @@
 			//   br endBlock
 			// }
 			var fallbackInst = Block.Unwrap(tmp);
-<<<<<<< HEAD
-			if (fallbackInst is Block fallbackBlock && endBlockOrLeaveContainer is Block endBlock) {
-=======
 			if (fallbackInst is Block fallbackBlock && endBlockOrLeaveContainer is Block endBlock)
 			{
->>>>>>> 41c99e47
 				if (!(fallbackBlock.Instructions.Count == 2))
 					return false;
 				if (!fallbackBlock.Instructions[0].MatchStLoc(resultTemporary, out nullInst))
 					return false;
 				if (!fallbackBlock.Instructions[1].MatchBranch(endBlock))
 					return false;
-<<<<<<< HEAD
-			} else {
-=======
 			}
 			else
 			{
->>>>>>> 41c99e47
 				if (!(fallbackInst is Leave fallbackLeave && endBlockOrLeaveContainer is BlockContainer leaveContainer
 					&& fallbackLeave.TargetContainer == leaveContainer && !fallbackLeave.Value.MatchNop()))
 					return false;
