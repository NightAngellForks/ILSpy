--- conflicted
+++ resolved
@@ -1,11 +1,6 @@
-<<<<<<< HEAD
-﻿// Copyright (c) 2014 Daniel Grunwald
+#nullable enable
+// Copyright (c) 2014 Daniel Grunwald
 //
-=======
-﻿#nullable enable
-// Copyright (c) 2014 Daniel Grunwald
-// 
->>>>>>> 41c99e47
 // Permission is hereby granted, free of charge, to any person obtaining a copy of this
 // software and associated documentation files (the "Software"), to deal in the Software
 // without restriction, including without limitation the rights to use, copy, modify, merge,
@@ -22,17 +17,12 @@
 // OTHERWISE, ARISING FROM, OUT OF OR IN CONNECTION WITH THE SOFTWARE OR THE USE OR OTHER
 // DEALINGS IN THE SOFTWARE.
 
-<<<<<<< HEAD
 using dnlib.DotNet;
-=======
-using System.Reflection.Metadata;
->>>>>>> 41c99e47
 
 namespace ICSharpCode.Decompiler.IL
 {
 	public enum PrimitiveType : byte
 	{
-<<<<<<< HEAD
 		None = 0,
 		I1 = ElementType.I1,
 		I2 = ElementType.I2,
@@ -48,23 +38,6 @@
 		U = ElementType.U,
 		/// <summary>Managed reference</summary>
 		Ref = ElementType.ByRef,
-=======
-		None,
-		I1 = PrimitiveTypeCode.SByte,
-		I2 = PrimitiveTypeCode.Int16,
-		I4 = PrimitiveTypeCode.Int32,
-		I8 = PrimitiveTypeCode.Int64,
-		R4 = PrimitiveTypeCode.Single,
-		R8 = PrimitiveTypeCode.Double,
-		U1 = PrimitiveTypeCode.Byte,
-		U2 = PrimitiveTypeCode.UInt16,
-		U4 = PrimitiveTypeCode.UInt32,
-		U8 = PrimitiveTypeCode.UInt64,
-		I = PrimitiveTypeCode.IntPtr,
-		U = PrimitiveTypeCode.UIntPtr,
-		/// <summary>Managed reference</summary>
-		Ref = 16,
->>>>>>> 41c99e47
 		/// <summary>Floating point type of unspecified size:
 		/// usually 80 bits on x86 (when the runtime uses x87 instructions);
 		/// but only 64-bit on x64.
