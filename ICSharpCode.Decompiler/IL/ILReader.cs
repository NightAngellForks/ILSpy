--- conflicted
+++ resolved
@@ -17,33 +17,21 @@
 // DEALINGS IN THE SOFTWARE.
 
 using System;
-using System.Collections;
 using System.Collections.Generic;
+using System.Linq;
 using System.Collections.Immutable;
 using System.Diagnostics;
-<<<<<<< HEAD
 using System.Collections;
 using System.Threading;
 using dnlib.DotNet.Emit;
-=======
-using System.Linq;
-using System.Reflection.Metadata;
-using System.Reflection.Metadata.Ecma335;
-using System.Threading;
 
 using ICSharpCode.Decompiler.Disassembler;
->>>>>>> 41c99e47
 using ICSharpCode.Decompiler.TypeSystem;
-using ICSharpCode.Decompiler.TypeSystem.Implementation;
 using ICSharpCode.Decompiler.Util;
-<<<<<<< HEAD
-using Extensions = dnlib.DotNet.Extensions;
-=======
 
 using ArrayType = ICSharpCode.Decompiler.TypeSystem.ArrayType;
 using ByReferenceType = ICSharpCode.Decompiler.TypeSystem.ByReferenceType;
 using PinnedType = ICSharpCode.Decompiler.TypeSystem.Implementation.PinnedType;
->>>>>>> 41c99e47
 
 namespace ICSharpCode.Decompiler.IL
 {
@@ -57,22 +45,14 @@
 	{
 		readonly ICompilation compilation;
 		readonly MetadataModule module;
-<<<<<<< HEAD
 		readonly dnlib.DotNet.ModuleDef metadata;
-=======
-		readonly MetadataReader metadata;
->>>>>>> 41c99e47
 
 		public bool UseDebugSymbols { get; set; }
 		public DebugInfo.IDebugInfoProvider DebugInfo { get; set; }
 		public List<string> Warnings { get; } = new List<string>();
 
 		// List of candidate locations for sequence points. Includes empty il stack locations, any nop instructions, and the instruction following
-<<<<<<< HEAD
 		// a call instruction.
-=======
-		// a call instruction. 
->>>>>>> 41c99e47
 		public List<int> SequencePointCandidates { get; private set; }
 
 		/// <summary>
@@ -93,17 +73,11 @@
 
 		GenericContext genericContext;
 		IMethod method;
-<<<<<<< HEAD
 		CilBody body;
 		dnlib.DotNet.MethodDef methodDef;
 		StackType methodReturnStackType;
 		Instruction currentInstruction;
 		int nextInstructionIndex;
-=======
-		MethodBodyBlock body;
-		StackType methodReturnStackType;
-		BlobReader reader;
->>>>>>> 41c99e47
 		ImmutableStack<ILVariable> currentStack;
 		ILVariable[] parameterVariables;
 		ILVariable[] localVariables;
@@ -114,75 +88,44 @@
 
 		// Dictionary that stores stacks for each IL instruction
 		Dictionary<int, ImmutableStack<ILVariable>> stackByOffset;
-<<<<<<< HEAD
 		Dictionary<ExceptionHandler, ILVariable> variableByExceptionHandler;
-=======
-		Dictionary<ExceptionRegion, ILVariable> variableByExceptionHandler;
->>>>>>> 41c99e47
 		UnionFind<ILVariable> unionFind;
 		List<(ILVariable, ILVariable)> stackMismatchPairs;
 		IEnumerable<ILVariable> stackVariables;
 
-<<<<<<< HEAD
 		void Init(dnlib.DotNet.MethodDef methodDef, GenericContext genericContext)
 		{
 			if (methodDef == null)
 				throw new ArgumentNullException(nameof(methodDef));
 			this.methodDef = methodDef;
 			this.method = module.GetDefinition(methodDef);
-			if (genericContext.ClassTypeParameters == null && genericContext.MethodTypeParameters == null) {
+			if (genericContext.ClassTypeParameters == null && genericContext.MethodTypeParameters == null)
+			{
 				// no generic context specified: use the method's own type parameters
 				genericContext = new GenericContext(method);
-			} else {
-=======
-		void Init(MethodDefinitionHandle methodDefinitionHandle, MethodBodyBlock body, GenericContext genericContext)
-		{
-			if (body == null)
-				throw new ArgumentNullException(nameof(body));
-			if (methodDefinitionHandle.IsNil)
-				throw new ArgumentException("methodDefinitionHandle.IsNil");
-			this.method = module.GetDefinition(methodDefinitionHandle);
-			if (genericContext.ClassTypeParameters == null && genericContext.MethodTypeParameters == null)
-			{
-				// no generic context specified: use the method's own type parameters
-				genericContext = new GenericContext(method);
-			}
-			else
-			{
->>>>>>> 41c99e47
+			}
+			else
+			{
 				// generic context specified, so specialize the method for it:
 				this.method = this.method.Specialize(genericContext.ToSubstitution());
 			}
 			this.genericContext = genericContext;
-<<<<<<< HEAD
 			this.body = methodDef.Body;
 			this.currentInstruction = null;
 			this.nextInstructionIndex = 0;
-=======
-			this.body = body;
-			this.reader = body.GetILReader();
->>>>>>> 41c99e47
 			this.currentStack = ImmutableStack<ILVariable>.Empty;
 			this.unionFind = new UnionFind<ILVariable>();
 			this.stackMismatchPairs = new List<(ILVariable, ILVariable)>();
 			this.methodReturnStackType = method.ReturnType.GetStackType();
 			InitParameterVariables();
-<<<<<<< HEAD
 			this.localVariables = body.Variables.SelectArray(CreateILVariable);
 			foreach (var v in localVariables)
 			{
 				v.InitialValueIsInitialized = body.InitLocals;
-=======
-			localVariables = InitLocalVariables();
-			foreach (var v in localVariables)
-			{
-				v.InitialValueIsInitialized = body.LocalVariablesInitialized;
->>>>>>> 41c99e47
 				v.UsesInitialValue = true;
 			}
 			this.mainContainer = new BlockContainer(expectedResultType: methodReturnStackType);
 			this.instructionBuilder = new List<ILInstruction>();
-<<<<<<< HEAD
 			this.isBranchTarget = new BitArray(body.GetCodeSize());
 			this.stackByOffset = new Dictionary<int, ImmutableStack<ILVariable>>();
 			this.variableByExceptionHandler = new Dictionary<ExceptionHandler, ILVariable>();
@@ -190,91 +133,36 @@
 
 		dnlib.DotNet.IMDTokenProvider ReadAndDecodeMetadataToken()
 		{
-			if (currentInstruction.Operand is dnlib.DotNet.IMDTokenProvider mdTokenProvider) {
+			if (currentInstruction.Operand is dnlib.DotNet.IMDTokenProvider mdTokenProvider)
+			{
 				return mdTokenProvider;
 			}
 			throw new BadImageFormatException("Invalid metadata token");
-=======
-			this.isBranchTarget = new BitArray(reader.Length);
-			this.stackByOffset = new Dictionary<int, ImmutableStack<ILVariable>>();
-			this.variableByExceptionHandler = new Dictionary<ExceptionRegion, ILVariable>();
-		}
-
-		EntityHandle ReadAndDecodeMetadataToken()
-		{
-			int token = reader.ReadInt32();
-			if (token <= 0)
-			{
-				// SRM uses negative tokens as "virtual tokens" and can get confused
-				// if we manually create them.
-				// Row-IDs < 1 are always invalid.
-				throw new BadImageFormatException("Invalid metadata token");
-			}
-			return MetadataTokens.EntityHandle(token);
->>>>>>> 41c99e47
 		}
 
 		IType ReadAndDecodeTypeReference()
 		{
-<<<<<<< HEAD
-			var typeReference = (dnlib.DotNet.IType)ReadAndDecodeMetadataToken();
-=======
-			var typeReference = ReadAndDecodeMetadataToken();
->>>>>>> 41c99e47
+			var typeReference = (dnlib.DotNet.ITypeDefOrRef)ReadAndDecodeMetadataToken();
 			return module.ResolveType(typeReference, genericContext);
 		}
 
 		IMethod ReadAndDecodeMethodReference()
 		{
-<<<<<<< HEAD
 			var methodReference = (dnlib.DotNet.IMethod)ReadAndDecodeMetadataToken();
-=======
-			var methodReference = ReadAndDecodeMetadataToken();
->>>>>>> 41c99e47
 			return module.ResolveMethod(methodReference, genericContext);
 		}
 
 		IField ReadAndDecodeFieldReference()
 		{
-<<<<<<< HEAD
 			var fieldReference = (dnlib.DotNet.IField)ReadAndDecodeMetadataToken();
-=======
-			var fieldReference = ReadAndDecodeMetadataToken();
->>>>>>> 41c99e47
 			var f = module.ResolveEntity(fieldReference, genericContext) as IField;
 			if (f == null)
 				throw new BadImageFormatException("Invalid field token");
 			return f;
-<<<<<<< HEAD
-=======
-		}
-
-		ILVariable[] InitLocalVariables()
-		{
-			if (body.LocalSignature.IsNil)
-				return Empty<ILVariable>.Array;
-			ImmutableArray<IType> variableTypes;
-			try
-			{
-				variableTypes = module.DecodeLocalSignature(body.LocalSignature, genericContext);
-			}
-			catch (BadImageFormatException ex)
-			{
-				Warnings.Add("Error decoding local variables: " + ex.Message);
-				variableTypes = ImmutableArray<IType>.Empty;
-			}
-			var localVariables = new ILVariable[variableTypes.Length];
-			foreach (var (index, type) in variableTypes.WithIndex())
-			{
-				localVariables[index] = CreateILVariable(index, type);
-			}
-			return localVariables;
->>>>>>> 41c99e47
 		}
 
 		void InitParameterVariables()
 		{
-<<<<<<< HEAD
 			parameterVariables = new ILVariable[GetPopCount(OpCode.Call, methodDef)];
 			int paramIndex = 0;
 			foreach (var p in methodDef.Parameters)
@@ -291,83 +179,27 @@
 				localType = pinnedType.ElementType;
 
 			ILVariable ilVar = new ILVariable(kind, localType, v.Index);
-			if (!UseDebugSymbols || v.Name == null) {
+			if (!UseDebugSymbols || v.Name == null)
+			{
 				ilVar.Name = "V_" + v.Index;
 				ilVar.HasGeneratedName = true;
-			} else if (string.IsNullOrWhiteSpace(v.Name)) {
+			}
+			else if (string.IsNullOrWhiteSpace(v.Name))
+			{
 				ilVar.Name = "V_" + v.Index;
 				ilVar.HasGeneratedName = true;
-			} else {
+			}
+			else
+			{
 				ilVar.Name = v.Name;
-=======
-			int popCount = method.Parameters.Count;
-			if (!method.IsStatic)
-				popCount++;
-			if (method.Parameters.LastOrDefault()?.Type == SpecialType.ArgList)
-				popCount--;
-			parameterVariables = new ILVariable[popCount];
-			int paramIndex = 0;
-			int offset = 0;
-			if (!method.IsStatic)
-			{
-				offset = 1;
-				IType declaringType = method.DeclaringType;
-				if (declaringType.IsUnbound())
-				{
-					// If method is a definition (and not specialized), the declaring type is also just a definition,
-					// and needs to be converted into a normally usable type.
-					declaringType = new ParameterizedType(declaringType, declaringType.TypeParameters);
-				}
-				ILVariable ilVar = CreateILVariable(-1, declaringType, "this");
-				ilVar.IsRefReadOnly = method.ThisIsRefReadOnly;
-				parameterVariables[paramIndex++] = ilVar;
-			}
-			while (paramIndex < parameterVariables.Length)
-			{
-				IParameter parameter = method.Parameters[paramIndex - offset];
-				ILVariable ilVar = CreateILVariable(paramIndex - offset, parameter.Type, parameter.Name);
-				ilVar.IsRefReadOnly = parameter.IsIn;
-				parameterVariables[paramIndex] = ilVar;
-				paramIndex++;
-			}
-			Debug.Assert(paramIndex == parameterVariables.Length);
-		}
-
-		ILVariable CreateILVariable(int index, IType type)
-		{
-			VariableKind kind;
-			if (type.SkipModifiers() is PinnedType pinned)
-			{
-				kind = VariableKind.PinnedLocal;
-				type = pinned.ElementType;
-			}
-			else
-			{
-				kind = VariableKind.Local;
-			}
-			ILVariable ilVar = new ILVariable(kind, type, index);
-			if (!UseDebugSymbols || DebugInfo == null || !DebugInfo.TryGetName((MethodDefinitionHandle)method.MetadataToken, index, out string name))
-			{
-				ilVar.Name = "V_" + index;
-				ilVar.HasGeneratedName = true;
-			}
-			else if (string.IsNullOrWhiteSpace(name))
-			{
-				ilVar.Name = "V_" + index;
-				ilVar.HasGeneratedName = true;
-			}
-			else
-			{
-				ilVar.Name = name;
->>>>>>> 41c99e47
 			}
 			return ilVar;
 		}
 
-<<<<<<< HEAD
 		bool IsPinned(dnlib.DotNet.TypeSig type)
 		{
-			while (type is dnlib.DotNet.ModifierSig) {
+			while (type is dnlib.DotNet.ModifierSig)
+			{
 				type = type.Next;
 			}
 			return type.IsPinned;
@@ -377,34 +209,36 @@
 		{
 			IType parameterType;
 			bool isRefReadOnly;
-			if (p.IsHiddenThisParameter) {
+			if (p.IsHiddenThisParameter)
+			{
 				ITypeDefinition def = module.ResolveType(methodDef.DeclaringType, genericContext).GetDefinition();
-				if (def != null && def.TypeParameterCount > 0) {
+				if (def != null && def.TypeParameterCount > 0)
+				{
 					parameterType = new ParameterizedType(def, def.TypeArguments);
-					if (def.IsReferenceType == false) {
+					if (def.IsReferenceType == false)
+					{
 						parameterType = new ByReferenceType(parameterType);
 					}
-				} else {
+				}
+				else
+				{
 					parameterType = module.ResolveType(p.Type, genericContext);
 				}
 				isRefReadOnly = method.ThisIsRefReadOnly;
-			} else {
+			}
+			else
+			{
 				var param = method.Parameters[p.MethodSigIndex];
 				parameterType = param.Type;
 				isRefReadOnly = param.IsIn;
 			}
 
-=======
-		ILVariable CreateILVariable(int index, IType parameterType, string name)
-		{
->>>>>>> 41c99e47
 			Debug.Assert(!parameterType.IsUnbound());
-			ITypeDefinition def = parameterType.GetDefinition();
-			if (def != null && index < 0 && def.IsReferenceType == false)
-			{
-				parameterType = new ByReferenceType(parameterType);
-			}
-<<<<<<< HEAD
+			if (parameterType.IsUnbound()) {
+				// parameter types should not be unbound, the only known cause for these is a Cecil bug:
+				Debug.Assert(p.Index < 0); // cecil bug occurs only for "this"
+				parameterType = new ParameterizedType(parameterType.GetDefinition(), parameterType.TypeArguments);
+			}
 			var ilVar = new ILVariable(VariableKind.Parameter, parameterType, p.MethodSigIndex == -2 ? -1 : p.MethodSigIndex);
 			ilVar.IsRefReadOnly = isRefReadOnly;
 			Debug.Assert(ilVar.StoreCount == 1); // count the initial store when the method is called with an argument
@@ -412,16 +246,8 @@
 				ilVar.Name = "this";
 			else if (string.IsNullOrEmpty(p.Name))
 				ilVar.Name = "P_" + p.MethodSigIndex;
-=======
-			var ilVar = new ILVariable(VariableKind.Parameter, parameterType, index);
-			Debug.Assert(ilVar.StoreCount == 1); // count the initial store when the method is called with an argument
-			if (index < 0)
-				ilVar.Name = "this";
-			else if (string.IsNullOrEmpty(name))
-				ilVar.Name = "P_" + index;
->>>>>>> 41c99e47
-			else
-				ilVar.Name = name;
+			else
+				ilVar.Name = p.Name;
 			return ilVar;
 		}
 
@@ -437,14 +263,9 @@
 
 		ImmutableStack<ILVariable> MergeStacks(ImmutableStack<ILVariable> a, ImmutableStack<ILVariable> b)
 		{
-<<<<<<< HEAD
-			if (CheckStackCompatibleWithoutAdjustments(a, b)) {
+			if (CheckStackCompatibleWithoutAdjustments(a, b))
+			{
 				// We only need to union the input variables, but can
-=======
-			if (CheckStackCompatibleWithoutAdjustments(a, b))
-			{
-				// We only need to union the input variables, but can 
->>>>>>> 41c99e47
 				// otherwise re-use the existing stack.
 				ImmutableStack<ILVariable> output = a;
 				while (!a.IsEmpty && !b.IsEmpty)
@@ -551,35 +372,24 @@
 		void ReadInstructions(CancellationToken cancellationToken)
 		{
 			// Fill isBranchTarget and branchStackDict based on exception handlers
-			foreach (var eh in body.ExceptionRegions)
+			foreach (var eh in body.ExceptionHandlers)
 			{
 				ImmutableStack<ILVariable> ehStack = null;
-<<<<<<< HEAD
-				if (eh.HandlerType == ExceptionHandlerType.Catch) {
-					var v = new ILVariable(VariableKind.ExceptionStackSlot, module.ResolveType(eh.CatchType, genericContext), (int)eh.HandlerStart.Offset) {
+				if (eh.HandlerType == ExceptionHandlerType.Catch)
+				{
+					var v = new ILVariable(VariableKind.ExceptionStackSlot, module.ResolveType(eh.CatchType, genericContext), (int)eh.HandlerStart.Offset)
+					{
 						Name = "E_" + eh.HandlerStart.Offset,
-=======
-				if (eh.Kind == ExceptionRegionKind.Catch)
-				{
-					var catchType = module.ResolveType(eh.CatchType, genericContext);
-					var v = new ILVariable(VariableKind.ExceptionStackSlot, catchType, eh.HandlerOffset) {
-						Name = "E_" + eh.HandlerOffset,
->>>>>>> 41c99e47
 						HasGeneratedName = true
 					};
 					variableByExceptionHandler.Add(eh, v);
 					ehStack = ImmutableStack.Create(v);
-<<<<<<< HEAD
-				} else if (eh.HandlerType == ExceptionHandlerType.Filter) {
-					var v = new ILVariable(VariableKind.ExceptionStackSlot, compilation.FindType(KnownTypeCode.Object), (int)eh.HandlerStart.Offset) {
+				}
+				else if (eh.HandlerType == ExceptionHandlerType.Filter)
+				{
+					var v = new ILVariable(VariableKind.ExceptionStackSlot, compilation.FindType(KnownTypeCode.Object), (int)eh.HandlerStart.Offset)
+					{
 						Name = "E_" + eh.HandlerStart.Offset,
-=======
-				}
-				else if (eh.Kind == ExceptionRegionKind.Filter)
-				{
-					var v = new ILVariable(VariableKind.ExceptionStackSlot, compilation.FindType(KnownTypeCode.Object), eh.HandlerOffset) {
-						Name = "E_" + eh.HandlerOffset,
->>>>>>> 41c99e47
 						HasGeneratedName = true
 					};
 					variableByExceptionHandler.Add(eh, v);
@@ -589,12 +399,13 @@
 				{
 					ehStack = ImmutableStack<ILVariable>.Empty;
 				}
-<<<<<<< HEAD
-				if (eh.FilterStart != null) {
+				if (eh.FilterStart != null)
+				{
 					isBranchTarget[(int)eh.FilterStart.Offset] = true;
 					StoreStackForOffset((int)eh.FilterStart.Offset, ref ehStack);
 				}
-				if (eh.HandlerStart != null) {
+				if (eh.HandlerStart != null)
+				{
 					isBranchTarget[(int)eh.HandlerStart.Offset] = true;
 					StoreStackForOffset((int)eh.HandlerStart.Offset, ref ehStack);
 				}
@@ -603,51 +414,22 @@
 			while (nextInstructionIndex < body.Instructions.Count) {
 				cancellationToken.ThrowIfCancellationRequested();
 				int start = (int)body.Instructions[nextInstructionIndex].Offset;
-=======
-				if (eh.FilterOffset != -1)
-				{
-					isBranchTarget[eh.FilterOffset] = true;
-					StoreStackForOffset(eh.FilterOffset, ref ehStack);
-				}
-				if (eh.HandlerOffset != -1)
-				{
-					isBranchTarget[eh.HandlerOffset] = true;
-					StoreStackForOffset(eh.HandlerOffset, ref ehStack);
-				}
-			}
-
-			reader.Reset();
-			while (reader.RemainingBytes > 0)
-			{
-				cancellationToken.ThrowIfCancellationRequested();
-				int start = reader.Offset;
->>>>>>> 41c99e47
 				StoreStackForOffset(start, ref currentStack);
 				currentInstructionStart = start;
 				bool startedWithEmptyStack = currentStack.IsEmpty;
 				ILInstruction decodedInstruction;
-<<<<<<< HEAD
-				try {
+				try
+				{
 					decodedInstruction = DecodeInstruction();
-				} catch (BadImageFormatException ex) {
-=======
-				try
-				{
-					decodedInstruction = DecodeInstruction();
 				}
 				catch (BadImageFormatException ex)
 				{
->>>>>>> 41c99e47
 					decodedInstruction = new InvalidBranch(ex.Message);
 				}
 				if (decodedInstruction.ResultType == StackType.Unknown && decodedInstruction.OpCode != OpCode.InvalidBranch && UnpackPush(decodedInstruction).OpCode != OpCode.InvalidExpression)
 					Warn("Unknown result type (might be due to invalid IL or missing references)");
 				decodedInstruction.CheckInvariant(ILPhase.InILReader);
-<<<<<<< HEAD
 				int end = currentInstruction.GetEndOffset();
-=======
-				int end = reader.Offset;
->>>>>>> 41c99e47
 				decodedInstruction.AddILRange(new Interval(start, end));
 				UnpackPush(decodedInstruction).AddILRange(decodedInstruction);
 				instructionBuilder.Add(decodedInstruction);
@@ -659,12 +441,8 @@
 					}
 				}
 
-<<<<<<< HEAD
-				if (IsSequencePointInstruction(decodedInstruction) || startedWithEmptyStack) {
-=======
 				if (IsSequencePointInstruction(decodedInstruction) || startedWithEmptyStack)
 				{
->>>>>>> 41c99e47
 					this.SequencePointCandidates.Add(decodedInstruction.StartILOffset);
 				}
 			}
@@ -684,20 +462,13 @@
 				(this.instructionBuilder.Count > 0 &&
 				this.instructionBuilder.Last().OpCode == OpCode.Call ||
 				this.instructionBuilder.Last().OpCode == OpCode.CallIndirect ||
-<<<<<<< HEAD
-				this.instructionBuilder.Last().OpCode == OpCode.CallVirt)) {
+				this.instructionBuilder.Last().OpCode == OpCode.CallVirt))
+			{
 
 				return true;
-			} else {
-=======
-				this.instructionBuilder.Last().OpCode == OpCode.CallVirt))
-			{
-
-				return true;
-			}
-			else
-			{
->>>>>>> 41c99e47
+			}
+			else
+			{
 				return false;
 			}
 		}
@@ -738,16 +509,10 @@
 		/// <summary>
 		/// Debugging helper: writes the decoded instruction stream interleaved with the inferred evaluation stack layout.
 		/// </summary>
-<<<<<<< HEAD
-		public void WriteTypedIL(dnlib.DotNet.MethodDef methodDef, ITextOutput output, GenericContext genericContext = default, CancellationToken cancellationToken = default(CancellationToken))
-		{
-			Init(methodDef,genericContext);
-=======
-		public void WriteTypedIL(MethodDefinitionHandle method, MethodBodyBlock body,
+		public void WriteTypedIL(dnlib.DotNet.MethodDef methodDef,
 			ITextOutput output, GenericContext genericContext = default, CancellationToken cancellationToken = default)
 		{
-			Init(method, body, genericContext);
->>>>>>> 41c99e47
+			Init(methodDef, genericContext);
 			ReadInstructions(cancellationToken);
 			foreach (var inst in instructionBuilder)
 			{
@@ -760,17 +525,13 @@
 				}
 				output.Write("   [");
 				bool isFirstElement = true;
-<<<<<<< HEAD
-				foreach (var element in stackByOffset[inst.StartILOffset]) {
-=======
 				foreach (var element in stackByOffset[inst.StartILOffset])
 				{
->>>>>>> 41c99e47
 					if (isFirstElement)
 						isFirstElement = false;
 					else
 						output.Write(", ");
-					output.WriteLocalReference(element.Name, element);
+					output.WriteReference(element.Name, element, isLocal: true);
 					output.Write(":");
 					output.Write(element.StackType);
 				}
@@ -780,23 +541,18 @@
 					output.Write('*');
 				else
 					output.Write(' ');
-<<<<<<< HEAD
 				output.WriteDefinition("IL_" + inst.StartILOffset.ToString("x4"), inst.StartILOffset);
-=======
-				output.WriteLocalReference("IL_" + inst.StartILOffset.ToString("x4"), inst.StartILOffset, isDefinition: true);
->>>>>>> 41c99e47
 				output.Write(": ");
 				inst.WriteTo(output, new ILAstWritingOptions());
 				output.WriteLine();
 			}
 			new Disassembler.MethodBodyDisassembler(output, cancellationToken) { DetectControlStructure = false }
-				.WriteExceptionHandlers(module.PEFile, method, body);
+				.WriteExceptionHandlers(body);
 		}
 
 		/// <summary>
 		/// Decodes the specified method body and returns an ILFunction.
 		/// </summary>
-<<<<<<< HEAD
 		public ILFunction ReadIL(dnlib.DotNet.MethodDef methodDef, GenericContext genericContext = default, ILFunctionKind kind = ILFunctionKind.TopLevelFunction, CancellationToken cancellationToken = default(CancellationToken))
 		{
 			cancellationToken.ThrowIfCancellationRequested();
@@ -805,16 +561,6 @@
 			var blockBuilder = new BlockBuilder(body, variableByExceptionHandler, compilation);
 			blockBuilder.CreateBlocks(mainContainer, instructionBuilder, isBranchTarget, cancellationToken);
 			var function = new ILFunction(this.method, methodDef, this.genericContext, mainContainer, kind);
-=======
-		public ILFunction ReadIL(MethodDefinitionHandle method, MethodBodyBlock body, GenericContext genericContext = default, ILFunctionKind kind = ILFunctionKind.TopLevelFunction, CancellationToken cancellationToken = default)
-		{
-			cancellationToken.ThrowIfCancellationRequested();
-			Init(method, body, genericContext);
-			ReadInstructions(cancellationToken);
-			var blockBuilder = new BlockBuilder(body, variableByExceptionHandler, compilation);
-			blockBuilder.CreateBlocks(mainContainer, instructionBuilder, isBranchTarget, cancellationToken);
-			var function = new ILFunction(this.method, body.GetCodeSize(), this.genericContext, mainContainer, kind);
->>>>>>> 41c99e47
 			function.Variables.AddRange(parameterVariables);
 			function.Variables.AddRange(localVariables);
 			function.Variables.AddRange(stackVariables);
@@ -822,36 +568,21 @@
 			function.Variables.AddRange(blockBuilder.OnErrorDispatcherVariables);
 			function.AddRef(); // mark the root node
 			var removedBlocks = new List<Block>();
-<<<<<<< HEAD
-			foreach (var c in function.Descendants.OfType<BlockContainer>()) {
+			foreach (var c in function.Descendants.OfType<BlockContainer>())
+			{
 				var newOrder = c.TopologicalSort(deleteUnreachableBlocks: true);
-				if (newOrder.Count < c.Blocks.Count) {
+				if (newOrder.Count < c.Blocks.Count)
+				{
 					removedBlocks.AddRange(c.Blocks.Except(newOrder));
 				}
 				c.Blocks.ReplaceList(newOrder);
 			}
-			if (removedBlocks.Count > 0) {
+			if (removedBlocks.Count > 0)
+			{
 				removedBlocks.SortBy(b => b.StartILOffset);
 				function.Warnings.Add("Discarded unreachable code: "
 							+ string.Join(", ", removedBlocks.Select(b => $"IL_{b.StartILOffset:x4}")));
 			}
-=======
-			foreach (var c in function.Descendants.OfType<BlockContainer>())
-			{
-				var newOrder = c.TopologicalSort(deleteUnreachableBlocks: true);
-				if (newOrder.Count < c.Blocks.Count)
-				{
-					removedBlocks.AddRange(c.Blocks.Except(newOrder));
-				}
-				c.Blocks.ReplaceList(newOrder);
-			}
-			if (removedBlocks.Count > 0)
-			{
-				removedBlocks.SortBy(b => b.StartILOffset);
-				function.Warnings.Add("Discarded unreachable code: "
-							+ string.Join(", ", removedBlocks.Select(b => $"IL_{b.StartILOffset:x4}")));
-			}
->>>>>>> 41c99e47
 
 			this.SequencePointCandidates.Sort();
 			function.SequencePointCandidates = this.SequencePointCandidates;
@@ -892,9 +623,8 @@
 
 		ILInstruction DecodeInstruction()
 		{
-			if (reader.RemainingBytes == 0)
+			if (nextInstructionIndex >= body.Instructions.Count)
 				return new InvalidBranch("Unexpected end of body");
-<<<<<<< HEAD
 			var cecilInst = body.Instructions[nextInstructionIndex++];
 			currentInstruction = cecilInst;
 			switch (cecilInst.OpCode.Code) {
@@ -1344,477 +1074,18 @@
 				case Code.Stelem_Ref:
 					return StElem(compilation.FindType(KnownTypeCode.Object));
 				case Code.Stobj:
-=======
-			var opCode = ILParser.DecodeOpCode(ref reader);
-			switch (opCode)
-			{
-				case ILOpCode.Constrained:
-					return DecodeConstrainedCall();
-				case ILOpCode.Readonly:
-					return DecodeReadonly();
-				case ILOpCode.Tail:
-					return DecodeTailCall();
-				case ILOpCode.Unaligned:
-					return DecodeUnaligned();
-				case ILOpCode.Volatile:
-					return DecodeVolatile();
-				case ILOpCode.Add:
-					return BinaryNumeric(BinaryNumericOperator.Add);
-				case ILOpCode.Add_ovf:
-					return BinaryNumeric(BinaryNumericOperator.Add, true, Sign.Signed);
-				case ILOpCode.Add_ovf_un:
-					return BinaryNumeric(BinaryNumericOperator.Add, true, Sign.Unsigned);
-				case ILOpCode.And:
-					return BinaryNumeric(BinaryNumericOperator.BitAnd);
-				case ILOpCode.Arglist:
-					return Push(new Arglist());
-				case ILOpCode.Beq:
-					return DecodeComparisonBranch(opCode, ComparisonKind.Equality);
-				case ILOpCode.Beq_s:
-					return DecodeComparisonBranch(opCode, ComparisonKind.Equality);
-				case ILOpCode.Bge:
-					return DecodeComparisonBranch(opCode, ComparisonKind.GreaterThanOrEqual);
-				case ILOpCode.Bge_s:
-					return DecodeComparisonBranch(opCode, ComparisonKind.GreaterThanOrEqual);
-				case ILOpCode.Bge_un:
-					return DecodeComparisonBranch(opCode, ComparisonKind.GreaterThanOrEqual, un: true);
-				case ILOpCode.Bge_un_s:
-					return DecodeComparisonBranch(opCode, ComparisonKind.GreaterThanOrEqual, un: true);
-				case ILOpCode.Bgt:
-					return DecodeComparisonBranch(opCode, ComparisonKind.GreaterThan);
-				case ILOpCode.Bgt_s:
-					return DecodeComparisonBranch(opCode, ComparisonKind.GreaterThan);
-				case ILOpCode.Bgt_un:
-					return DecodeComparisonBranch(opCode, ComparisonKind.GreaterThan, un: true);
-				case ILOpCode.Bgt_un_s:
-					return DecodeComparisonBranch(opCode, ComparisonKind.GreaterThan, un: true);
-				case ILOpCode.Ble:
-					return DecodeComparisonBranch(opCode, ComparisonKind.LessThanOrEqual);
-				case ILOpCode.Ble_s:
-					return DecodeComparisonBranch(opCode, ComparisonKind.LessThanOrEqual);
-				case ILOpCode.Ble_un:
-					return DecodeComparisonBranch(opCode, ComparisonKind.LessThanOrEqual, un: true);
-				case ILOpCode.Ble_un_s:
-					return DecodeComparisonBranch(opCode, ComparisonKind.LessThanOrEqual, un: true);
-				case ILOpCode.Blt:
-					return DecodeComparisonBranch(opCode, ComparisonKind.LessThan);
-				case ILOpCode.Blt_s:
-					return DecodeComparisonBranch(opCode, ComparisonKind.LessThan);
-				case ILOpCode.Blt_un:
-					return DecodeComparisonBranch(opCode, ComparisonKind.LessThan, un: true);
-				case ILOpCode.Blt_un_s:
-					return DecodeComparisonBranch(opCode, ComparisonKind.LessThan, un: true);
-				case ILOpCode.Bne_un:
-					return DecodeComparisonBranch(opCode, ComparisonKind.Inequality, un: true);
-				case ILOpCode.Bne_un_s:
-					return DecodeComparisonBranch(opCode, ComparisonKind.Inequality, un: true);
-				case ILOpCode.Br:
-					return DecodeUnconditionalBranch(opCode);
-				case ILOpCode.Br_s:
-					return DecodeUnconditionalBranch(opCode);
-				case ILOpCode.Break:
-					return new DebugBreak();
-				case ILOpCode.Brfalse:
-					return DecodeConditionalBranch(opCode, true);
-				case ILOpCode.Brfalse_s:
-					return DecodeConditionalBranch(opCode, true);
-				case ILOpCode.Brtrue:
-					return DecodeConditionalBranch(opCode, false);
-				case ILOpCode.Brtrue_s:
-					return DecodeConditionalBranch(opCode, false);
-				case ILOpCode.Call:
-					return DecodeCall(OpCode.Call);
-				case ILOpCode.Callvirt:
-					return DecodeCall(OpCode.CallVirt);
-				case ILOpCode.Calli:
-					return DecodeCallIndirect();
-				case ILOpCode.Ceq:
-					return Push(Comparison(ComparisonKind.Equality));
-				case ILOpCode.Cgt:
-					return Push(Comparison(ComparisonKind.GreaterThan));
-				case ILOpCode.Cgt_un:
-					return Push(Comparison(ComparisonKind.GreaterThan, un: true));
-				case ILOpCode.Clt:
-					return Push(Comparison(ComparisonKind.LessThan));
-				case ILOpCode.Clt_un:
-					return Push(Comparison(ComparisonKind.LessThan, un: true));
-				case ILOpCode.Ckfinite:
-					return new Ckfinite(Peek());
-				case ILOpCode.Conv_i1:
-					return Push(new Conv(Pop(), PrimitiveType.I1, false, Sign.None));
-				case ILOpCode.Conv_i2:
-					return Push(new Conv(Pop(), PrimitiveType.I2, false, Sign.None));
-				case ILOpCode.Conv_i4:
-					return Push(new Conv(Pop(), PrimitiveType.I4, false, Sign.None));
-				case ILOpCode.Conv_i8:
-					return Push(new Conv(Pop(), PrimitiveType.I8, false, Sign.None));
-				case ILOpCode.Conv_r4:
-					return Push(new Conv(Pop(), PrimitiveType.R4, false, Sign.Signed));
-				case ILOpCode.Conv_r8:
-					return Push(new Conv(Pop(), PrimitiveType.R8, false, Sign.Signed));
-				case ILOpCode.Conv_u1:
-					return Push(new Conv(Pop(), PrimitiveType.U1, false, Sign.None));
-				case ILOpCode.Conv_u2:
-					return Push(new Conv(Pop(), PrimitiveType.U2, false, Sign.None));
-				case ILOpCode.Conv_u4:
-					return Push(new Conv(Pop(), PrimitiveType.U4, false, Sign.None));
-				case ILOpCode.Conv_u8:
-					return Push(new Conv(Pop(), PrimitiveType.U8, false, Sign.None));
-				case ILOpCode.Conv_i:
-					return Push(new Conv(Pop(), PrimitiveType.I, false, Sign.None));
-				case ILOpCode.Conv_u:
-					return Push(new Conv(Pop(), PrimitiveType.U, false, Sign.None));
-				case ILOpCode.Conv_r_un:
-					return Push(new Conv(Pop(), PrimitiveType.R, false, Sign.Unsigned));
-				case ILOpCode.Conv_ovf_i1:
-					return Push(new Conv(Pop(), PrimitiveType.I1, true, Sign.Signed));
-				case ILOpCode.Conv_ovf_i2:
-					return Push(new Conv(Pop(), PrimitiveType.I2, true, Sign.Signed));
-				case ILOpCode.Conv_ovf_i4:
-					return Push(new Conv(Pop(), PrimitiveType.I4, true, Sign.Signed));
-				case ILOpCode.Conv_ovf_i8:
-					return Push(new Conv(Pop(), PrimitiveType.I8, true, Sign.Signed));
-				case ILOpCode.Conv_ovf_u1:
-					return Push(new Conv(Pop(), PrimitiveType.U1, true, Sign.Signed));
-				case ILOpCode.Conv_ovf_u2:
-					return Push(new Conv(Pop(), PrimitiveType.U2, true, Sign.Signed));
-				case ILOpCode.Conv_ovf_u4:
-					return Push(new Conv(Pop(), PrimitiveType.U4, true, Sign.Signed));
-				case ILOpCode.Conv_ovf_u8:
-					return Push(new Conv(Pop(), PrimitiveType.U8, true, Sign.Signed));
-				case ILOpCode.Conv_ovf_i:
-					return Push(new Conv(Pop(), PrimitiveType.I, true, Sign.Signed));
-				case ILOpCode.Conv_ovf_u:
-					return Push(new Conv(Pop(), PrimitiveType.U, true, Sign.Signed));
-				case ILOpCode.Conv_ovf_i1_un:
-					return Push(new Conv(Pop(), PrimitiveType.I1, true, Sign.Unsigned));
-				case ILOpCode.Conv_ovf_i2_un:
-					return Push(new Conv(Pop(), PrimitiveType.I2, true, Sign.Unsigned));
-				case ILOpCode.Conv_ovf_i4_un:
-					return Push(new Conv(Pop(), PrimitiveType.I4, true, Sign.Unsigned));
-				case ILOpCode.Conv_ovf_i8_un:
-					return Push(new Conv(Pop(), PrimitiveType.I8, true, Sign.Unsigned));
-				case ILOpCode.Conv_ovf_u1_un:
-					return Push(new Conv(Pop(), PrimitiveType.U1, true, Sign.Unsigned));
-				case ILOpCode.Conv_ovf_u2_un:
-					return Push(new Conv(Pop(), PrimitiveType.U2, true, Sign.Unsigned));
-				case ILOpCode.Conv_ovf_u4_un:
-					return Push(new Conv(Pop(), PrimitiveType.U4, true, Sign.Unsigned));
-				case ILOpCode.Conv_ovf_u8_un:
-					return Push(new Conv(Pop(), PrimitiveType.U8, true, Sign.Unsigned));
-				case ILOpCode.Conv_ovf_i_un:
-					return Push(new Conv(Pop(), PrimitiveType.I, true, Sign.Unsigned));
-				case ILOpCode.Conv_ovf_u_un:
-					return Push(new Conv(Pop(), PrimitiveType.U, true, Sign.Unsigned));
-				case ILOpCode.Cpblk:
-					return new Cpblk(size: Pop(StackType.I4), sourceAddress: PopPointer(), destAddress: PopPointer());
-				case ILOpCode.Div:
-					return BinaryNumeric(BinaryNumericOperator.Div, false, Sign.Signed);
-				case ILOpCode.Div_un:
-					return BinaryNumeric(BinaryNumericOperator.Div, false, Sign.Unsigned);
-				case ILOpCode.Dup:
-					return Push(Peek());
-				case ILOpCode.Endfilter:
-					return new Leave(null, Pop());
-				case ILOpCode.Endfinally:
-					return new Leave(null);
-				case ILOpCode.Initblk:
-					return new Initblk(size: Pop(StackType.I4), value: Pop(StackType.I4), address: PopPointer());
-				case ILOpCode.Jmp:
-					return DecodeJmp();
-				case ILOpCode.Ldarg:
-				case ILOpCode.Ldarg_s:
-					return Push(Ldarg(ILParser.DecodeIndex(ref reader, opCode)));
-				case ILOpCode.Ldarg_0:
-					return Push(Ldarg(0));
-				case ILOpCode.Ldarg_1:
-					return Push(Ldarg(1));
-				case ILOpCode.Ldarg_2:
-					return Push(Ldarg(2));
-				case ILOpCode.Ldarg_3:
-					return Push(Ldarg(3));
-				case ILOpCode.Ldarga:
-				case ILOpCode.Ldarga_s:
-					return Push(Ldarga(ILParser.DecodeIndex(ref reader, opCode)));
-				case ILOpCode.Ldc_i4:
-					return Push(new LdcI4(reader.ReadInt32()));
-				case ILOpCode.Ldc_i8:
-					return Push(new LdcI8(reader.ReadInt64()));
-				case ILOpCode.Ldc_r4:
-					return Push(new LdcF4(reader.ReadSingle()));
-				case ILOpCode.Ldc_r8:
-					return Push(new LdcF8(reader.ReadDouble()));
-				case ILOpCode.Ldc_i4_m1:
-					return Push(new LdcI4(-1));
-				case ILOpCode.Ldc_i4_0:
-					return Push(new LdcI4(0));
-				case ILOpCode.Ldc_i4_1:
-					return Push(new LdcI4(1));
-				case ILOpCode.Ldc_i4_2:
-					return Push(new LdcI4(2));
-				case ILOpCode.Ldc_i4_3:
-					return Push(new LdcI4(3));
-				case ILOpCode.Ldc_i4_4:
-					return Push(new LdcI4(4));
-				case ILOpCode.Ldc_i4_5:
-					return Push(new LdcI4(5));
-				case ILOpCode.Ldc_i4_6:
-					return Push(new LdcI4(6));
-				case ILOpCode.Ldc_i4_7:
-					return Push(new LdcI4(7));
-				case ILOpCode.Ldc_i4_8:
-					return Push(new LdcI4(8));
-				case ILOpCode.Ldc_i4_s:
-					return Push(new LdcI4(reader.ReadSByte()));
-				case ILOpCode.Ldnull:
-					return Push(new LdNull());
-				case ILOpCode.Ldstr:
-					return Push(DecodeLdstr());
-				case ILOpCode.Ldftn:
-					return Push(new LdFtn(ReadAndDecodeMethodReference()));
-				case ILOpCode.Ldind_i1:
-					return Push(new LdObj(PopPointer(), compilation.FindType(KnownTypeCode.SByte)));
-				case ILOpCode.Ldind_i2:
-					return Push(new LdObj(PopPointer(), compilation.FindType(KnownTypeCode.Int16)));
-				case ILOpCode.Ldind_i4:
-					return Push(new LdObj(PopPointer(), compilation.FindType(KnownTypeCode.Int32)));
-				case ILOpCode.Ldind_i8:
-					return Push(new LdObj(PopPointer(), compilation.FindType(KnownTypeCode.Int64)));
-				case ILOpCode.Ldind_u1:
-					return Push(new LdObj(PopPointer(), compilation.FindType(KnownTypeCode.Byte)));
-				case ILOpCode.Ldind_u2:
-					return Push(new LdObj(PopPointer(), compilation.FindType(KnownTypeCode.UInt16)));
-				case ILOpCode.Ldind_u4:
-					return Push(new LdObj(PopPointer(), compilation.FindType(KnownTypeCode.UInt32)));
-				case ILOpCode.Ldind_r4:
-					return Push(new LdObj(PopPointer(), compilation.FindType(KnownTypeCode.Single)));
-				case ILOpCode.Ldind_r8:
-					return Push(new LdObj(PopPointer(), compilation.FindType(KnownTypeCode.Double)));
-				case ILOpCode.Ldind_i:
-					return Push(new LdObj(PopPointer(), compilation.FindType(KnownTypeCode.IntPtr)));
-				case ILOpCode.Ldind_ref:
-					return Push(new LdObj(PopPointer(), compilation.FindType(KnownTypeCode.Object)));
-				case ILOpCode.Ldloc:
-				case ILOpCode.Ldloc_s:
-					return Push(Ldloc(ILParser.DecodeIndex(ref reader, opCode)));
-				case ILOpCode.Ldloc_0:
-					return Push(Ldloc(0));
-				case ILOpCode.Ldloc_1:
-					return Push(Ldloc(1));
-				case ILOpCode.Ldloc_2:
-					return Push(Ldloc(2));
-				case ILOpCode.Ldloc_3:
-					return Push(Ldloc(3));
-				case ILOpCode.Ldloca:
-				case ILOpCode.Ldloca_s:
-					return Push(Ldloca(ILParser.DecodeIndex(ref reader, opCode)));
-				case ILOpCode.Leave:
-					return DecodeUnconditionalBranch(opCode, isLeave: true);
-				case ILOpCode.Leave_s:
-					return DecodeUnconditionalBranch(opCode, isLeave: true);
-				case ILOpCode.Localloc:
-					return Push(new LocAlloc(Pop()));
-				case ILOpCode.Mul:
-					return BinaryNumeric(BinaryNumericOperator.Mul, false, Sign.None);
-				case ILOpCode.Mul_ovf:
-					return BinaryNumeric(BinaryNumericOperator.Mul, true, Sign.Signed);
-				case ILOpCode.Mul_ovf_un:
-					return BinaryNumeric(BinaryNumericOperator.Mul, true, Sign.Unsigned);
-				case ILOpCode.Neg:
-					return Neg();
-				case ILOpCode.Newobj:
-					return DecodeCall(OpCode.NewObj);
-				case ILOpCode.Nop:
-					return new Nop();
-				case ILOpCode.Not:
-					return Push(new BitNot(Pop()));
-				case ILOpCode.Or:
-					return BinaryNumeric(BinaryNumericOperator.BitOr);
-				case ILOpCode.Pop:
-					Pop();
-					return new Nop() { Kind = NopKind.Pop };
-				case ILOpCode.Rem:
-					return BinaryNumeric(BinaryNumericOperator.Rem, false, Sign.Signed);
-				case ILOpCode.Rem_un:
-					return BinaryNumeric(BinaryNumericOperator.Rem, false, Sign.Unsigned);
-				case ILOpCode.Ret:
-					return Return();
-				case ILOpCode.Shl:
-					return BinaryNumeric(BinaryNumericOperator.ShiftLeft, false, Sign.None);
-				case ILOpCode.Shr:
-					return BinaryNumeric(BinaryNumericOperator.ShiftRight, false, Sign.Signed);
-				case ILOpCode.Shr_un:
-					return BinaryNumeric(BinaryNumericOperator.ShiftRight, false, Sign.Unsigned);
-				case ILOpCode.Starg:
-				case ILOpCode.Starg_s:
-					return Starg(ILParser.DecodeIndex(ref reader, opCode));
-				case ILOpCode.Stind_i1:
-					return new StObj(value: Pop(StackType.I4), target: PopPointer(), type: compilation.FindType(KnownTypeCode.SByte));
-				case ILOpCode.Stind_i2:
-					return new StObj(value: Pop(StackType.I4), target: PopPointer(), type: compilation.FindType(KnownTypeCode.Int16));
-				case ILOpCode.Stind_i4:
-					return new StObj(value: Pop(StackType.I4), target: PopPointer(), type: compilation.FindType(KnownTypeCode.Int32));
-				case ILOpCode.Stind_i8:
-					return new StObj(value: Pop(StackType.I8), target: PopPointer(), type: compilation.FindType(KnownTypeCode.Int64));
-				case ILOpCode.Stind_r4:
-					return new StObj(value: Pop(StackType.F4), target: PopPointer(), type: compilation.FindType(KnownTypeCode.Single));
-				case ILOpCode.Stind_r8:
-					return new StObj(value: Pop(StackType.F8), target: PopPointer(), type: compilation.FindType(KnownTypeCode.Double));
-				case ILOpCode.Stind_i:
-					return new StObj(value: Pop(StackType.I), target: PopPointer(), type: compilation.FindType(KnownTypeCode.IntPtr));
-				case ILOpCode.Stind_ref:
-					return new StObj(value: Pop(StackType.O), target: PopPointer(), type: compilation.FindType(KnownTypeCode.Object));
-				case ILOpCode.Stloc:
-				case ILOpCode.Stloc_s:
-					return Stloc(ILParser.DecodeIndex(ref reader, opCode));
-				case ILOpCode.Stloc_0:
-					return Stloc(0);
-				case ILOpCode.Stloc_1:
-					return Stloc(1);
-				case ILOpCode.Stloc_2:
-					return Stloc(2);
-				case ILOpCode.Stloc_3:
-					return Stloc(3);
-				case ILOpCode.Sub:
-					return BinaryNumeric(BinaryNumericOperator.Sub, false, Sign.None);
-				case ILOpCode.Sub_ovf:
-					return BinaryNumeric(BinaryNumericOperator.Sub, true, Sign.Signed);
-				case ILOpCode.Sub_ovf_un:
-					return BinaryNumeric(BinaryNumericOperator.Sub, true, Sign.Unsigned);
-				case ILOpCode.Switch:
-					return DecodeSwitch();
-				case ILOpCode.Xor:
-					return BinaryNumeric(BinaryNumericOperator.BitXor);
-				case ILOpCode.Box:
-				{
-					var type = ReadAndDecodeTypeReference();
-					return Push(new Box(Pop(type.GetStackType()), type));
-				}
-				case ILOpCode.Castclass:
-					return Push(new CastClass(Pop(StackType.O), ReadAndDecodeTypeReference()));
-				case ILOpCode.Cpobj:
-				{
-					var type = ReadAndDecodeTypeReference();
-					var ld = new LdObj(PopPointer(), type);
-					return new StObj(PopPointer(), ld, type);
-				}
-				case ILOpCode.Initobj:
-					return InitObj(PopPointer(), ReadAndDecodeTypeReference());
-				case ILOpCode.Isinst:
-					return Push(new IsInst(Pop(StackType.O), ReadAndDecodeTypeReference()));
-				case ILOpCode.Ldelem:
-					return LdElem(ReadAndDecodeTypeReference());
-				case ILOpCode.Ldelem_i1:
-					return LdElem(compilation.FindType(KnownTypeCode.SByte));
-				case ILOpCode.Ldelem_i2:
-					return LdElem(compilation.FindType(KnownTypeCode.Int16));
-				case ILOpCode.Ldelem_i4:
-					return LdElem(compilation.FindType(KnownTypeCode.Int32));
-				case ILOpCode.Ldelem_i8:
-					return LdElem(compilation.FindType(KnownTypeCode.Int64));
-				case ILOpCode.Ldelem_u1:
-					return LdElem(compilation.FindType(KnownTypeCode.Byte));
-				case ILOpCode.Ldelem_u2:
-					return LdElem(compilation.FindType(KnownTypeCode.UInt16));
-				case ILOpCode.Ldelem_u4:
-					return LdElem(compilation.FindType(KnownTypeCode.UInt32));
-				case ILOpCode.Ldelem_r4:
-					return LdElem(compilation.FindType(KnownTypeCode.Single));
-				case ILOpCode.Ldelem_r8:
-					return LdElem(compilation.FindType(KnownTypeCode.Double));
-				case ILOpCode.Ldelem_i:
-					return LdElem(compilation.FindType(KnownTypeCode.IntPtr));
-				case ILOpCode.Ldelem_ref:
-					return LdElem(compilation.FindType(KnownTypeCode.Object));
-				case ILOpCode.Ldelema:
-					return Push(new LdElema(indices: Pop(), array: Pop(), type: ReadAndDecodeTypeReference()));
-				case ILOpCode.Ldfld:
-				{
-					var field = ReadAndDecodeFieldReference();
-					return Push(new LdObj(new LdFlda(PopLdFldTarget(field), field) { DelayExceptions = true }, field.Type));
-				}
-				case ILOpCode.Ldflda:
-				{
-					var field = ReadAndDecodeFieldReference();
-					return Push(new LdFlda(PopFieldTarget(field), field));
-				}
-				case ILOpCode.Stfld:
-				{
-					var field = ReadAndDecodeFieldReference();
-					return new StObj(value: Pop(field.Type.GetStackType()), target: new LdFlda(PopFieldTarget(field), field) { DelayExceptions = true }, type: field.Type);
-				}
-				case ILOpCode.Ldlen:
-					return Push(new LdLen(StackType.I, Pop(StackType.O)));
-				case ILOpCode.Ldobj:
-					return Push(new LdObj(PopPointer(), ReadAndDecodeTypeReference()));
-				case ILOpCode.Ldsfld:
-				{
-					var field = ReadAndDecodeFieldReference();
-					return Push(new LdObj(new LdsFlda(field), field.Type));
-				}
-				case ILOpCode.Ldsflda:
-					return Push(new LdsFlda(ReadAndDecodeFieldReference()));
-				case ILOpCode.Stsfld:
-				{
-					var field = ReadAndDecodeFieldReference();
-					return new StObj(value: Pop(field.Type.GetStackType()), target: new LdsFlda(field), type: field.Type);
-				}
-				case ILOpCode.Ldtoken:
-					return Push(LdToken(ReadAndDecodeMetadataToken()));
-				case ILOpCode.Ldvirtftn:
-					return Push(new LdVirtFtn(Pop(), ReadAndDecodeMethodReference()));
-				case ILOpCode.Mkrefany:
-					return Push(new MakeRefAny(PopPointer(), ReadAndDecodeTypeReference()));
-				case ILOpCode.Newarr:
-					return Push(new NewArr(ReadAndDecodeTypeReference(), Pop()));
-				case ILOpCode.Refanytype:
-					return Push(new RefAnyType(Pop()));
-				case ILOpCode.Refanyval:
-					return Push(new RefAnyValue(Pop(), ReadAndDecodeTypeReference()));
-				case ILOpCode.Rethrow:
-					return new Rethrow();
-				case ILOpCode.Sizeof:
-					return Push(new SizeOf(ReadAndDecodeTypeReference()));
-				case ILOpCode.Stelem:
-					return StElem(ReadAndDecodeTypeReference());
-				case ILOpCode.Stelem_i1:
-					return StElem(compilation.FindType(KnownTypeCode.SByte));
-				case ILOpCode.Stelem_i2:
-					return StElem(compilation.FindType(KnownTypeCode.Int16));
-				case ILOpCode.Stelem_i4:
-					return StElem(compilation.FindType(KnownTypeCode.Int32));
-				case ILOpCode.Stelem_i8:
-					return StElem(compilation.FindType(KnownTypeCode.Int64));
-				case ILOpCode.Stelem_r4:
-					return StElem(compilation.FindType(KnownTypeCode.Single));
-				case ILOpCode.Stelem_r8:
-					return StElem(compilation.FindType(KnownTypeCode.Double));
-				case ILOpCode.Stelem_i:
-					return StElem(compilation.FindType(KnownTypeCode.IntPtr));
-				case ILOpCode.Stelem_ref:
-					return StElem(compilation.FindType(KnownTypeCode.Object));
-				case ILOpCode.Stobj:
->>>>>>> 41c99e47
 				{
 					var type = ReadAndDecodeTypeReference();
 					return new StObj(value: Pop(type.GetStackType()), target: PopPointer(), type: type);
 				}
-<<<<<<< HEAD
 				case Code.Throw:
 					return new Throw(Pop());
 				case Code.Unbox:
 					return Push(new Unbox(Pop(), ReadAndDecodeTypeReference()));
 				case Code.Unbox_Any:
-=======
-				case ILOpCode.Throw:
-					return new Throw(Pop());
-				case ILOpCode.Unbox:
-					return Push(new Unbox(Pop(), ReadAndDecodeTypeReference()));
-				case ILOpCode.Unbox_any:
->>>>>>> 41c99e47
 					return Push(new UnboxAny(Pop(), ReadAndDecodeTypeReference()));
 				default:
-					return new InvalidBranch($"Unknown opcode: 0x{(int)opCode:X2}");
+					return new InvalidBranch("Unknown opcode: " + cecilInst.OpCode.ToString());
 			}
 		}
 
@@ -1885,7 +1156,6 @@
 			return new StLoc(v, inst);
 		}
 
-<<<<<<< HEAD
 		Interval GetCurrentInstructionInterval()
 		{
 			return new Interval((int)currentInstruction.Offset, currentInstruction.GetEndOffset());
@@ -1893,29 +1163,18 @@
 
 		ILInstruction Peek()
 		{
-			if (currentStack.IsEmpty) {
+			if (currentStack.IsEmpty)
+			{
 				return new InvalidExpression("Stack underflow").WithILRange(GetCurrentInstructionInterval());
-=======
-		ILInstruction Peek()
+			}
+			return new LdLoc(currentStack.Peek());
+		}
+
+		ILInstruction Pop()
 		{
 			if (currentStack.IsEmpty)
 			{
-				return new InvalidExpression("Stack underflow").WithILRange(new Interval(reader.Offset, reader.Offset));
->>>>>>> 41c99e47
-			}
-			return new LdLoc(currentStack.Peek());
-		}
-
-		ILInstruction Pop()
-		{
-<<<<<<< HEAD
-			if (currentStack.IsEmpty) {
 				return new InvalidExpression("Stack underflow").WithILRange(GetCurrentInstructionInterval());
-=======
-			if (currentStack.IsEmpty)
-			{
-				return new InvalidExpression("Stack underflow").WithILRange(new Interval(reader.Offset, reader.Offset));
->>>>>>> 41c99e47
 			}
 			ILVariable v;
 			currentStack = currentStack.Pop(out v);
@@ -1925,24 +1184,15 @@
 		ILInstruction Pop(StackType expectedType)
 		{
 			ILInstruction inst = Pop();
-<<<<<<< HEAD
 			return Cast(inst, expectedType, Warnings, (int)currentInstruction.Offset);
-=======
-			return Cast(inst, expectedType, Warnings, reader.Offset);
->>>>>>> 41c99e47
 		}
 
 		internal static ILInstruction Cast(ILInstruction inst, StackType expectedType, List<string> warnings, int ilOffset)
 		{
-<<<<<<< HEAD
-			if (expectedType != inst.ResultType) {
-				if (inst is InvalidExpression) {
-=======
 			if (expectedType != inst.ResultType)
 			{
 				if (inst is InvalidExpression)
 				{
->>>>>>> 41c99e47
 					((InvalidExpression)inst).ExpectedResultType = expectedType;
 				}
 				else if (expectedType == StackType.I && inst.ResultType == StackType.I4)
@@ -2011,12 +1261,8 @@
 
 			void Warn(string message)
 			{
-<<<<<<< HEAD
-				if (warnings != null) {
-=======
 				if (warnings != null)
 				{
->>>>>>> 41c99e47
 					warnings.Add(string.Format("IL_{0:x4}: {1}", ilOffset, message));
 				}
 			}
@@ -2092,59 +1338,41 @@
 
 		private ILInstruction DecodeLdstr()
 		{
-			return new LdStr(ILParser.DecodeUserString(ref reader, metadata));
+			return new LdStr((string)currentInstruction.Operand);
 		}
 
 		private ILInstruction Ldarg(int v)
 		{
-<<<<<<< HEAD
-			if (v >= 0 && v < parameterVariables.Length) {
+			if (v >= 0 && v < parameterVariables.Length)
+			{
 				return new LdLoc(parameterVariables[v]);
-			} else {
-=======
+			}
+			else
+			{
+				return new InvalidExpression($"ldarg {v} (out-of-bounds)");
+			}
+		}
+
+		private ILInstruction Ldarga(int v)
+		{
 			if (v >= 0 && v < parameterVariables.Length)
 			{
-				return new LdLoc(parameterVariables[v]);
-			}
-			else
-			{
->>>>>>> 41c99e47
-				return new InvalidExpression($"ldarg {v} (out-of-bounds)");
-			}
-		}
-
-		private ILInstruction Ldarga(int v)
-		{
-<<<<<<< HEAD
-			if (v >= 0 && v < parameterVariables.Length) {
 				return new LdLoca(parameterVariables[v]);
-			} else {
-=======
+			}
+			else
+			{
+				return new InvalidExpression($"ldarga {v} (out-of-bounds)");
+			}
+		}
+
+		private ILInstruction Starg(int v)
+		{
 			if (v >= 0 && v < parameterVariables.Length)
 			{
-				return new LdLoca(parameterVariables[v]);
-			}
-			else
-			{
->>>>>>> 41c99e47
-				return new InvalidExpression($"ldarga {v} (out-of-bounds)");
-			}
-		}
-
-		private ILInstruction Starg(int v)
-		{
-<<<<<<< HEAD
-			if (v >= 0 && v < parameterVariables.Length) {
 				return new StLoc(parameterVariables[v], Pop(parameterVariables[v].StackType));
-			} else {
-=======
-			if (v >= 0 && v < parameterVariables.Length)
-			{
-				return new StLoc(parameterVariables[v], Pop(parameterVariables[v].StackType));
-			}
-			else
-			{
->>>>>>> 41c99e47
+			}
+			else
+			{
 				Pop();
 				return new InvalidExpression($"starg {v} (out-of-bounds)");
 			}
@@ -2152,58 +1380,38 @@
 
 		private ILInstruction Ldloc(int v)
 		{
-<<<<<<< HEAD
-			if (v >= 0 && v < localVariables.Length) {
+			if (v >= 0 && v < localVariables.Length)
+			{
 				return new LdLoc(localVariables[v]);
-			} else {
-=======
+			}
+			else
+			{
+				return new InvalidExpression($"ldloc {v} (out-of-bounds)");
+			}
+		}
+
+		private ILInstruction Ldloca(int v)
+		{
 			if (v >= 0 && v < localVariables.Length)
 			{
-				return new LdLoc(localVariables[v]);
-			}
-			else
-			{
->>>>>>> 41c99e47
-				return new InvalidExpression($"ldloc {v} (out-of-bounds)");
-			}
-		}
-
-		private ILInstruction Ldloca(int v)
-		{
-<<<<<<< HEAD
-			if (v >= 0 && v < localVariables.Length) {
 				return new LdLoca(localVariables[v]);
-			} else {
-=======
+			}
+			else
+			{
+				return new InvalidExpression($"ldloca {v} (out-of-bounds)");
+			}
+		}
+
+		private ILInstruction Stloc(int v)
+		{
 			if (v >= 0 && v < localVariables.Length)
 			{
-				return new LdLoca(localVariables[v]);
-			}
-			else
-			{
->>>>>>> 41c99e47
-				return new InvalidExpression($"ldloca {v} (out-of-bounds)");
-			}
-		}
-
-		private ILInstruction Stloc(int v)
-		{
-<<<<<<< HEAD
-			if (v >= 0 && v < localVariables.Length) {
 				return new StLoc(localVariables[v], Pop(localVariables[v].StackType)) {
 					ILStackWasEmpty = currentStack.IsEmpty
 				};
-			} else {
-=======
-			if (v >= 0 && v < localVariables.Length)
-			{
-				return new StLoc(localVariables[v], Pop(localVariables[v].StackType)) {
-					ILStackWasEmpty = currentStack.IsEmpty
-				};
-			}
-			else
-			{
->>>>>>> 41c99e47
+			}
+			else
+			{
 				Pop();
 				return new InvalidExpression($"stloc {v} (out-of-bounds)");
 			}
@@ -2257,7 +1465,7 @@
 
 		private ILInstruction DecodeUnaligned()
 		{
-			byte alignment = reader.ReadByte();
+			byte alignment = (byte)currentInstruction.Operand;
 			var inst = DecodeInstruction();
 			var sup = UnpackPush(inst) as ISupportsUnalignedPrefix;
 			if (sup != null)
@@ -2358,17 +1566,10 @@
 
 		ILInstruction DecodeCallIndirect()
 		{
-<<<<<<< HEAD
 			var signatureHandle = (dnlib.DotNet.MethodSig)currentInstruction.Operand;
 			var fpt = module.DecodeMethodSignature(signatureHandle, genericContext);
 			var functionPointer = Pop(StackType.I);
 			int firstArgument = signatureHandle.HasThis ? 1 : 0;
-=======
-			var signatureHandle = (StandaloneSignatureHandle)ReadAndDecodeMetadataToken();
-			var (header, fpt) = module.DecodeMethodSignature(signatureHandle, genericContext);
-			var functionPointer = Pop(StackType.I);
-			int firstArgument = header.IsInstance ? 1 : 0;
->>>>>>> 41c99e47
 			var arguments = new ILInstruction[firstArgument + fpt.ParameterTypes.Length];
 			for (int i = fpt.ParameterTypes.Length - 1; i >= 0; i--)
 			{
@@ -2379,13 +1580,8 @@
 				arguments[0] = Pop();
 			}
 			var call = new CallIndirect(
-<<<<<<< HEAD
 				signatureHandle.HasThis,
 				signatureHandle.ExplicitThis,
-=======
-				header.IsInstance,
-				header.HasExplicitThis,
->>>>>>> 41c99e47
 				fpt,
 				functionPointer,
 				arguments
@@ -2396,7 +1592,6 @@
 				return call;
 		}
 
-<<<<<<< HEAD
 		static int GetPopCount(OpCode callCode, dnlib.DotNet.IMethod methodReference)
 		{
 			int popCount = methodReference.MethodSig.Params.Count;
@@ -2405,8 +1600,6 @@
 			return popCount;
 		}
 
-=======
->>>>>>> 41c99e47
 		ILInstruction Comparison(ComparisonKind kind, bool un = false)
 		{
 			var right = Pop();
@@ -2422,7 +1615,6 @@
 					right = new Conv(right, PrimitiveType.I, false, Sign.None);
 				}
 				left = new Conv(left, right.ResultType.ToPrimitiveType(), false, Sign.None);
-<<<<<<< HEAD
 			}
 			else if ((right.ResultType == StackType.O || right.ResultType == StackType.Ref) && left.ResultType.IsIntegerType())
 			{
@@ -2432,17 +1624,6 @@
 				}
 				right = new Conv(right, left.ResultType.ToPrimitiveType(), false, Sign.None);
 			}
-=======
-			}
-			else if ((right.ResultType == StackType.O || right.ResultType == StackType.Ref) && left.ResultType.IsIntegerType())
-			{
-				if (left.ResultType == StackType.I4)
-				{
-					left = new Conv(left, PrimitiveType.I, false, Sign.None);
-				}
-				right = new Conv(right, left.ResultType.ToPrimitiveType(), false, Sign.None);
-			}
->>>>>>> 41c99e47
 
 			// make implicit integer conversions explicit:
 			MakeExplicitConversion(sourceType: StackType.I4, targetType: StackType.I, conversionType: PrimitiveType.I);
@@ -2491,13 +1672,15 @@
 				}
 				return new Comp(kind, Sign.None, left, right);
 			}
-<<<<<<< HEAD
 
 			void MakeExplicitConversion(StackType sourceType, StackType targetType, PrimitiveType conversionType)
 			{
-				if (left.ResultType == sourceType && right.ResultType == targetType) {
+				if (left.ResultType == sourceType && right.ResultType == targetType)
+				{
 					left = new Conv(left, conversionType, false, Sign.None);
-				} else if (left.ResultType == targetType && right.ResultType == sourceType) {
+				}
+				else if (left.ResultType == targetType && right.ResultType == sourceType)
+				{
 					right = new Conv(right, conversionType, false, Sign.None);
 				}
 			}
@@ -2509,52 +1692,24 @@
 		}
 
 		ILInstruction DecodeComparisonBranch(bool shortForm, ComparisonKind kind, bool un = false)
-=======
-
-			void MakeExplicitConversion(StackType sourceType, StackType targetType, PrimitiveType conversionType)
-			{
-				if (left.ResultType == sourceType && right.ResultType == targetType)
-				{
-					left = new Conv(left, conversionType, false, Sign.None);
-				}
-				else if (left.ResultType == targetType && right.ResultType == sourceType)
-				{
-					right = new Conv(right, conversionType, false, Sign.None);
-				}
-			}
-		}
-
-		bool IsInvalidBranch(int target) => target < 0 || target >= reader.Length;
-
-		ILInstruction DecodeComparisonBranch(ILOpCode opCode, ComparisonKind kind, bool un = false)
->>>>>>> 41c99e47
-		{
-			int start = reader.Offset - 1; // opCode is always one byte in this case
-			int target = ILParser.DecodeBranchTarget(ref reader, opCode);
+		{
+			int? target = DecodeBranchTarget(shortForm);
 			var condition = Comparison(kind, un);
-<<<<<<< HEAD
 			condition.AddILRange(GetCurrentInstructionInterval());
-			if (target != null) {
+			if (target != null)
+			{
 				MarkBranchTarget(target.Value);
 				return new IfInstruction(condition, new Branch(target.Value));
-			} else {
-=======
-			condition.AddILRange(new Interval(start, reader.Offset));
-			if (!IsInvalidBranch(target))
-			{
-				MarkBranchTarget(target);
-				return new IfInstruction(condition, new Branch(target));
-			}
-			else
-			{
->>>>>>> 41c99e47
+			}
+			else
+			{
 				return new IfInstruction(condition, new InvalidBranch("Invalid branch target"));
 			}
 		}
 
-		ILInstruction DecodeConditionalBranch(ILOpCode opCode, bool negate)
-		{
-			int target = ILParser.DecodeBranchTarget(ref reader, opCode);
+		ILInstruction DecodeConditionalBranch(bool shortForm, bool negate)
+		{
+			int? target = DecodeBranchTarget(shortForm);
 			ILInstruction condition = Pop();
 			switch (condition.ResultType)
 			{
@@ -2596,10 +1751,10 @@
 					}
 					break;
 			}
-			if (!IsInvalidBranch(target))
-			{
-				MarkBranchTarget(target);
-				return new IfInstruction(condition, new Branch(target));
+			if (target != null)
+			{
+				MarkBranchTarget(target.Value);
+				return new IfInstruction(condition, new Branch(target.Value));
 			}
 			else
 			{
@@ -2607,17 +1762,17 @@
 			}
 		}
 
-		ILInstruction DecodeUnconditionalBranch(ILOpCode opCode, bool isLeave = false)
-		{
-			int target = ILParser.DecodeBranchTarget(ref reader, opCode);
+		ILInstruction DecodeUnconditionalBranch(bool shortForm, bool isLeave = false)
+		{
+			int? target = DecodeBranchTarget(shortForm);
 			if (isLeave)
 			{
 				currentStack = currentStack.Clear();
 			}
-			if (!IsInvalidBranch(target))
-			{
-				MarkBranchTarget(target);
-				return new Branch(target);
+			if (target != null)
+			{
+				MarkBranchTarget(target.Value);
+				return new Branch(target.Value);
 			}
 			else
 			{
@@ -2633,41 +1788,27 @@
 
 		ILInstruction DecodeSwitch()
 		{
-<<<<<<< HEAD
 			var labels = (Instruction[])currentInstruction.Operand;
 			var instr = new SwitchInstruction(Pop(StackType.I4));
 
-			for (int i = 0; i < labels.Length; i++) {
+			for (int i = 0; i < labels.Length; i++)
+			{
 				var section = new SwitchSection();
 				section.Labels = new LongSet(i);
 				int? target = (int?)labels[i]?.Offset;
-				if (target != null) {
+				if (target != null)
+				{
 					MarkBranchTarget(target.Value);
 					section.Body = new Branch(target.Value);
-				} else {
-=======
-			var targets = ILParser.DecodeSwitchTargets(ref reader);
-			var instr = new SwitchInstruction(Pop(StackType.I4));
-
-			for (int i = 0; i < targets.Length; i++)
-			{
-				var section = new SwitchSection();
-				section.Labels = new LongSet(i);
-				int target = targets[i];
-				if (!IsInvalidBranch(target))
-				{
-					MarkBranchTarget(target);
-					section.Body = new Branch(target);
 				}
 				else
 				{
->>>>>>> 41c99e47
 					section.Body = new InvalidBranch("Invalid branch target");
 				}
 				instr.Sections.Add(section);
 			}
 			var defaultSection = new SwitchSection();
-			defaultSection.Labels = new LongSet(new LongInterval(0, targets.Length)).Invert();
+			defaultSection.Labels = new LongSet(new LongInterval(0, labels.Length)).Invert();
 			defaultSection.Body = new Nop();
 			instr.Sections.Add(defaultSection);
 			return instr;
@@ -2733,26 +1874,12 @@
 			return new Leave(mainContainer, call);
 		}
 
-<<<<<<< HEAD
 		ILInstruction LdToken(dnlib.DotNet.IMDTokenProvider token)
 		{
-			if (token is dnlib.DotNet.IType s) {
+			if (token is dnlib.DotNet.ITypeDefOrRef s) {
 				return new LdTypeToken(module.ResolveType(s, genericContext));
 			}
 			return new LdMemberToken((IMember)module.ResolveEntity(token, genericContext));
-=======
-		ILInstruction LdToken(EntityHandle token)
-		{
-			if (token.Kind.IsTypeKind())
-				return new LdTypeToken(module.ResolveType(token, genericContext));
-			if (token.Kind.IsMemberKind())
-			{
-				var entity = module.ResolveEntity(token, genericContext);
-				if (entity is IMember member)
-					return new LdMemberToken(member);
-			}
-			throw new BadImageFormatException("Invalid metadata token for ldtoken instruction.");
->>>>>>> 41c99e47
 		}
 	}
 }