﻿// Copyright (c) 2014 Daniel Grunwald
//
// Permission is hereby granted, free of charge, to any person obtaining a copy of this
// software and associated documentation files (the "Software"), to deal in the Software
// without restriction, including without limitation the rights to use, copy, modify, merge,
// publish, distribute, sublicense, and/or sell copies of the Software, and to permit persons
// to whom the Software is furnished to do so, subject to the following conditions:
//
// The above copyright notice and this permission notice shall be included in all copies or
// substantial portions of the Software.
//
// THE SOFTWARE IS PROVIDED "AS IS", WITHOUT WARRANTY OF ANY KIND, EXPRESS OR IMPLIED,
// INCLUDING BUT NOT LIMITED TO THE WARRANTIES OF MERCHANTABILITY, FITNESS FOR A PARTICULAR
// PURPOSE AND NONINFRINGEMENT. IN NO EVENT SHALL THE AUTHORS OR COPYRIGHT HOLDERS BE LIABLE
// FOR ANY CLAIM, DAMAGES OR OTHER LIABILITY, WHETHER IN AN ACTION OF CONTRACT, TORT OR
// OTHERWISE, ARISING FROM, OUT OF OR IN CONNECTION WITH THE SOFTWARE OR THE USE OR OTHER
// DEALINGS IN THE SOFTWARE.

#nullable enable

using System.Collections.Generic;
using System.Diagnostics;
using System.Linq;
using System.Threading;
<<<<<<< HEAD
=======

>>>>>>> 41c99e47
using ICSharpCode.Decompiler.IL.Transforms;

namespace ICSharpCode.Decompiler.IL.ControlFlow
{
	/// <summary>
	/// Detect suitable exit points for BlockContainers.
	///
	/// An "exit point" is an instruction that causes control flow
	/// to leave the container (a branch or leave instruction).
	///
	/// If an "exit point" instruction is placed immediately following a
	/// block container, each equivalent exit point within the container
	/// can be replaced with a "leave container" instruction.
	///
	/// This transform performs this replacement: any exit points
	/// equivalent to the exit point following the container are
	/// replaced with a leave instruction.
	/// Additionally, if the container is not yet followed by an exit point,
	/// but has room to introduce such an exit point (i.e. iff the container's
	/// end point is currently unreachable), we pick one of the non-return
	/// exit points within the container, move it to the position following the
	/// container, and replace all instances within the container with a leave
	/// instruction.
	///
	/// This makes it easier for the following transforms to construct
	/// control flow that falls out of blocks instead of using goto/break statements.
	/// </summary>
	public class DetectExitPoints : ILVisitor, IILTransform
	{
		static readonly Nop ExitNotYetDetermined = new Nop { Comment = "ExitNotYetDetermined" };
		static readonly Nop NoExit = new Nop { Comment = "NoExit" };

		/// <summary>
		/// Gets the next instruction after <paramref name="inst"/> is executed.
		/// Returns NoExit when the next instruction cannot be identified;
		/// returns <c>null</c> when the end of a Block is reached (so that we could insert an arbitrary instruction)
		/// </summary>
		internal static ILInstruction GetExit(ILInstruction inst)
		{
			SlotInfo? slot = inst.SlotInfo;
			if (slot == Block.InstructionSlot)
			{
				Block block = (Block)inst.Parent!;
				return block.Instructions.ElementAtOrDefault(inst.ChildIndex + 1) ?? ExitNotYetDetermined;
			}
			else if (slot == TryInstruction.TryBlockSlot
			  || slot == TryCatchHandler.BodySlot
			  || slot == TryCatch.HandlerSlot
			  || slot == PinnedRegion.BodySlot
			  || slot == UsingInstruction.BodySlot
			  || slot == LockInstruction.BodySlot)
			{
				return GetExit(inst.Parent!);
			}
			return NoExit;
		}

		/// <summary>
		/// Returns true iff exit1 and exit2 are both exit instructions
		/// (branch or leave) and both represent the same exit.
		/// </summary>
		internal static bool CompatibleExitInstruction(ILInstruction exit1, ILInstruction exit2)
		{
			if (exit1 == null || exit2 == null || exit1.OpCode != exit2.OpCode)
				return false;
			switch (exit1.OpCode)
			{
				case OpCode.Branch:
					Branch br1 = (Branch)exit1;
					Branch br2 = (Branch)exit2;
					return br1.TargetBlock == br2.TargetBlock;
				case OpCode.Leave:
					Leave leave1 = (Leave)exit1;
					Leave leave2 = (Leave)exit2;
					return leave1.TargetContainer == leave2.TargetContainer && leave1.Value.MatchNop() && leave2.Value.MatchNop();
				default:
					return false;
			}
		}

		class ContainerContext
		{
			public readonly BlockContainer Container;

			/// <summary>
			/// The instruction that will be executed next after leaving the Container.
			/// <c>ExitNotYetDetermined</c> means the container is last in its parent block, and thus does not
			/// yet have any leave instructions. This means we can move any exit instruction of
			/// our choice our of the container and replace it with a leave instruction.
			/// </summary>
			public readonly ILInstruction CurrentExit;

			/// <summary>
			/// If <c>currentExit==ExitNotYetDetermined</c>, holds the list of potential exit instructions.
			/// After the currentContainer was visited completely, one of these will be selected as exit instruction.
			/// </summary>
			public readonly List<ILInstruction>? PotentialExits = null;
<<<<<<< HEAD

			public ContainerContext(BlockContainer container, ILInstruction currentExit)
			{
				this.Container = container;
				this.CurrentExit = currentExit;
				this.PotentialExits = (currentExit == ExitNotYetDetermined ? new List<ILInstruction>() : null);
			}

=======

			public ContainerContext(BlockContainer container, ILInstruction currentExit)
			{
				this.Container = container;
				this.CurrentExit = currentExit;
				this.PotentialExits = (currentExit == ExitNotYetDetermined ? new List<ILInstruction>() : null);
			}

>>>>>>> 41c99e47
			public void HandleExit(ILInstruction inst)
			{
				if (this.CurrentExit == ExitNotYetDetermined && this.Container.LeaveCount == 0)
				{
					this.PotentialExits!.Add(inst);
				}
				else if (CompatibleExitInstruction(inst, this.CurrentExit))
				{
					inst.ReplaceWith(new Leave(this.Container).WithILRange(inst));
				}
			}
		}

		CancellationToken cancellationToken;
		readonly List<Block> blocksPotentiallyMadeUnreachable = new List<Block>();
		readonly Stack<ContainerContext> containerStack = new Stack<ContainerContext>();

		public void Run(ILFunction function, ILTransformContext context)
		{
			cancellationToken = context.CancellationToken;
			blocksPotentiallyMadeUnreachable.Clear();
			containerStack.Clear();
			function.AcceptVisitor(this);
			// It's possible that there are unreachable code blocks which we only
			// detect as such during exit point detection.
			// Clean them up.
			foreach (var block in blocksPotentiallyMadeUnreachable)
			{
				if (block.IncomingEdgeCount == 0 || block.IncomingEdgeCount == 1 && IsInfiniteLoop(block))
				{
					block.Remove();
				}
			}
			blocksPotentiallyMadeUnreachable.Clear();
			containerStack.Clear();
		}

		static bool IsInfiniteLoop(Block block)
		{
			return block.Instructions.Count == 1
				&& block.Instructions[0] is Branch b
				&& b.TargetBlock == block;
		}

		protected override void Default(ILInstruction inst)
		{
			foreach (var child in inst.Children)
				child.AcceptVisitor(this);
		}

		protected internal override void VisitBlockContainer(BlockContainer container)
		{
			var thisExit = GetExit(container);
			var stackEntry = new ContainerContext(container, thisExit);
			containerStack.Push(stackEntry);
			base.VisitBlockContainer(container);
			if (stackEntry.PotentialExits?.Any(i => i.IsConnected) ?? false)
			{
				// This transform determined an exit point.
				var newExit = ChooseExit(stackEntry.PotentialExits.Where(i => i.IsConnected));
				Debug.Assert(!newExit.MatchLeave(container));
				foreach (var exit in stackEntry.PotentialExits)
				{
					if (exit.IsConnected && CompatibleExitInstruction(newExit, exit))
					{
						exit.ReplaceWith(new Leave(container).WithILRange(exit));
					}
				}
				ILInstruction inst = container;
				// traverse up to the block (we'll always find one because GetExit
				// only returns ExitNotYetDetermined if there's a block)
				while (inst.Parent!.OpCode != OpCode.Block)
					inst = inst.Parent;
				Block block = (Block)inst.Parent;
				if (block.HasFlag(InstructionFlags.EndPointUnreachable))
				{
					// Special case: despite replacing the exits with leave(currentContainer),
					// we still have an unreachable endpoint.
					// The appended currentExit instruction would not be reachable!
					// This happens in test case ExceptionHandling.ThrowInFinally()
					if (newExit is Branch b)
					{
						blocksPotentiallyMadeUnreachable.Add(b.TargetBlock);
					}
				}
				else
				{
					block.Instructions.Add(newExit);
				}
			}
			if (containerStack.Pop() != stackEntry)
			{
				Debug.Fail("containerStack got imbalanced");
			}
		}

		static ILInstruction ChooseExit(IEnumerable<ILInstruction> potentialExits)
		{
			using var enumerator = potentialExits.GetEnumerator();
			enumerator.MoveNext();
			ILInstruction first = enumerator.Current;
			if (first is Leave { IsLeavingFunction: true })
			{
				while (enumerator.MoveNext())
				{
					var exit = enumerator.Current;
					if (!(exit is Leave { IsLeavingFunction: true }))
						return exit;
				}
			}
			return first;
		}

		protected internal override void VisitBlock(Block block)
		{
			cancellationToken.ThrowIfCancellationRequested();
			// Don't use foreach loop, because the children might add to the block
			for (int i = 0; i < block.Instructions.Count; i++)
			{
				block.Instructions[i].AcceptVisitor(this);
			}
		}

		protected internal override void VisitBranch(Branch inst)
		{
			foreach (var entry in containerStack)
			{
				if (inst.TargetBlock.IsDescendantOf(entry.Container))
					break;
				entry.HandleExit(inst);
			}
		}

		protected internal override void VisitLeave(Leave inst)
		{
			base.VisitLeave(inst);
			if (!inst.Value.MatchNop())
				return;
			foreach (var entry in containerStack)
			{
				if (inst.TargetContainer == entry.Container)
					break;
				if (inst.IsLeavingFunction || inst.TargetContainer.Kind != ContainerKind.Normal)
				{
					if (entry.Container.Kind == ContainerKind.Normal)
					{
						// Don't transform a `return`/`break` into a leave for try-block containers (or similar).
						// It's possible that those can be turned into fallthrough later, but
						// it might not work out and then we would be left with a `goto`.
						// But continue searching the container stack, it might be possible to
						// turn the `return` into a `break` instead.
					}
					else
					{
						// return; could turn to break;
						entry.HandleExit(inst);
						break; // but only for the innermost loop/switch
					}
				}
				else
				{
					entry.HandleExit(inst);
				}
			}
		}
	}
}<|MERGE_RESOLUTION|>--- conflicted
+++ resolved
@@ -22,10 +22,7 @@
 using System.Diagnostics;
 using System.Linq;
 using System.Threading;
-<<<<<<< HEAD
-=======
-
->>>>>>> 41c99e47
+
 using ICSharpCode.Decompiler.IL.Transforms;
 
 namespace ICSharpCode.Decompiler.IL.ControlFlow
@@ -123,7 +120,6 @@
 			/// After the currentContainer was visited completely, one of these will be selected as exit instruction.
 			/// </summary>
 			public readonly List<ILInstruction>? PotentialExits = null;
-<<<<<<< HEAD
 
 			public ContainerContext(BlockContainer container, ILInstruction currentExit)
 			{
@@ -132,16 +128,6 @@
 				this.PotentialExits = (currentExit == ExitNotYetDetermined ? new List<ILInstruction>() : null);
 			}
 
-=======
-
-			public ContainerContext(BlockContainer container, ILInstruction currentExit)
-			{
-				this.Container = container;
-				this.CurrentExit = currentExit;
-				this.PotentialExits = (currentExit == ExitNotYetDetermined ? new List<ILInstruction>() : null);
-			}
-
->>>>>>> 41c99e47
 			public void HandleExit(ILInstruction inst)
 			{
 				if (this.CurrentExit == ExitNotYetDetermined && this.Container.LeaveCount == 0)
