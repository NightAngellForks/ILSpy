--- conflicted
+++ resolved
@@ -70,11 +70,7 @@
 				new ChildInfo("init") { CanInlineInto = true },
 				new ChildInfo("body")
 			}),
-<<<<<<< HEAD
-			CustomInvariant("Debug.Assert(Variable.Kind == VariableKind.PinnedRegionLocal);")),
-=======
 			CustomInvariant("DebugAssert(Variable.Kind == VariableKind.PinnedRegionLocal);")),
->>>>>>> 41c99e47
 		new OpCode("binary", "Common instruction for add, sub, mul, div, rem, bit.and, bit.or, bit.xor, shl and shr.",
 			CustomClassName("BinaryNumericInstruction"), Binary, CustomWriteTo, CustomConstructor, CustomComputeFlags,
 			MatchCondition("CheckForOverflow == o.CheckForOverflow && Sign == o.Sign && Operator == o.Operator && IsLifted == o.IsLifted")),
@@ -223,15 +219,9 @@
 		new OpCode("ldftn", "Load method pointer",
 			CustomClassName("LdFtn"), NoArguments, HasMethodOperand(), ResultType("I")),
 		new OpCode("ldvirtftn", "Load method pointer",
-<<<<<<< HEAD
-			CustomClassName("LdVirtFtn"), Unary, HasMethodOperand, MayThrow, ResultType("I")),
-		new OpCode("ldvirtdelegate", "Virtual delegate construction",
-			CustomClassName("LdVirtDelegate"), Unary, HasTypeOperand, HasMethodOperand,
-=======
 			CustomClassName("LdVirtFtn"), Unary, HasMethodOperand(), MayThrow, ResultType("I")),
 		new OpCode("ldvirtdelegate", "Virtual delegate construction",
 			CustomClassName("LdVirtDelegate"), Unary, HasTypeOperand, HasMethodOperand(),
->>>>>>> 41c99e47
 			MayThrow, ResultType("O")),
 		new OpCode("ldtypetoken", "Loads runtime representation of metadata token",
 			CustomClassName("LdTypeToken"), NoArguments, HasTypeOperand, ResultType("O")),
@@ -299,11 +289,7 @@
 				+ "The input must be an object reference (O)." + Environment.NewLine
 				+ "If the input is an array/string, evaluates to a reference to the first element/character, or to a null reference if the array is null or empty." + Environment.NewLine
 				+ "Otherwise, uses the GetPinnableReference method to get the reference, or evaluates to a null reference if the input is null." + Environment.NewLine,
-<<<<<<< HEAD
-			CustomArguments(("argument", new[] { "O" })), ResultType("Ref"), HasMethodOperand),
-=======
 			CustomArguments(("argument", new[] { "O" })), ResultType("Ref"), HasMethodOperand(nullable: true)),
->>>>>>> 41c99e47
 		new OpCode("string.to.int", "Maps a string value to an integer. This is used in switch(string).",
 			CustomArguments(("argument", new[] { "O" })), CustomConstructor, CustomWriteTo, ResultType("I4")),
 
@@ -313,11 +299,7 @@
 
 		new OpCode("user.logic.operator", "Use of user-defined &amp;&amp; or || operator.",
 			CustomClassName("UserDefinedLogicOperator"),
-<<<<<<< HEAD
-			HasMethodOperand, ResultType("O"),
-=======
 			HasMethodOperand(), ResultType("O"),
->>>>>>> 41c99e47
 			CustomChildren(new []{
 				new ChildInfo("left") { CanInlineInto = true },
 				new ChildInfo("right") { CanInlineInto = false } // only executed depending on value of left
@@ -357,11 +339,7 @@
 			CustomClassName("DynamicIsEventInstruction"), Dynamic, CustomArguments(("argument", new[] { "O" })), CustomWriteTo),
 
 		new OpCode("match", "ILAst representation of C# patterns",
-<<<<<<< HEAD
-			CustomClassName("MatchInstruction"), HasVariableOperand("Store"), HasMethodOperand,
-=======
 			CustomClassName("MatchInstruction"), HasVariableOperand("Store"), HasMethodOperand(nullable: true),
->>>>>>> 41c99e47
 			BoolFlag("IsDeconstructCall"), BoolFlag("IsDeconstructTuple"), BoolFlag("CheckType"), BoolFlag("CheckNotNull"),
 			CustomChildren(new []{
 				new ChildInfo("testedOperand") { CanInlineInto = true },
@@ -1121,24 +1099,6 @@
 		opCode.WriteOperand.Add("type.WriteTo(output);");
 	};
 
-<<<<<<< HEAD
-	static Action<OpCode> HasMethodOperand = opCode => {
-		opCode.ConstructorParameters.Add("IMethod method");
-		opCode.Members.Add("readonly IMethod method;");
-		opCode.ConstructorBody.Add("this.method = method;");
-		opCode.MatchParameters.Add(new MatchParamInfo { TypeName = "IMethod", Name = "method", FieldName = "Method" });
-		opCode.PerformMatchConditions.Add("object.Equals(method, o.method)");
-		opCode.Members.Add("/// <summary>Returns the method operand.</summary>" + Environment.NewLine
-						+ "public IMethod Method { get { return method; } }");
-		opCode.GenerateWriteTo = true;
-		opCode.WriteOperand.Add("if (method != null) {");
-		opCode.WriteOperand.Add("\toutput.Write(' ');");
-		opCode.WriteOperand.Add("\tmethod.WriteTo(output);");
-		opCode.WriteOperand.Add("}");
-		opCode.Interfaces.Add("IInstructionWithMethodOperand");
-	};
-	
-=======
 	static Action<OpCode> HasMethodOperand(bool nullable = false)
 	{
 		return opCode => {
@@ -1159,7 +1119,6 @@
 		};
 	}
 
->>>>>>> 41c99e47
 	static Action<OpCode> HasMemberOperand = opCode => {
 		opCode.ConstructorParameters.Add("IMember member");
 		opCode.Members.Add("readonly IMember member;");
