--- conflicted
+++ resolved
@@ -55,13 +55,8 @@
 		/// Gets the current module.
 		/// This property may return null if this context does not specify any module.
 		/// </summary>
-<<<<<<< HEAD
-		IModule CurrentModule { get; }
-		
-=======
 		IModule? CurrentModule { get; }
 
->>>>>>> 41c99e47
 		/// <summary>
 		/// Gets the current type definition.
 		/// </summary>
