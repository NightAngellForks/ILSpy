--- conflicted
+++ resolved
@@ -1,14 +1,14 @@
 ﻿// Copyright (c) 2010-2013 AlphaSierraPapa for the SharpDevelop Team
-// 
+//
 // Permission is hereby granted, free of charge, to any person obtaining a copy of this
 // software and associated documentation files (the "Software"), to deal in the Software
 // without restriction, including without limitation the rights to use, copy, modify, merge,
 // publish, distribute, sublicense, and/or sell copies of the Software, and to permit persons
 // to whom the Software is furnished to do so, subject to the following conditions:
-// 
+//
 // The above copyright notice and this permission notice shall be included in all copies or
 // substantial portions of the Software.
-// 
+//
 // THE SOFTWARE IS PROVIDED "AS IS", WITHOUT WARRANTY OF ANY KIND, EXPRESS OR IMPLIED,
 // INCLUDING BUT NOT LIMITED TO THE WARRANTIES OF MERCHANTABILITY, FITNESS FOR A PARTICULAR
 // PURPOSE AND NONINFRINGEMENT. IN NO EVENT SHALL THE AUTHORS OR COPYRIGHT HOLDERS BE LIABLE
@@ -49,11 +49,7 @@
 		}
 
 		public DefaultParameter(IType type, string name, IParameterizedMember owner = null, IReadOnlyList<IAttribute> attributes = null,
-<<<<<<< HEAD
-		                        ReferenceKind referenceKind = ReferenceKind.None, bool isParams = false, bool isOptional = false, object defaultValue = null)
-=======
-								ReferenceKind referenceKind = ReferenceKind.None, bool isParams = false, bool isOptional = false, object defaultValue = null)
->>>>>>> 41c99e47
+				ReferenceKind referenceKind = ReferenceKind.None, bool isParams = false, bool isOptional = false, object defaultValue = null)
 		{
 			if (type == null)
 				throw new ArgumentNullException(nameof(type));
@@ -76,11 +72,7 @@
 		public IParameterizedMember Owner {
 			get { return owner; }
 		}
-<<<<<<< HEAD
-		
-=======
 
->>>>>>> 41c99e47
 		public IEnumerable<IAttribute> GetAttributes() => attributes;
 
 		public ReferenceKind ReferenceKind => referenceKind;
@@ -103,20 +95,9 @@
 		bool IVariable.IsConst {
 			get { return false; }
 		}
-<<<<<<< HEAD
-		
-		public bool HasConstantValueInSignature {
-			get { return IsOptional; }
-		}
-		
-		public object GetConstantValue(bool throwOnInvalidMetadata)
-		{
-			return defaultValue;
-=======
 
 		public bool HasConstantValueInSignature {
 			get { return IsOptional; }
->>>>>>> 41c99e47
 		}
 
 		public object GetConstantValue(bool throwOnInvalidMetadata)
@@ -143,12 +124,8 @@
 			b.Append(parameter.Name);
 			b.Append(':');
 			b.Append(parameter.Type.ReflectionName);
-<<<<<<< HEAD
-			if (parameter.IsOptional && parameter.HasConstantValueInSignature) {
-=======
 			if (parameter.IsOptional && parameter.HasConstantValueInSignature)
 			{
->>>>>>> 41c99e47
 				b.Append(" = ");
 				object val = parameter.GetConstantValue(throwOnInvalidMetadata: false);
 				if (val != null)
