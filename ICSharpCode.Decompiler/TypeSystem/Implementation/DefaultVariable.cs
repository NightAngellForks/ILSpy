--- conflicted
+++ resolved
@@ -59,11 +59,7 @@
 		public bool IsConst {
 			get { return isConst; }
 		}
-<<<<<<< HEAD
-		
-=======
 
->>>>>>> 41c99e47
 		public object GetConstantValue(bool throwOnInvalidMetadata)
 		{
 			return constantValue;
