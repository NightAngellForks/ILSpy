﻿// Copyright (c) 2010-2013 AlphaSierraPapa for the SharpDevelop Team
//
// Permission is hereby granted, free of charge, to any person obtaining a copy of this
// software and associated documentation files (the "Software"), to deal in the Software
// without restriction, including without limitation the rights to use, copy, modify, merge,
// publish, distribute, sublicense, and/or sell copies of the Software, and to permit persons
// to whom the Software is furnished to do so, subject to the following conditions:
//
// The above copyright notice and this permission notice shall be included in all copies or
// substantial portions of the Software.
//
// THE SOFTWARE IS PROVIDED "AS IS", WITHOUT WARRANTY OF ANY KIND, EXPRESS OR IMPLIED,
// INCLUDING BUT NOT LIMITED TO THE WARRANTIES OF MERCHANTABILITY, FITNESS FOR A PARTICULAR
// PURPOSE AND NONINFRINGEMENT. IN NO EVENT SHALL THE AUTHORS OR COPYRIGHT HOLDERS BE LIABLE
// FOR ANY CLAIM, DAMAGES OR OTHER LIABILITY, WHETHER IN AN ACTION OF CONTRACT, TORT OR
// OTHERWISE, ARISING FROM, OUT OF OR IN CONNECTION WITH THE SOFTWARE OR THE USE OR OTHER
// DEALINGS IN THE SOFTWARE.

using ICSharpCode.Decompiler.Util;

namespace ICSharpCode.Decompiler.TypeSystem.Implementation
{
	/// <summary>
	/// Represents a specialized IEvent (event after type substitution).
	/// </summary>
	public class SpecializedEvent : SpecializedMember, IEvent
	{
		public static IEvent Create(IEvent ev, TypeParameterSubstitution substitution)
		{
			if (TypeParameterSubstitution.Identity.Equals(substitution)
				|| ev.DeclaringType.TypeParameterCount == 0)
			{
				return ev;
			}
			if (substitution.MethodTypeArguments != null && substitution.MethodTypeArguments.Count > 0)
				substitution = new TypeParameterSubstitution(substitution.ClassTypeArguments, EmptyList<IType>.Instance);
			return new SpecializedEvent(ev, substitution);
		}

		readonly IEvent eventDefinition;

		public SpecializedEvent(IEvent eventDefinition, TypeParameterSubstitution substitution)
			: base(eventDefinition)
		{
			this.eventDefinition = eventDefinition;
			AddSubstitution(substitution);
		}

<<<<<<< HEAD
		public new dnlib.DotNet.EventDef MetadataToken => eventDefinition.MetadataToken;

=======
>>>>>>> 09a9a117
		public bool CanAdd {
			get { return eventDefinition.CanAdd; }
		}

		public bool CanRemove {
			get { return eventDefinition.CanRemove; }
		}

		public bool CanInvoke {
			get { return eventDefinition.CanInvoke; }
		}

		IMethod addAccessor, removeAccessor, invokeAccessor;

		public IMethod AddAccessor {
			get { return WrapAccessor(ref this.addAccessor, eventDefinition.AddAccessor); }
		}

		public IMethod RemoveAccessor {
			get { return WrapAccessor(ref this.removeAccessor, eventDefinition.RemoveAccessor); }
		}

		public IMethod InvokeAccessor {
			get { return WrapAccessor(ref this.invokeAccessor, eventDefinition.InvokeAccessor); }
		}
	}
}<|MERGE_RESOLUTION|>--- conflicted
+++ resolved
@@ -46,11 +46,8 @@
 			AddSubstitution(substitution);
 		}
 
-<<<<<<< HEAD
 		public new dnlib.DotNet.EventDef MetadataToken => eventDefinition.MetadataToken;
 
-=======
->>>>>>> 09a9a117
 		public bool CanAdd {
 			get { return eventDefinition.CanAdd; }
 		}
