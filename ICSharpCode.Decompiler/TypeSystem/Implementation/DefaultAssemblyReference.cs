﻿// Copyright (c) 2010-2013 AlphaSierraPapa for the SharpDevelop Team
// 
// Permission is hereby granted, free of charge, to any person obtaining a copy of this
// software and associated documentation files (the "Software"), to deal in the Software
// without restriction, including without limitation the rights to use, copy, modify, merge,
// publish, distribute, sublicense, and/or sell copies of the Software, and to permit persons
// to whom the Software is furnished to do so, subject to the following conditions:
// 
// The above copyright notice and this permission notice shall be included in all copies or
// substantial portions of the Software.
// 
// THE SOFTWARE IS PROVIDED "AS IS", WITHOUT WARRANTY OF ANY KIND, EXPRESS OR IMPLIED,
// INCLUDING BUT NOT LIMITED TO THE WARRANTIES OF MERCHANTABILITY, FITNESS FOR A PARTICULAR
// PURPOSE AND NONINFRINGEMENT. IN NO EVENT SHALL THE AUTHORS OR COPYRIGHT HOLDERS BE LIABLE
// FOR ANY CLAIM, DAMAGES OR OTHER LIABILITY, WHETHER IN AN ACTION OF CONTRACT, TORT OR
// OTHERWISE, ARISING FROM, OUT OF OR IN CONNECTION WITH THE SOFTWARE OR THE USE OR OTHER
// DEALINGS IN THE SOFTWARE.

using System;

namespace ICSharpCode.Decompiler.TypeSystem.Implementation
{
	/// <summary>
	/// References an existing assembly by name.
	/// </summary>
	[Serializable]
	public sealed class DefaultAssemblyReference : IModuleReference, ISupportsInterning
	{
		public static readonly IModuleReference CurrentAssembly = new CurrentModuleReference();
<<<<<<< HEAD
		
=======

>>>>>>> 41c99e47
		readonly string shortName;

		public DefaultAssemblyReference(string assemblyName)
		{
			int pos = assemblyName != null ? assemblyName.IndexOf(',') : -1;
			if (pos >= 0)
				shortName = assemblyName.Substring(0, pos);
			else
				shortName = assemblyName;
		}
<<<<<<< HEAD
		
=======

>>>>>>> 41c99e47
		public IModule Resolve(ITypeResolveContext context)
		{
			IModule current = context.CurrentModule;
			if (current != null && string.Equals(shortName, current.AssemblyName, StringComparison.OrdinalIgnoreCase))
				return current;
<<<<<<< HEAD
			foreach (IModule asm in context.Compilation.Modules) {
=======
			foreach (IModule asm in context.Compilation.Modules)
			{
>>>>>>> 41c99e47
				if (string.Equals(shortName, asm.AssemblyName, StringComparison.OrdinalIgnoreCase))
					return asm;
			}
			return null;
		}

		public override string ToString()
		{
			return shortName;
		}

		int ISupportsInterning.GetHashCodeForInterning()
		{
			unchecked
			{
				return shortName.GetHashCode();
			}
		}

		bool ISupportsInterning.EqualsForInterning(ISupportsInterning other)
		{
			DefaultAssemblyReference o = other as DefaultAssemblyReference;
			return o != null && shortName == o.shortName;
		}

		[Serializable]
		sealed class CurrentModuleReference : IModuleReference
		{
			public IModule Resolve(ITypeResolveContext context)
			{
				IModule asm = context.CurrentModule;
				if (asm == null)
					throw new ArgumentException("A reference to the current assembly cannot be resolved in the compilation's global type resolve context.");
				return asm;
			}
		}
	}
}<|MERGE_RESOLUTION|>--- conflicted
+++ resolved
@@ -27,11 +27,7 @@
 	public sealed class DefaultAssemblyReference : IModuleReference, ISupportsInterning
 	{
 		public static readonly IModuleReference CurrentAssembly = new CurrentModuleReference();
-<<<<<<< HEAD
-		
-=======
 
->>>>>>> 41c99e47
 		readonly string shortName;
 
 		public DefaultAssemblyReference(string assemblyName)
@@ -42,22 +38,14 @@
 			else
 				shortName = assemblyName;
 		}
-<<<<<<< HEAD
-		
-=======
 
->>>>>>> 41c99e47
 		public IModule Resolve(ITypeResolveContext context)
 		{
 			IModule current = context.CurrentModule;
 			if (current != null && string.Equals(shortName, current.AssemblyName, StringComparison.OrdinalIgnoreCase))
 				return current;
-<<<<<<< HEAD
-			foreach (IModule asm in context.Compilation.Modules) {
-=======
 			foreach (IModule asm in context.Compilation.Modules)
 			{
->>>>>>> 41c99e47
 				if (string.Equals(shortName, asm.AssemblyName, StringComparison.OrdinalIgnoreCase))
 					return asm;
 			}
