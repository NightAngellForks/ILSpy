--- conflicted
+++ resolved
@@ -102,11 +102,7 @@
 		{
 			return GetMethods(type, null, filter, options);
 		}
-<<<<<<< HEAD
-		
-=======
-
->>>>>>> 41c99e47
+
 		public static IEnumerable<IMethod> GetMethods(IType type, IReadOnlyList<IType> typeArguments, Predicate<IMethod> filter, GetMemberOptions options)
 		{
 			if (typeArguments != null && typeArguments.Count > 0)
@@ -123,22 +119,14 @@
 				return type.GetNonInterfaceBaseTypes().SelectMany(t => GetMethodsImpl(t, typeArguments, filter, options));
 			}
 		}
-<<<<<<< HEAD
-		
-=======
-
->>>>>>> 41c99e47
+
 		static Predicate<IMethod> FilterTypeParameterCount(int expectedTypeParameterCount)
 		{
 			return m => m.TypeParameters.Count == expectedTypeParameterCount;
 		}
 
 		const GetMemberOptions declaredMembers = GetMemberOptions.IgnoreInheritedMembers | GetMemberOptions.ReturnMemberDefinitions;
-<<<<<<< HEAD
-		
-=======
-
->>>>>>> 41c99e47
+
 		static IEnumerable<IMethod> GetMethodsImpl(IType baseType, IReadOnlyList<IType> methodTypeArguments, Predicate<IMethod> filter, GetMemberOptions options)
 		{
 			IEnumerable<IMethod> declaredMethods = baseType.GetMethods(filter, options | declaredMembers);
@@ -187,11 +175,7 @@
 				return type.GetNonInterfaceBaseTypes().SelectMany(t => GetAccessorsImpl(t, filter, options));
 			}
 		}
-<<<<<<< HEAD
-		
-=======
-
->>>>>>> 41c99e47
+
 		static IEnumerable<IMethod> GetAccessorsImpl(IType baseType, Predicate<IMethod> filter, GetMemberOptions options)
 		{
 			return GetConstructorsOrAccessorsImpl(baseType, baseType.GetAccessors(filter, options | declaredMembers), options);
@@ -210,20 +194,12 @@
 				return type.GetNonInterfaceBaseTypes().SelectMany(t => GetConstructorsImpl(t, filter, options));
 			}
 		}
-<<<<<<< HEAD
-		
-=======
-
->>>>>>> 41c99e47
+
 		static IEnumerable<IMethod> GetConstructorsImpl(IType baseType, Predicate<IMethod> filter, GetMemberOptions options)
 		{
 			return GetConstructorsOrAccessorsImpl(baseType, baseType.GetConstructors(filter, options | declaredMembers), options);
 		}
-<<<<<<< HEAD
-		
-=======
-
->>>>>>> 41c99e47
+
 		static IEnumerable<IMethod> GetConstructorsOrAccessorsImpl(IType baseType, IEnumerable<IMethod> declaredMembers, GetMemberOptions options)
 		{
 			if ((options & GetMemberOptions.ReturnMemberDefinitions) == GetMemberOptions.ReturnMemberDefinitions)
@@ -256,11 +232,7 @@
 				return type.GetNonInterfaceBaseTypes().SelectMany(t => GetPropertiesImpl(t, filter, options));
 			}
 		}
-<<<<<<< HEAD
-		
-=======
-
->>>>>>> 41c99e47
+
 		static IEnumerable<IProperty> GetPropertiesImpl(IType baseType, Predicate<IProperty> filter, GetMemberOptions options)
 		{
 			IEnumerable<IProperty> declaredProperties = baseType.GetProperties(filter, options | declaredMembers);
@@ -294,11 +266,7 @@
 				return type.GetNonInterfaceBaseTypes().SelectMany(t => GetFieldsImpl(t, filter, options));
 			}
 		}
-<<<<<<< HEAD
-		
-=======
-
->>>>>>> 41c99e47
+
 		static IEnumerable<IField> GetFieldsImpl(IType baseType, Predicate<IField> filter, GetMemberOptions options)
 		{
 			IEnumerable<IField> declaredFields = baseType.GetFields(filter, options | declaredMembers);
@@ -332,11 +300,7 @@
 				return type.GetNonInterfaceBaseTypes().SelectMany(t => GetEventsImpl(t, filter, options));
 			}
 		}
-<<<<<<< HEAD
-		
-=======
-
->>>>>>> 41c99e47
+
 		static IEnumerable<IEvent> GetEventsImpl(IType baseType, Predicate<IEvent> filter, GetMemberOptions options)
 		{
 			IEnumerable<IEvent> declaredEvents = baseType.GetEvents(filter, options | declaredMembers);
@@ -370,11 +334,7 @@
 				return type.GetNonInterfaceBaseTypes().SelectMany(t => GetMembersImpl(t, filter, options));
 			}
 		}
-<<<<<<< HEAD
-		
-=======
-
->>>>>>> 41c99e47
+
 		static IEnumerable<IMember> GetMembersImpl(IType baseType, Predicate<IMember> filter, GetMemberOptions options)
 		{
 			foreach (var m in GetMethodsImpl(baseType, null, filter, options))
