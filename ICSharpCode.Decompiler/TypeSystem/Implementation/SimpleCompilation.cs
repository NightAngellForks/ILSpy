--- conflicted
+++ resolved
@@ -35,10 +35,6 @@
 		IReadOnlyList<IModule> referencedAssemblies;
 		bool initialized;
 		INamespace rootNamespace;
-<<<<<<< HEAD
-		
-		public SimpleCompilation(IModuleReference mainAssembly, params IModuleReference[] assemblyReferences)
-=======
 
 		public SimpleCompilation(IModuleReference mainAssembly, params IModuleReference[] assemblyReferences)
 		{
@@ -46,19 +42,10 @@
 		}
 
 		public SimpleCompilation(IModuleReference mainAssembly, IEnumerable<IModuleReference> assemblyReferences)
->>>>>>> 41c99e47
 		{
 			Init(mainAssembly, assemblyReferences);
 		}
 
-<<<<<<< HEAD
-		public SimpleCompilation(IModuleReference mainAssembly, IEnumerable<IModuleReference> assemblyReferences)
-		{
-			Init(mainAssembly, assemblyReferences);
-		}
-
-=======
->>>>>>> 41c99e47
 		protected SimpleCompilation()
 		{
 		}
@@ -68,27 +55,17 @@
 			if (mainAssembly == null)
 				throw new ArgumentNullException(nameof(mainAssembly));
 			if (assemblyReferences == null)
-<<<<<<< HEAD
-				throw new ArgumentNullException("assemblyReferences");
-=======
 				throw new ArgumentNullException(nameof(assemblyReferences));
->>>>>>> 41c99e47
 			var context = new SimpleTypeResolveContext(this);
 			this.mainModule = mainAssembly.Resolve(context);
 			List<IModule> assemblies = new List<IModule>();
 			assemblies.Add(this.mainModule);
 			List<IModule> referencedAssemblies = new List<IModule>();
-<<<<<<< HEAD
-			foreach (var asmRef in assemblyReferences) {
-				IModule asm;
-				try {
-=======
 			foreach (var asmRef in assemblyReferences)
 			{
 				IModule asm;
 				try
 				{
->>>>>>> 41c99e47
 					asm = asmRef.Resolve(context);
 				}
 				catch (InvalidOperationException)
@@ -113,11 +90,7 @@
 				return mainModule;
 			}
 		}
-<<<<<<< HEAD
-		
-=======
 
->>>>>>> 41c99e47
 		public IReadOnlyList<IModule> Modules {
 			get {
 				if (!initialized)
@@ -125,11 +98,7 @@
 				return assemblies;
 			}
 		}
-<<<<<<< HEAD
-		
-=======
 
->>>>>>> 41c99e47
 		public IReadOnlyList<IModule> ReferencedModules {
 			get {
 				if (!initialized)
@@ -137,24 +106,16 @@
 				return referencedAssemblies;
 			}
 		}
-<<<<<<< HEAD
-		
-=======
 
->>>>>>> 41c99e47
 		public INamespace RootNamespace {
 			get {
 				INamespace ns = LazyInit.VolatileRead(ref this.rootNamespace);
 				if (ns != null)
 				{
 					return ns;
-<<<<<<< HEAD
-				} else {
-=======
 				}
 				else
 				{
->>>>>>> 41c99e47
 					if (!initialized)
 						throw new InvalidOperationException("Compilation isn't initialized yet");
 					return LazyInit.GetOrSet(ref this.rootNamespace, CreateRootNamespace());
@@ -168,12 +129,8 @@
 			// CreateRootNamespace() is virtual so that derived classes can change the global namespace.
 			INamespace[] namespaces = new INamespace[referencedAssemblies.Count + 1];
 			namespaces[0] = mainModule.RootNamespace;
-<<<<<<< HEAD
-			for (int i = 0; i < referencedAssemblies.Count; i++) {
-=======
 			for (int i = 0; i < referencedAssemblies.Count; i++)
 			{
->>>>>>> 41c99e47
 				namespaces[i + 1] = referencedAssemblies[i].RootNamespace;
 			}
 			return new MergedNamespace(this, namespaces);
