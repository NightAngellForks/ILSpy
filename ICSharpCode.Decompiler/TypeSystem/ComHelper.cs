﻿// Copyright (c) 2010-2013 AlphaSierraPapa for the SharpDevelop Team
// 
// Permission is hereby granted, free of charge, to any person obtaining a copy of this
// software and associated documentation files (the "Software"), to deal in the Software
// without restriction, including without limitation the rights to use, copy, modify, merge,
// publish, distribute, sublicense, and/or sell copies of the Software, and to permit persons
// to whom the Software is furnished to do so, subject to the following conditions:
// 
// The above copyright notice and this permission notice shall be included in all copies or
// substantial portions of the Software.
// 
// THE SOFTWARE IS PROVIDED "AS IS", WITHOUT WARRANTY OF ANY KIND, EXPRESS OR IMPLIED,
// INCLUDING BUT NOT LIMITED TO THE WARRANTIES OF MERCHANTABILITY, FITNESS FOR A PARTICULAR
// PURPOSE AND NONINFRINGEMENT. IN NO EVENT SHALL THE AUTHORS OR COPYRIGHT HOLDERS BE LIABLE
// FOR ANY CLAIM, DAMAGES OR OTHER LIABILITY, WHETHER IN AN ACTION OF CONTRACT, TORT OR
// OTHERWISE, ARISING FROM, OUT OF OR IN CONNECTION WITH THE SOFTWARE OR THE USE OR OTHER
// DEALINGS IN THE SOFTWARE.

using System.Linq;

using ICSharpCode.Decompiler.Semantics;

namespace ICSharpCode.Decompiler.TypeSystem
{
	/// <summary>
	/// Helper methods for COM.
	/// </summary>
	public static class ComHelper
	{
		/// <summary>
		/// Gets whether the specified type is imported from COM.
		/// </summary>
		public static bool IsComImport(ITypeDefinition typeDefinition)
		{
			return typeDefinition != null
				&& typeDefinition.Kind == TypeKind.Interface
				&& typeDefinition.HasAttribute(KnownAttribute.ComImport, inherit: false);
		}

		/// <summary>
		/// Gets the CoClass of the specified COM interface.
		/// </summary>
		[System.Diagnostics.CodeAnalysis.SuppressMessage("Microsoft.Naming", "CA1709:IdentifiersShouldBeCasedCorrectly", MessageId = "Co",
														 Justification = "Consistent with CoClassAttribute")]
		public static IType GetCoClass(ITypeDefinition typeDefinition)
		{
			if (typeDefinition == null)
				return SpecialType.UnknownType;
			var coClassAttribute = typeDefinition.GetAttribute(KnownAttribute.CoClass, inherit: false);
<<<<<<< HEAD
			if (coClassAttribute != null && coClassAttribute.FixedArguments.Length == 1) {
=======
			if (coClassAttribute != null && coClassAttribute.FixedArguments.Length == 1)
			{
>>>>>>> 41c99e47
				if (coClassAttribute.FixedArguments[0].Value is IType ty)
					return ty;
			}
			return SpecialType.UnknownType;
		}
	}
}<|MERGE_RESOLUTION|>--- conflicted
+++ resolved
@@ -47,12 +47,8 @@
 			if (typeDefinition == null)
 				return SpecialType.UnknownType;
 			var coClassAttribute = typeDefinition.GetAttribute(KnownAttribute.CoClass, inherit: false);
-<<<<<<< HEAD
-			if (coClassAttribute != null && coClassAttribute.FixedArguments.Length == 1) {
-=======
 			if (coClassAttribute != null && coClassAttribute.FixedArguments.Length == 1)
 			{
->>>>>>> 41c99e47
 				if (coClassAttribute.FixedArguments[0].Value is IType ty)
 					return ty;
 			}
