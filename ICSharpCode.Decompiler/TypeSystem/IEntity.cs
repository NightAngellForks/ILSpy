﻿// Copyright (c) 2010-2013 AlphaSierraPapa for the SharpDevelop Team
//
// Permission is hereby granted, free of charge, to any person obtaining a copy of this
// software and associated documentation files (the "Software"), to deal in the Software
// without restriction, including without limitation the rights to use, copy, modify, merge,
// publish, distribute, sublicense, and/or sell copies of the Software, and to permit persons
// to whom the Software is furnished to do so, subject to the following conditions:
//
// The above copyright notice and this permission notice shall be included in all copies or
// substantial portions of the Software.
//
// THE SOFTWARE IS PROVIDED "AS IS", WITHOUT WARRANTY OF ANY KIND, EXPRESS OR IMPLIED,
// INCLUDING BUT NOT LIMITED TO THE WARRANTIES OF MERCHANTABILITY, FITNESS FOR A PARTICULAR
// PURPOSE AND NONINFRINGEMENT. IN NO EVENT SHALL THE AUTHORS OR COPYRIGHT HOLDERS BE LIABLE
// FOR ANY CLAIM, DAMAGES OR OTHER LIABILITY, WHETHER IN AN ACTION OF CONTRACT, TORT OR
// OTHERWISE, ARISING FROM, OUT OF OR IN CONNECTION WITH THE SOFTWARE OR THE USE OR OTHER
// DEALINGS IN THE SOFTWARE.

#nullable enable

using System.Collections.Generic;
using dnlib.DotNet;

namespace ICSharpCode.Decompiler.TypeSystem
{
	/// <summary>
	/// Represents a resolved entity.
	/// </summary>
	public interface IEntity : ISymbol, ICompilationProvider, INamedElement
	{
		/// <summary>
		/// Gets the metadata token for this entity.
		/// </summary>
		/// <remarks>
		/// The token is only valid within the context of the assembly defining this entity.
		/// Token may be 0 if this is a generated member.
		/// Note: specialized members will return the token of the member definition.
		/// </remarks>
<<<<<<< HEAD
		IMDTokenProvider MetadataToken { get; }

		IMDTokenProvider OriginalMember { get; }
=======
		IMemberDef? MetadataToken { get; }
>>>>>>> 09a9a117

		/// <summary>
		/// Gets the short name of the entity.
		/// </summary>
		new string Name { get; }

		/// <summary>
		/// Gets the declaring class.
		/// For members, this is the class that contains the member.
		/// For nested classes, this is the outer class. For top-level entities, this property returns null.
		/// </summary>
		ITypeDefinition? DeclaringTypeDefinition { get; }

		/// <summary>
		/// Gets/Sets the declaring type (incl. type arguments, if any).
		/// This property will return null for top-level entities.
		/// If this is not a specialized member, the value returned is equal to <see cref="DeclaringTypeDefinition"/>.
		/// </summary>
		IType? DeclaringType { get; }

		/// <summary>
		/// The module in which this entity is defined.
		/// </summary>
		IModule ParentModule { get; }

		/// <summary>
		/// Gets the attributes on this entity.
		/// Does not include inherited attributes.
		/// </summary>
		IEnumerable<IAttribute> GetAttributes();

		/// <summary>
		/// Gets the accessibility of this entity.
		/// </summary>
		Accessibility Accessibility { get; }

		/// <summary>
		/// Gets whether this entity is static.
		/// Returns true if either the 'static' or the 'const' modifier is set.
		/// </summary>
		bool IsStatic { get; }

		/// <summary>
		/// Returns whether this entity is abstract.
		/// </summary>
		/// <remarks>Static classes also count as abstract classes.</remarks>
		bool IsAbstract { get; }

		/// <summary>
		/// Returns whether this entity is sealed.
		/// </summary>
		/// <remarks>Static classes also count as sealed classes.</remarks>
		bool IsSealed { get; }
	}
}<|MERGE_RESOLUTION|>--- conflicted
+++ resolved
@@ -36,13 +36,9 @@
 		/// Token may be 0 if this is a generated member.
 		/// Note: specialized members will return the token of the member definition.
 		/// </remarks>
-<<<<<<< HEAD
 		IMDTokenProvider MetadataToken { get; }
 
 		IMDTokenProvider OriginalMember { get; }
-=======
-		IMemberDef? MetadataToken { get; }
->>>>>>> 09a9a117
 
 		/// <summary>
 		/// Gets the short name of the entity.
