--- conflicted
+++ resolved
@@ -43,10 +43,6 @@
 		/// If this field is a constant, retrieves the value.
 		/// For parameters, this is the default value.
 		/// </summary>
-<<<<<<< HEAD
-		object GetConstantValue(bool throwOnInvalidMetadata = false);
-=======
 		object? GetConstantValue(bool throwOnInvalidMetadata = false);
->>>>>>> 41c99e47
 	}
 }