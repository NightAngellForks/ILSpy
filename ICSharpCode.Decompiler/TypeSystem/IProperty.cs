--- conflicted
+++ resolved
@@ -28,13 +28,8 @@
 		bool CanGet { get; }
 		bool CanSet { get; }
 
-<<<<<<< HEAD
-		IMethod Getter { get; }
-		IMethod Setter { get; }
-=======
 		IMethod? Getter { get; }
 		IMethod? Setter { get; }
->>>>>>> 09a9a117
 
 		bool IsIndexer { get; }
 
