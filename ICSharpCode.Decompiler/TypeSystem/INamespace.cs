--- conflicted
+++ resolved
@@ -67,11 +67,7 @@
 		/// Gets the modules that contribute types to this namespace (or to child namespaces).
 		/// </summary>
 		IEnumerable<IModule> ContributingModules { get; }
-<<<<<<< HEAD
-		
-=======
 
->>>>>>> 41c99e47
 		/// <summary>
 		/// Gets a direct child namespace by its short name.
 		/// Returns null when the namespace cannot be found.
