--- conflicted
+++ resolved
@@ -90,7 +90,6 @@
 			}
 		}
 
-<<<<<<< HEAD
 		public string GetReflectionName(StringBuilder b)
 		{
 			b.Clear();
@@ -106,8 +105,6 @@
 			return b.ToString();
 		}
 
-=======
->>>>>>> 09a9a117
 		public override string ToString()
 		{
 			return this.ReflectionName;
