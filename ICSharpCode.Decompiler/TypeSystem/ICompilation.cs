﻿// Copyright (c) 2010-2013 AlphaSierraPapa for the SharpDevelop Team
// 
// Permission is hereby granted, free of charge, to any person obtaining a copy of this
// software and associated documentation files (the "Software"), to deal in the Software
// without restriction, including without limitation the rights to use, copy, modify, merge,
// publish, distribute, sublicense, and/or sell copies of the Software, and to permit persons
// to whom the Software is furnished to do so, subject to the following conditions:
// 
// The above copyright notice and this permission notice shall be included in all copies or
// substantial portions of the Software.
// 
// THE SOFTWARE IS PROVIDED "AS IS", WITHOUT WARRANTY OF ANY KIND, EXPRESS OR IMPLIED,
// INCLUDING BUT NOT LIMITED TO THE WARRANTIES OF MERCHANTABILITY, FITNESS FOR A PARTICULAR
// PURPOSE AND NONINFRINGEMENT. IN NO EVENT SHALL THE AUTHORS OR COPYRIGHT HOLDERS BE LIABLE
// FOR ANY CLAIM, DAMAGES OR OTHER LIABILITY, WHETHER IN AN ACTION OF CONTRACT, TORT OR
// OTHERWISE, ARISING FROM, OUT OF OR IN CONNECTION WITH THE SOFTWARE OR THE USE OR OTHER
// DEALINGS IN THE SOFTWARE.

#nullable enable

using System;
using System.Collections.Generic;

using ICSharpCode.Decompiler.Util;

namespace ICSharpCode.Decompiler.TypeSystem
{
	public interface ICompilation
	{
		/// <summary>
		/// Gets the primary module.
		/// This is the module being (de)compiled; all other modules in the compilation are the other assemblies/modules
		/// referenced by the main module.
		/// </summary>
		IModule MainModule { get; }
<<<<<<< HEAD
		
=======

>>>>>>> 41c99e47
		/// <summary>
		/// Gets the list of all modules in the compilation.
		/// </summary>
		/// <remarks>
		/// This main module is the first entry in the list.
		/// </remarks>
		IReadOnlyList<IModule> Modules { get; }

		/// <summary>
		/// Gets the referenced modules.
		/// This list does not include the main module.
		/// </summary>
		IReadOnlyList<IModule> ReferencedModules { get; }
<<<<<<< HEAD
		
=======

>>>>>>> 41c99e47
		/// <summary>
		/// Gets the root namespace of this compilation.
		/// This is a merged version of the root namespaces of all assemblies.
		/// </summary>
		/// <remarks>
		/// This always is the namespace without a name - it's unrelated to the 'root namespace' project setting.
		/// </remarks>
		INamespace RootNamespace { get; }

		/// <summary>
		/// Gets the root namespace for a given extern alias.
		/// </summary>
		/// <remarks>
		/// If <paramref name="alias"/> is <c>null</c> or an empty string, this method
		/// returns the global root namespace.
		/// If no alias with the specified name exists, this method returns null.
		/// </remarks>
		INamespace? GetNamespaceForExternAlias(string? alias);

		IType FindType(KnownTypeCode typeCode);

		/// <summary>
		/// Gets the name comparer for the language being compiled.
		/// This is the string comparer used for the INamespace.GetTypeDefinition method.
		/// </summary>
		StringComparer NameComparer { get; }

		CacheManager CacheManager { get; }
	}

	public interface ICompilationProvider
	{
		/// <summary>
		/// Gets the parent compilation.
		/// This property never returns null.
		/// </summary>
		ICompilation Compilation { get; }
	}
}<|MERGE_RESOLUTION|>--- conflicted
+++ resolved
@@ -33,11 +33,7 @@
 		/// referenced by the main module.
 		/// </summary>
 		IModule MainModule { get; }
-<<<<<<< HEAD
-		
-=======
 
->>>>>>> 41c99e47
 		/// <summary>
 		/// Gets the list of all modules in the compilation.
 		/// </summary>
@@ -51,11 +47,7 @@
 		/// This list does not include the main module.
 		/// </summary>
 		IReadOnlyList<IModule> ReferencedModules { get; }
-<<<<<<< HEAD
-		
-=======
 
->>>>>>> 41c99e47
 		/// <summary>
 		/// Gets the root namespace of this compilation.
 		/// This is a merged version of the root namespaces of all assemblies.
