--- conflicted
+++ resolved
@@ -1,14 +1,14 @@
 ﻿// Copyright (c) 2010-2013 AlphaSierraPapa for the SharpDevelop Team
-// 
+//
 // Permission is hereby granted, free of charge, to any person obtaining a copy of this
 // software and associated documentation files (the "Software"), to deal in the Software
 // without restriction, including without limitation the rights to use, copy, modify, merge,
 // publish, distribute, sublicense, and/or sell copies of the Software, and to permit persons
 // to whom the Software is furnished to do so, subject to the following conditions:
-// 
+//
 // The above copyright notice and this permission notice shall be included in all copies or
 // substantial portions of the Software.
-// 
+//
 // THE SOFTWARE IS PROVIDED "AS IS", WITHOUT WARRANTY OF ANY KIND, EXPRESS OR IMPLIED,
 // INCLUDING BUT NOT LIMITED TO THE WARRANTIES OF MERCHANTABILITY, FITNESS FOR A PARTICULAR
 // PURPOSE AND NONINFRINGEMENT. IN NO EVENT SHALL THE AUTHORS OR COPYRIGHT HOLDERS BE LIABLE
@@ -16,15 +16,10 @@
 // OTHERWISE, ARISING FROM, OUT OF OR IN CONNECTION WITH THE SOFTWARE OR THE USE OR OTHER
 // DEALINGS IN THE SOFTWARE.
 
-<<<<<<< HEAD
-=======
 #nullable enable
 
->>>>>>> 41c99e47
 using System;
 using System.Collections.Generic;
-using ICSharpCode.Decompiler.Util;
-
 using ICSharpCode.Decompiler.Util;
 
 namespace ICSharpCode.Decompiler.TypeSystem
@@ -65,11 +60,7 @@
 		/// Gets the attributes declared on this type parameter.
 		/// </summary>
 		IEnumerable<IAttribute> GetAttributes();
-<<<<<<< HEAD
-		
-=======
 
->>>>>>> 41c99e47
 		/// <summary>
 		/// Gets the variance of this type parameter.
 		/// </summary>
@@ -107,29 +98,13 @@
 
 		/// <summary>
 		/// Nullability of the reference type constraint. (e.g. "where T : class?").
-		/// 
+		///
 		/// Note that the nullability of a use of the type parameter may differ from this.
 		/// E.g. "T? GetNull&lt;T&gt;() where T : class => null;"
 		/// </summary>
 		Nullability NullabilityConstraint { get; }
 
 		IReadOnlyList<TypeConstraint> TypeConstraints { get; }
-<<<<<<< HEAD
-	}
-
-	public readonly struct TypeConstraint
-	{
-		public SymbolKind SymbolKind => SymbolKind.Constraint;
-		public IType Type { get; }
-		public IReadOnlyList<IAttribute> Attributes { get; }
-
-		public TypeConstraint(IType type, IReadOnlyList<IAttribute> attributes = null)
-		{
-			this.Type = type ?? throw new ArgumentNullException(nameof(type));
-			this.Attributes = attributes ?? EmptyList<IAttribute>.Instance;
-		}
-=======
->>>>>>> 41c99e47
 	}
 
 	public readonly struct TypeConstraint
