--- conflicted
+++ resolved
@@ -45,11 +45,7 @@
 		/// inner.TypeParameters[0].Owner will be the outer class, because the same
 		/// ITypeParameter instance is used both on Outer`1 and Outer`1+Inner.
 		/// </remarks>
-<<<<<<< HEAD
-		IEntity Owner { get; }
-=======
 		IEntity? Owner { get; }
->>>>>>> 09a9a117
 
 		/// <summary>
 		/// Gets the index of the type parameter in the type parameter list of the owning method/class.
