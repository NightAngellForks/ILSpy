--- conflicted
+++ resolved
@@ -42,11 +42,7 @@
 			this.compilation = compilation;
 			this.dimensions = dimensions;
 			this.nullability = nullability;
-<<<<<<< HEAD
-			
-=======
-
->>>>>>> 41c99e47
+
 			ICompilationProvider p = elementType as ICompilationProvider;
 			if (p != null && p.Compilation != compilation)
 				throw new InvalidOperationException("Cannot create an array type using a different compilation from the element type.");
@@ -97,12 +93,8 @@
 
 		public override string ToString()
 		{
-<<<<<<< HEAD
-			switch (nullability) {
-=======
 			switch (nullability)
 			{
->>>>>>> 41c99e47
 				case Nullability.Nullable:
 					return elementType.ToString() + NameSuffix + "?";
 				case Nullability.NotNullable:
@@ -132,11 +124,7 @@
 				return baseTypes;
 			}
 		}
-<<<<<<< HEAD
-		
-=======
-
->>>>>>> 41c99e47
+
 		public override IEnumerable<IMethod> GetMethods(Predicate<IMethod> filter = null, GetMemberOptions options = GetMemberOptions.None)
 		{
 			if ((options & GetMemberOptions.IgnoreInheritedMembers) == GetMemberOptions.IgnoreInheritedMembers)
@@ -144,11 +132,7 @@
 			else
 				return compilation.FindType(KnownTypeCode.Array).GetMethods(filter, options);
 		}
-<<<<<<< HEAD
-		
-=======
-
->>>>>>> 41c99e47
+
 		public override IEnumerable<IMethod> GetMethods(IReadOnlyList<IType> typeArguments, Predicate<IMethod> filter = null, GetMemberOptions options = GetMemberOptions.None)
 		{
 			if ((options & GetMemberOptions.IgnoreInheritedMembers) == GetMemberOptions.IgnoreInheritedMembers)
@@ -164,11 +148,7 @@
 			else
 				return compilation.FindType(KnownTypeCode.Array).GetAccessors(filter, options);
 		}
-<<<<<<< HEAD
-		
-=======
-
->>>>>>> 41c99e47
+
 		public override IEnumerable<IProperty> GetProperties(Predicate<IProperty> filter = null, GetMemberOptions options = GetMemberOptions.None)
 		{
 			if ((options & GetMemberOptions.IgnoreInheritedMembers) == GetMemberOptions.IgnoreInheritedMembers)
