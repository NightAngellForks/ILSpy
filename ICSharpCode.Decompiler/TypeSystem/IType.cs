--- conflicted
+++ resolved
@@ -70,11 +70,6 @@
 		bool IsByRefLike { get; }
 
 		/// <summary>
-		/// Gets whether this type is "ref-like": a ByReferenceType or "ref struct".
-		/// </summary>
-		bool IsByRefLike { get; }
-
-		/// <summary>
 		/// Gets the underlying type definition.
 		/// Can return null for types which do not have a type definition (for example arrays, pointers, type parameters).
 		/// </summary>
@@ -133,18 +128,6 @@
 		TypeParameterSubstitution GetSubstitution();
 
 		/// <summary>
-<<<<<<< HEAD
-		/// Gets a type visitor that performs the substitution of class type parameters with the type arguments
-		/// of this parameterized type,
-		/// and also substitutes method type parameters with the specified method type arguments.
-		/// Returns TypeParameterSubstitution.Identity if the type is not parametrized.
-		/// </summary>
-		TypeParameterSubstitution GetSubstitution(IReadOnlyList<IType> methodTypeArguments);
-
-
-		/// <summary>
-=======
->>>>>>> 2c984108
 		/// Gets inner classes (including inherited inner classes).
 		/// </summary>
 		/// <param name="filter">The filter used to select which types to return.
@@ -216,13 +199,8 @@
 		/// and the appropriate <see cref="Implementation.SpecializedMethod"/> will be returned.
 		/// </para>
 		/// </remarks>
-<<<<<<< HEAD
-		IEnumerable<IMethod> GetConstructors(Predicate<IUnresolvedMethod> filter = null, GetMemberOptions options = GetMemberOptions.IgnoreInheritedMembers);
-
-=======
 		IEnumerable<IMethod> GetConstructors(Predicate<IMethod> filter = null, GetMemberOptions options = GetMemberOptions.IgnoreInheritedMembers);
 		
->>>>>>> 2c984108
 		/// <summary>
 		/// Gets all methods that can be called on this type.
 		/// </summary>
@@ -248,13 +226,8 @@
 		/// the ambiguity can be avoided.
 		/// </para>
 		/// </remarks>
-<<<<<<< HEAD
-		IEnumerable<IMethod> GetMethods(Predicate<IUnresolvedMethod> filter = null, GetMemberOptions options = GetMemberOptions.None);
-
-=======
 		IEnumerable<IMethod> GetMethods(Predicate<IMethod> filter = null, GetMemberOptions options = GetMemberOptions.None);
 		
->>>>>>> 2c984108
 		/// <summary>
 		/// Gets all generic methods that can be called on this type with the specified type arguments.
 		/// </summary>
@@ -274,13 +247,8 @@
 		/// and the other overload's remarks about ambiguous signatures apply here as well.
 		/// </para>
 		/// </remarks>
-<<<<<<< HEAD
-		IEnumerable<IMethod> GetMethods(IReadOnlyList<IType> typeArguments, Predicate<IUnresolvedMethod> filter = null, GetMemberOptions options = GetMemberOptions.None);
-
-=======
 		IEnumerable<IMethod> GetMethods(IReadOnlyList<IType> typeArguments, Predicate<IMethod> filter = null, GetMemberOptions options = GetMemberOptions.None);
 		
->>>>>>> 2c984108
 		/// <summary>
 		/// Gets all properties that can be called on this type.
 		/// </summary>
@@ -291,13 +259,8 @@
 		/// For properties on parameterized types, type substitution will be performed on the property signature,
 		/// and the appropriate <see cref="Implementation.SpecializedProperty"/> will be returned.
 		/// </remarks>
-<<<<<<< HEAD
-		IEnumerable<IProperty> GetProperties(Predicate<IUnresolvedProperty> filter = null, GetMemberOptions options = GetMemberOptions.None);
-
-=======
 		IEnumerable<IProperty> GetProperties(Predicate<IProperty> filter = null, GetMemberOptions options = GetMemberOptions.None);
 		
->>>>>>> 2c984108
 		/// <summary>
 		/// Gets all fields that can be accessed on this type.
 		/// </summary>
@@ -308,13 +271,8 @@
 		/// For fields on parameterized types, type substitution will be performed on the field's return type,
 		/// and the appropriate <see cref="Implementation.SpecializedField"/> will be returned.
 		/// </remarks>
-<<<<<<< HEAD
-		IEnumerable<IField> GetFields(Predicate<IUnresolvedField> filter = null, GetMemberOptions options = GetMemberOptions.None);
-
-=======
 		IEnumerable<IField> GetFields(Predicate<IField> filter = null, GetMemberOptions options = GetMemberOptions.None);
 		
->>>>>>> 2c984108
 		/// <summary>
 		/// Gets all events that can be accessed on this type.
 		/// </summary>
@@ -325,13 +283,8 @@
 		/// For fields on parameterized types, type substitution will be performed on the event's return type,
 		/// and the appropriate <see cref="Implementation.SpecializedEvent"/> will be returned.
 		/// </remarks>
-<<<<<<< HEAD
-		IEnumerable<IEvent> GetEvents(Predicate<IUnresolvedEvent> filter = null, GetMemberOptions options = GetMemberOptions.None);
-
-=======
 		IEnumerable<IEvent> GetEvents(Predicate<IEvent> filter = null, GetMemberOptions options = GetMemberOptions.None);
 		
->>>>>>> 2c984108
 		/// <summary>
 		/// Gets all members that can be called on this type.
 		/// </summary>
@@ -349,13 +302,8 @@
 		/// <see cref="GetMethods(Predicate{IMethod}, GetMemberOptions)"/> method apply here as well.
 		/// </para>
 		/// </remarks>
-<<<<<<< HEAD
-		IEnumerable<IMember> GetMembers(Predicate<IUnresolvedMember> filter = null, GetMemberOptions options = GetMemberOptions.None);
-
-=======
 		IEnumerable<IMember> GetMembers(Predicate<IMember> filter = null, GetMemberOptions options = GetMemberOptions.None);
 		
->>>>>>> 2c984108
 		/// <summary>
 		/// Gets all accessors belonging to properties or events on this type.
 		/// </summary>
