--- conflicted
+++ resolved
@@ -85,21 +85,13 @@
 		/// Gets the underlying type definition.
 		/// Can return null for types which do not have a type definition (for example arrays, pointers, type parameters).
 		/// </summary>
-<<<<<<< HEAD
-		ITypeDefinition GetDefinition();
-=======
 		ITypeDefinition? GetDefinition();
->>>>>>> 41c99e47
 
 		/// <summary>
 		/// Gets the parent type, if this is a nested type.
 		/// Returns null for top-level types.
 		/// </summary>
-<<<<<<< HEAD
-		IType DeclaringType { get; }
-=======
 		IType? DeclaringType { get; }
->>>>>>> 41c99e47
 
 		/// <summary>
 		/// Gets the number of type parameters.
@@ -178,11 +170,7 @@
 		/// Base.GetNestedTypes() = { Base`1+Nested`1[`0, unbound] }
 		/// </code>
 		/// </example>
-<<<<<<< HEAD
-		IEnumerable<IType> GetNestedTypes(Predicate<ITypeDefinition> filter = null, GetMemberOptions options = GetMemberOptions.None);
-=======
 		IEnumerable<IType> GetNestedTypes(Predicate<ITypeDefinition>? filter = null, GetMemberOptions options = GetMemberOptions.None);
->>>>>>> 41c99e47
 
 		// Note that we cannot 'leak' the additional type parameter as we leak the normal type parameters, because
 		// the index might collide. For example,
@@ -207,11 +195,7 @@
 		/// and thus 'leaked' to the caller in the same way the GetMembers() method does not specialize members
 		/// from an <see cref="ITypeDefinition"/> and 'leaks' type parameters in member signatures.
 		/// </remarks>
-<<<<<<< HEAD
-		IEnumerable<IType> GetNestedTypes(IReadOnlyList<IType> typeArguments, Predicate<ITypeDefinition> filter = null, GetMemberOptions options = GetMemberOptions.None);
-=======
 		IEnumerable<IType> GetNestedTypes(IReadOnlyList<IType> typeArguments, Predicate<ITypeDefinition>? filter = null, GetMemberOptions options = GetMemberOptions.None);
->>>>>>> 41c99e47
 
 		/// <summary>
 		/// Gets all instance constructors for this type.
@@ -227,13 +211,8 @@
 		/// and the appropriate <see cref="Implementation.SpecializedMethod"/> will be returned.
 		/// </para>
 		/// </remarks>
-<<<<<<< HEAD
-		IEnumerable<IMethod> GetConstructors(Predicate<IMethod> filter = null, GetMemberOptions options = GetMemberOptions.IgnoreInheritedMembers);
-		
-=======
 		IEnumerable<IMethod> GetConstructors(Predicate<IMethod>? filter = null, GetMemberOptions options = GetMemberOptions.IgnoreInheritedMembers);
 
->>>>>>> 41c99e47
 		/// <summary>
 		/// Gets all methods that can be called on this type.
 		/// </summary>
@@ -259,13 +238,8 @@
 		/// the ambiguity can be avoided.
 		/// </para>
 		/// </remarks>
-<<<<<<< HEAD
-		IEnumerable<IMethod> GetMethods(Predicate<IMethod> filter = null, GetMemberOptions options = GetMemberOptions.None);
-		
-=======
 		IEnumerable<IMethod> GetMethods(Predicate<IMethod>? filter = null, GetMemberOptions options = GetMemberOptions.None);
 
->>>>>>> 41c99e47
 		/// <summary>
 		/// Gets all generic methods that can be called on this type with the specified type arguments.
 		/// </summary>
@@ -285,13 +259,8 @@
 		/// and the other overload's remarks about ambiguous signatures apply here as well.
 		/// </para>
 		/// </remarks>
-<<<<<<< HEAD
-		IEnumerable<IMethod> GetMethods(IReadOnlyList<IType> typeArguments, Predicate<IMethod> filter = null, GetMemberOptions options = GetMemberOptions.None);
-		
-=======
 		IEnumerable<IMethod> GetMethods(IReadOnlyList<IType> typeArguments, Predicate<IMethod>? filter = null, GetMemberOptions options = GetMemberOptions.None);
 
->>>>>>> 41c99e47
 		/// <summary>
 		/// Gets all properties that can be called on this type.
 		/// </summary>
@@ -302,13 +271,8 @@
 		/// For properties on parameterized types, type substitution will be performed on the property signature,
 		/// and the appropriate <see cref="Implementation.SpecializedProperty"/> will be returned.
 		/// </remarks>
-<<<<<<< HEAD
-		IEnumerable<IProperty> GetProperties(Predicate<IProperty> filter = null, GetMemberOptions options = GetMemberOptions.None);
-		
-=======
 		IEnumerable<IProperty> GetProperties(Predicate<IProperty>? filter = null, GetMemberOptions options = GetMemberOptions.None);
 
->>>>>>> 41c99e47
 		/// <summary>
 		/// Gets all fields that can be accessed on this type.
 		/// </summary>
@@ -319,13 +283,8 @@
 		/// For fields on parameterized types, type substitution will be performed on the field's return type,
 		/// and the appropriate <see cref="Implementation.SpecializedField"/> will be returned.
 		/// </remarks>
-<<<<<<< HEAD
-		IEnumerable<IField> GetFields(Predicate<IField> filter = null, GetMemberOptions options = GetMemberOptions.None);
-		
-=======
 		IEnumerable<IField> GetFields(Predicate<IField>? filter = null, GetMemberOptions options = GetMemberOptions.None);
 
->>>>>>> 41c99e47
 		/// <summary>
 		/// Gets all events that can be accessed on this type.
 		/// </summary>
@@ -336,13 +295,8 @@
 		/// For fields on parameterized types, type substitution will be performed on the event's return type,
 		/// and the appropriate <see cref="Implementation.SpecializedEvent"/> will be returned.
 		/// </remarks>
-<<<<<<< HEAD
-		IEnumerable<IEvent> GetEvents(Predicate<IEvent> filter = null, GetMemberOptions options = GetMemberOptions.None);
-		
-=======
 		IEnumerable<IEvent> GetEvents(Predicate<IEvent>? filter = null, GetMemberOptions options = GetMemberOptions.None);
 
->>>>>>> 41c99e47
 		/// <summary>
 		/// Gets all members that can be called on this type.
 		/// </summary>
@@ -360,13 +314,8 @@
 		/// <see cref="GetMethods(Predicate{IMethod}, GetMemberOptions)"/> method apply here as well.
 		/// </para>
 		/// </remarks>
-<<<<<<< HEAD
-		IEnumerable<IMember> GetMembers(Predicate<IMember> filter = null, GetMemberOptions options = GetMemberOptions.None);
-		
-=======
 		IEnumerable<IMember> GetMembers(Predicate<IMember>? filter = null, GetMemberOptions options = GetMemberOptions.None);
 
->>>>>>> 41c99e47
 		/// <summary>
 		/// Gets all accessors belonging to properties or events on this type.
 		/// </summary>
@@ -376,11 +325,7 @@
 		/// <remarks>
 		/// Accessors are not returned by GetMembers() or GetMethods().
 		/// </remarks>
-<<<<<<< HEAD
-		IEnumerable<IMethod> GetAccessors(Predicate<IMethod> filter = null, GetMemberOptions options = GetMemberOptions.None);
-=======
 		IEnumerable<IMethod> GetAccessors(Predicate<IMethod>? filter = null, GetMemberOptions options = GetMemberOptions.None);
->>>>>>> 41c99e47
 	}
 
 	[Flags]
