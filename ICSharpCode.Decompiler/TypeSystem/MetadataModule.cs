--- conflicted
+++ resolved
@@ -23,12 +23,9 @@
 using System.Linq;
 using dnlib.DotNet;
 using dnlib.DotNet.MD;
-<<<<<<< HEAD
 using dnSpy.Contracts.Decompiler;
-=======
 
 using ICSharpCode.Decompiler.Metadata;
->>>>>>> 09a9a117
 using ICSharpCode.Decompiler.TypeSystem.Implementation;
 using ICSharpCode.Decompiler.Util;
 
@@ -115,15 +112,9 @@
 			if (typeDefHandle == null)
 			{
 				var forwarderHandle = PEFile.GetTypeForwarder(topLevelTypeName);
-<<<<<<< HEAD
-				if (forwarderHandle != null) {
-					return ResolveForwardedType(forwarderHandle).GetDefinition();
-=======
 				if (forwarderHandle != null)
 				{
-					var forwarder = forwarderHandle;
-					return ResolveForwardedType(forwarder).GetDefinition();
->>>>>>> 09a9a117
+					return ResolveForwardedType(forwarderHandle).GetDefinition();
 				}
 			}
 
@@ -418,7 +409,6 @@
 
 				var declaringTypeDefinition = declaringType.GetDefinition();
 				vaRAgCtx = new GenericContext(declaringTypeDefinition?.TypeParameters);
-<<<<<<< HEAD
 
 				var resolved = memberRef.ResolveMethod();
 				if (resolved is not null && Compilation.GetOrAddModule(resolved.Module) is MetadataModule mod) {
@@ -445,29 +435,6 @@
 						substitution = new TypeParameterSubstitution(declaringType.TypeArguments, typeParameters);
 					} else if (declaringType.TypeArguments.Count > 0) {
 						substitution = declaringType.GetSubstitution();
-=======
-				var returnType = memberRef.MethodSig.RetType.DecodeSignature(this, vaRAgCtx);
-				if (declaringTypeDefinition != null) {
-					// Find the set of overloads to search:
-					IEnumerable<IMethod> methods;
-					if (name == ".ctor") {
-						methods = declaringTypeDefinition.GetConstructors();
-					} else if (name == ".cctor") {
-						methods = declaringTypeDefinition.Methods.Where(m => m.IsConstructor && m.IsStatic);
-					} else {
-						methods = declaringTypeDefinition.GetMethods(m => m.Name == name, GetMemberOptions.IgnoreInheritedMembers)
-														 .Concat(declaringTypeDefinition.GetAccessors(m => m.Name == name, GetMemberOptions.IgnoreInheritedMembers));
-					}
-					// Determine the expected parameters from the signature:
-					ImmutableArray<IType> parameterTypes;
-					if (memberRef.CallingConvention == CallingConvention.VarArg) {
-						parameterTypes = memberRef.MethodSig.Params.Select(x => x.DecodeSignature(this, vaRAgCtx))
-							.Concat(new[] { SpecialType.ArgList })
-							.ToImmutableArray();
-					} else {
-						parameterTypes = memberRef.MethodSig.Params.Select(x => x.DecodeSignature(this, vaRAgCtx))
-												  .ToImmutableArray();
->>>>>>> 09a9a117
 					}
 
 					var parameters = new List<IParameter>();
@@ -498,20 +465,7 @@
 						: memberRef.MethodSig.ParamsAfterSentinel.Select(x => x.DecodeSignature(this, vaRAgCtx)));
 			}
 
-<<<<<<< HEAD
 			return method;
-=======
-		static bool CompareSignatures(IReadOnlyList<IParameter> parameters, ImmutableArray<IType> parameterTypes)
-		{
-			if (parameterTypes.Length != parameters.Count)
-				return false;
-			for (int i = 0; i < parameterTypes.Length; i++)
-			{
-				if (!CompareTypes(parameterTypes[i], parameters[i].Type))
-					return false;
-			}
-			return true;
->>>>>>> 09a9a117
 		}
 
 		#endregion
