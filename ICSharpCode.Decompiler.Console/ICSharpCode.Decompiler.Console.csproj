--- conflicted
+++ resolved
@@ -2,17 +2,12 @@
 
   <PropertyGroup>
     <OutputType>Exe</OutputType>
-<<<<<<< HEAD
-    <TargetFrameworks>netcoreapp2.0;net462</TargetFrameworks>
-    <RuntimeIdentifiers>win10-x64;osx-x64;linux-x64</RuntimeIdentifiers>
-=======
     <TargetFrameworks>netcoreapp3.1;net6.0</TargetFrameworks>
     <ServerGarbageCollection>true</ServerGarbageCollection>
     <AllowUnsafeBlocks>true</AllowUnsafeBlocks>
     <IsPackable>true</IsPackable>
     <PackAsTool>true</PackAsTool>
     <InvariantGlobalization>true</InvariantGlobalization>
->>>>>>> 41c99e47
     <AssemblyName>ilspycmd</AssemblyName>
     <ToolCommandName>ilspycmd</ToolCommandName>
     <Version>7.2.0.6791-preview3</Version>
@@ -37,12 +32,6 @@
   <Import Project="..\packages.props" />
 
   <ItemGroup>
-    <Compile Include="..\ICSharpCode.Decompiler.PdbProvider.Cecil\MonoCecilDebugInfoProvider.cs" Link="MonoCecilDebugInfoProvider.cs" />
-    <Compile Include="..\ILSpy\DebugInfo\PortableDebugInfoProvider.cs" Link="PortableDebugInfoProvider.cs" />
-    <Compile Include="..\ILSpy\DebugInfo\DebugInfoUtils.cs" Link="DebugInfoUtils.cs" />
-  </ItemGroup>
-
-  <ItemGroup>
     <None Include="ILSpyCmdNuGetPackageIcon.png" Pack="true" PackagePath="\" />
   </ItemGroup>
 
@@ -51,21 +40,11 @@
   </ItemGroup>
 
   <ItemGroup>
-<<<<<<< HEAD
-    <PackageReference Include="McMaster.Extensions.CommandLineUtils" Version="2.2.0" />
-
-=======
     <PackageReference Include="McMaster.Extensions.CommandLineUtils" Version="3.1.0" />
->>>>>>> 41c99e47
     <PackageReference Include="System.IO.FileSystem.Primitives" Version="4.3.0" />
     <PackageReference Include="System.Runtime.Handles" Version="4.3.0" />
     <PackageReference Include="System.Runtime.InteropServices" Version="4.3.0" />
     <PackageReference Include="System.Text.Encoding.Extensions" Version="4.3.0" />
-    <PackageReference Include="Mono.Cecil" Version="$(MonoCecilVersion)" />
-  </ItemGroup>
-
-  <ItemGroup>
-    <ProjectReference Include="..\ICSharpCode.Decompiler\ICSharpCode.Decompiler.csproj" />
   </ItemGroup>
 
 </Project>